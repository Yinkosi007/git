--- conflicted
+++ resolved
@@ -172,16 +172,12 @@
  */
 void prepare_submodule_repo_env(struct strvec *env);
 
-<<<<<<< HEAD
-void absorb_git_dir_into_superproject(const char *path);
-=======
 void absorb_git_dir_into_superproject_sp(const char *path,
 					 const char *super_prefix);
 static inline void absorb_git_dir_into_superproject(const char *path)
 {
 	absorb_git_dir_into_superproject_sp(path, NULL);
 }
->>>>>>> 9c328e5f
 
 /*
  * Return the absolute path of the working tree of the superproject, which this
