#include "cache.h"
#include "config.h"
#include "credential.h"
#include "string-list.h"
#include "run-command.h"
#include "url.h"
#include "prompt.h"
#include "sigchain.h"
#include "urlmatch.h"
#include "git-compat-util.h"

void credential_init(struct credential *c)
{
	struct credential blank = CREDENTIAL_INIT;
	memcpy(c, &blank, sizeof(*c));
}

void credential_clear(struct credential *c)
{
	free(c->protocol);
	free(c->host);
	free(c->path);
	free(c->username);
	free(c->password);
	string_list_clear(&c->helpers, 0);
	strvec_clear(&c->wwwauth_headers);

	credential_init(c);
}

int credential_match(const struct credential *want,
		     const struct credential *have)
{
#define CHECK(x) (!want->x || (have->x && !strcmp(want->x, have->x)))
	return CHECK(protocol) &&
	       CHECK(host) &&
	       CHECK(path) &&
	       CHECK(username);
#undef CHECK
}


static int credential_from_potentially_partial_url(struct credential *c,
						   const char *url);

static int credential_config_callback(const char *var, const char *value,
				      void *data)
{
	struct credential *c = data;
	const char *key;

	if (!skip_prefix(var, "credential.", &key))
		return 0;

	if (!value)
		return config_error_nonbool(var);

	if (!strcmp(key, "helper")) {
		if (*value)
			string_list_append(&c->helpers, value);
		else
			string_list_clear(&c->helpers, 0);
	} else if (!strcmp(key, "username")) {
		if (!c->username_from_proto) {
			free(c->username);
			c->username = xstrdup(value);
		}
	}
	else if (!strcmp(key, "usehttppath"))
		c->use_http_path = git_config_bool(var, value);

	return 0;
}

static int proto_is_http(const char *s)
{
	if (!s)
		return 0;
	return !strcmp(s, "https") || !strcmp(s, "http");
}

static void credential_describe(struct credential *c, struct strbuf *out);
static void credential_format(struct credential *c, struct strbuf *out);

static int select_all(const struct urlmatch_item *a,
		      const struct urlmatch_item *b)
{
	return 0;
}

static int match_partial_url(const char *url, void *cb)
{
	struct credential *c = cb;
	struct credential want = CREDENTIAL_INIT;
	int matches = 0;

	if (credential_from_potentially_partial_url(&want, url) < 0)
		warning(_("skipping credential lookup for key: credential.%s"),
			url);
	else
		matches = credential_match(&want, c);
	credential_clear(&want);

	return matches;
}

static void credential_apply_config(struct credential *c)
{
	char *normalized_url;
	struct urlmatch_config config = URLMATCH_CONFIG_INIT;
	struct strbuf url = STRBUF_INIT;

	if (!c->host)
		die(_("refusing to work with credential missing host field"));
	if (!c->protocol)
		die(_("refusing to work with credential missing protocol field"));

	if (c->configured)
		return;

	config.section = "credential";
	config.key = NULL;
	config.collect_fn = credential_config_callback;
	config.cascade_fn = NULL;
	config.select_fn = select_all;
	config.fallback_match_fn = match_partial_url;
	config.cb = c;

	credential_format(c, &url);
	normalized_url = url_normalize(url.buf, &config.url);

	git_config(urlmatch_config_entry, &config);
	string_list_clear(&config.vars, 1);
	free(normalized_url);
	urlmatch_config_release(&config);
	strbuf_release(&url);

	c->configured = 1;

	if (!c->use_http_path && proto_is_http(c->protocol)) {
		FREE_AND_NULL(c->path);
	}
}

static void credential_describe(struct credential *c, struct strbuf *out)
{
	if (!c->protocol)
		return;
	strbuf_addf(out, "%s://", c->protocol);
	if (c->username && *c->username)
		strbuf_addf(out, "%s@", c->username);
	if (c->host)
		strbuf_addstr(out, c->host);
	if (c->path)
		strbuf_addf(out, "/%s", c->path);
}

static void credential_format(struct credential *c, struct strbuf *out)
{
	if (!c->protocol)
		return;
	strbuf_addf(out, "%s://", c->protocol);
	if (c->username && *c->username) {
		strbuf_add_percentencode(out, c->username, STRBUF_ENCODE_SLASH);
		strbuf_addch(out, '@');
	}
	if (c->host)
		strbuf_addstr(out, c->host);
	if (c->path) {
		strbuf_addch(out, '/');
		strbuf_add_percentencode(out, c->path, 0);
	}
}

static char *credential_ask_one(const char *what, struct credential *c,
				int flags)
{
	struct strbuf desc = STRBUF_INIT;
	struct strbuf prompt = STRBUF_INIT;
	char *r;

	credential_describe(c, &desc);
	if (desc.len)
		strbuf_addf(&prompt, "%s for '%s': ", what, desc.buf);
	else
		strbuf_addf(&prompt, "%s: ", what);

	r = git_prompt(prompt.buf, flags);

	strbuf_release(&desc);
	strbuf_release(&prompt);
	return xstrdup(r);
}

static void credential_getpass(struct credential *c)
{
	if (!c->username)
		c->username = credential_ask_one("Username", c,
						 PROMPT_ASKPASS|PROMPT_ECHO);
	if (!c->password)
		c->password = credential_ask_one("Password", c,
						 PROMPT_ASKPASS);
}

int credential_read(struct credential *c, FILE *fp)
{
	struct strbuf line = STRBUF_INIT;

	while (strbuf_getline(&line, fp) != EOF) {
		char *key = line.buf;
		char *value = strchr(key, '=');

		if (!line.len)
			break;

		if (!value) {
			warning("invalid credential line: %s", key);
			strbuf_release(&line);
			return -1;
		}
		*value++ = '\0';

		if (!strcmp(key, "username")) {
			free(c->username);
			c->username = xstrdup(value);
			c->username_from_proto = 1;
		} else if (!strcmp(key, "password")) {
			free(c->password);
			c->password = xstrdup(value);
		} else if (!strcmp(key, "protocol")) {
			free(c->protocol);
			c->protocol = xstrdup(value);
		} else if (!strcmp(key, "host")) {
			free(c->host);
			c->host = xstrdup(value);
		} else if (!strcmp(key, "path")) {
			free(c->path);
			c->path = xstrdup(value);
		} else if (!strcmp(key, "password_expiry_utc")) {
			errno = 0;
			c->password_expiry_utc = parse_timestamp(value, NULL, 10);
			if (c->password_expiry_utc == 0 || errno == ERANGE)
				c->password_expiry_utc = TIME_MAX;
		} else if (!strcmp(key, "url")) {
			credential_from_url(c, value);
		} else if (!strcmp(key, "quit")) {
			c->quit = !!git_config_bool("quit", value);
		}
		/*
		 * Ignore other lines; we don't know what they mean, but
		 * this future-proofs us when later versions of git do
		 * learn new lines, and the helpers are updated to match.
		 */
	}

	strbuf_release(&line);
	return 0;
}

static void credential_write_item(FILE *fp, const char *key, const char *value,
				  int required)
{
	if (!value && required)
		BUG("credential value for %s is missing", key);
	if (!value)
		return;
	if (strchr(value, '\n'))
		die("credential value for %s contains newline", key);
	fprintf(fp, "%s=%s\n", key, value);
}

void credential_write(const struct credential *c, FILE *fp)
{
	credential_write_item(fp, "protocol", c->protocol, 1);
	credential_write_item(fp, "host", c->host, 1);
	credential_write_item(fp, "path", c->path, 0);
	credential_write_item(fp, "username", c->username, 0);
	credential_write_item(fp, "password", c->password, 0);
<<<<<<< HEAD
	if (c->password_expiry_utc != TIME_MAX) {
		char *s = xstrfmt("%"PRItime, c->password_expiry_utc);
		credential_write_item(fp, "password_expiry_utc", s, 0);
		free(s);
	}
=======
	for (size_t i = 0; i < c->wwwauth_headers.nr; i++)
		credential_write_item(fp, "wwwauth[]", c->wwwauth_headers.v[i],
				      0);
>>>>>>> 5f2117b2
}

static int run_credential_helper(struct credential *c,
				 const char *cmd,
				 int want_output)
{
	struct child_process helper = CHILD_PROCESS_INIT;
	FILE *fp;

	strvec_push(&helper.args, cmd);
	helper.use_shell = 1;
	helper.in = -1;
	if (want_output)
		helper.out = -1;
	else
		helper.no_stdout = 1;

	if (start_command(&helper) < 0)
		return -1;

	fp = xfdopen(helper.in, "w");
	sigchain_push(SIGPIPE, SIG_IGN);
	credential_write(c, fp);
	fclose(fp);
	sigchain_pop(SIGPIPE);

	if (want_output) {
		int r;
		fp = xfdopen(helper.out, "r");
		r = credential_read(c, fp);
		fclose(fp);
		if (r < 0) {
			finish_command(&helper);
			return -1;
		}
	}

	if (finish_command(&helper))
		return -1;
	return 0;
}

static int credential_do(struct credential *c, const char *helper,
			 const char *operation)
{
	struct strbuf cmd = STRBUF_INIT;
	int r;

	if (helper[0] == '!')
		strbuf_addstr(&cmd, helper + 1);
	else if (is_absolute_path(helper))
		strbuf_addstr(&cmd, helper);
	else
		strbuf_addf(&cmd, "git credential-%s", helper);

	strbuf_addf(&cmd, " %s", operation);
	r = run_credential_helper(c, cmd.buf, !strcmp(operation, "get"));

	strbuf_release(&cmd);
	return r;
}

void credential_fill(struct credential *c)
{
	int i;

	if (c->username && c->password)
		return;

	credential_apply_config(c);

	for (i = 0; i < c->helpers.nr; i++) {
		credential_do(c, c->helpers.items[i].string, "get");
		if (c->password_expiry_utc < time(NULL)) {
			/* Discard expired password */
			FREE_AND_NULL(c->password);
			/* Reset expiry to maintain consistency */
			c->password_expiry_utc = TIME_MAX;
		}
		if (c->username && c->password)
			return;
		if (c->quit)
			die("credential helper '%s' told us to quit",
			    c->helpers.items[i].string);
	}

	credential_getpass(c);
	if (!c->username && !c->password)
		die("unable to get password from user");
}

void credential_approve(struct credential *c)
{
	int i;

	if (c->approved)
		return;
	if (!c->username || !c->password || c->password_expiry_utc < time(NULL))
		return;

	credential_apply_config(c);

	for (i = 0; i < c->helpers.nr; i++)
		credential_do(c, c->helpers.items[i].string, "store");
	c->approved = 1;
}

void credential_reject(struct credential *c)
{
	int i;

	credential_apply_config(c);

	for (i = 0; i < c->helpers.nr; i++)
		credential_do(c, c->helpers.items[i].string, "erase");

	FREE_AND_NULL(c->username);
	FREE_AND_NULL(c->password);
	c->password_expiry_utc = TIME_MAX;
	c->approved = 0;
}

static int check_url_component(const char *url, int quiet,
			       const char *name, const char *value)
{
	if (!value)
		return 0;
	if (!strchr(value, '\n'))
		return 0;

	if (!quiet)
		warning(_("url contains a newline in its %s component: %s"),
			name, url);
	return -1;
}

/*
 * Potentially-partial URLs can, but do not have to, contain
 *
 * - a protocol (or scheme) of the form "<protocol>://"
 *
 * - a host name (the part after the protocol and before the first slash after
 *   that, if any)
 *
 * - a user name and potentially a password (as "<user>[:<password>]@" part of
 *   the host name)
 *
 * - a path (the part after the host name, if any, starting with the slash)
 *
 * Missing parts will be left unset in `struct credential`. Thus, `https://`
 * will have only the `protocol` set, `example.com` only the host name, and
 * `/git` only the path.
 *
 * Note that an empty host name in an otherwise fully-qualified URL (e.g.
 * `cert:///path/to/cert.pem`) will be treated as unset if we expect the URL to
 * be potentially partial, and only then (otherwise, the empty string is used).
 *
 * The credential_from_url() function does not allow partial URLs.
 */
static int credential_from_url_1(struct credential *c, const char *url,
				 int allow_partial_url, int quiet)
{
	const char *at, *colon, *cp, *slash, *host, *proto_end;

	credential_clear(c);

	/*
	 * Match one of:
	 *   (1) proto://<host>/...
	 *   (2) proto://<user>@<host>/...
	 *   (3) proto://<user>:<pass>@<host>/...
	 */
	proto_end = strstr(url, "://");
	if (!allow_partial_url && (!proto_end || proto_end == url)) {
		if (!quiet)
			warning(_("url has no scheme: %s"), url);
		return -1;
	}
	cp = proto_end ? proto_end + 3 : url;
	at = strchr(cp, '@');
	colon = strchr(cp, ':');

	/*
	 * A query or fragment marker before the slash ends the host portion.
	 * We'll just continue to call this "slash" for simplicity. Notably our
	 * "trim leading slashes" part won't skip over this part of the path,
	 * but that's what we'd want.
	 */
	slash = cp + strcspn(cp, "/?#");

	if (!at || slash <= at) {
		/* Case (1) */
		host = cp;
	}
	else if (!colon || at <= colon) {
		/* Case (2) */
		c->username = url_decode_mem(cp, at - cp);
		if (c->username && *c->username)
			c->username_from_proto = 1;
		host = at + 1;
	} else {
		/* Case (3) */
		c->username = url_decode_mem(cp, colon - cp);
		if (c->username && *c->username)
			c->username_from_proto = 1;
		c->password = url_decode_mem(colon + 1, at - (colon + 1));
		host = at + 1;
	}

	if (proto_end && proto_end - url > 0)
		c->protocol = xmemdupz(url, proto_end - url);
	if (!allow_partial_url || slash - host > 0)
		c->host = url_decode_mem(host, slash - host);
	/* Trim leading and trailing slashes from path */
	while (*slash == '/')
		slash++;
	if (*slash) {
		char *p;
		c->path = url_decode(slash);
		p = c->path + strlen(c->path) - 1;
		while (p > c->path && *p == '/')
			*p-- = '\0';
	}

	if (check_url_component(url, quiet, "username", c->username) < 0 ||
	    check_url_component(url, quiet, "password", c->password) < 0 ||
	    check_url_component(url, quiet, "protocol", c->protocol) < 0 ||
	    check_url_component(url, quiet, "host", c->host) < 0 ||
	    check_url_component(url, quiet, "path", c->path) < 0)
		return -1;

	return 0;
}

static int credential_from_potentially_partial_url(struct credential *c,
						   const char *url)
{
	return credential_from_url_1(c, url, 1, 0);
}

int credential_from_url_gently(struct credential *c, const char *url, int quiet)
{
	return credential_from_url_1(c, url, 0, quiet);
}

void credential_from_url(struct credential *c, const char *url)
{
	if (credential_from_url_gently(c, url, 0) < 0)
		die(_("credential url cannot be parsed: %s"), url);
}<|MERGE_RESOLUTION|>--- conflicted
+++ resolved
@@ -276,17 +276,13 @@
 	credential_write_item(fp, "path", c->path, 0);
 	credential_write_item(fp, "username", c->username, 0);
 	credential_write_item(fp, "password", c->password, 0);
-<<<<<<< HEAD
 	if (c->password_expiry_utc != TIME_MAX) {
 		char *s = xstrfmt("%"PRItime, c->password_expiry_utc);
 		credential_write_item(fp, "password_expiry_utc", s, 0);
 		free(s);
 	}
-=======
 	for (size_t i = 0; i < c->wwwauth_headers.nr; i++)
-		credential_write_item(fp, "wwwauth[]", c->wwwauth_headers.v[i],
-				      0);
->>>>>>> 5f2117b2
+		credential_write_item(fp, "wwwauth[]", c->wwwauth_headers.v[i], 0);
 }
 
 static int run_credential_helper(struct credential *c,
