#!/bin/sh

test_description='test the `scalar` command'

TEST_DIRECTORY=$PWD/../../../t
export TEST_DIRECTORY

# Make it work with --no-bin-wrappers
PATH=$PWD/..:$PATH

. ../../../t/test-lib.sh

GIT_TEST_MAINT_SCHEDULER="crontab:test-tool crontab ../cron.txt,launchctl:true,schtasks:true"
export GIT_TEST_MAINT_SCHEDULER

test_expect_success 'scalar shows a usage' '
	test_expect_code 129 scalar -h
'

test_expect_success 'scalar unregister' '
	git init vanish/src &&
	scalar register vanish/src &&
	git config --get --global --fixed-value \
		maintenance.repo "$(pwd)/vanish/src" &&
	scalar list >scalar.repos &&
	grep -F "$(pwd)/vanish/src" scalar.repos &&
	rm -rf vanish/src/.git &&
	scalar unregister vanish &&
	test_must_fail git config --get --global --fixed-value \
		maintenance.repo "$(pwd)/vanish/src" &&
	scalar list >scalar.repos &&
	! grep -F "$(pwd)/vanish/src" scalar.repos
'

test_expect_success 'set up repository to clone' '
	test_commit first &&
	test_commit second &&
	test_commit third &&
	git switch -c parallel first &&
	mkdir -p 1/2 &&
	test_commit 1/2/3 &&
	git config uploadPack.allowFilter true &&
	git config uploadPack.allowAnySHA1InWant true
'

test_expect_success 'scalar clone' '
	second=$(git rev-parse --verify second:second.t) &&
	scalar clone "file://$(pwd)" cloned --single-branch &&
	(
		cd cloned/src &&

		git config --get --global --fixed-value maintenance.repo \
			"$(pwd)" &&

		git for-each-ref --format="%(refname)" refs/remotes/origin/ >actual &&
		echo "refs/remotes/origin/parallel" >expect &&
		test_cmp expect actual &&

		test_path_is_missing 1/2 &&
		test_must_fail git rev-list --missing=print $second &&
		git rev-list $second &&
		git cat-file blob $second >actual &&
		echo "second" >expect &&
		test_cmp expect actual
	)
'

test_expect_success 'scalar reconfigure' '
	git init one/src &&
	scalar register one &&
	git -C one/src config core.preloadIndex false &&
	scalar reconfigure one &&
	test true = "$(git -C one/src config core.preloadIndex)" &&
	git -C one/src config core.preloadIndex false &&
	scalar reconfigure -a &&
	test true = "$(git -C one/src config core.preloadIndex)"
'

test_expect_success 'scalar delete without enlistment shows a usage' '
	test_expect_code 129 scalar delete
'

test_expect_success 'scalar delete with enlistment' '
	scalar delete cloned &&
	test_path_is_missing cloned
'

test_expect_success 'scalar supports -c/-C' '
	test_when_finished "scalar delete sub" &&
	git init sub &&
	scalar -C sub -c status.aheadBehind=bogus register &&
	test -z "$(git -C sub config --local status.aheadBehind)" &&
	test true = "$(git -C sub config core.preloadIndex)"
'

<<<<<<< HEAD
=======
test_expect_success '`scalar [...] <dir>` errors out when dir is missing' '
	! scalar run config cloned 2>err &&
	grep "cloned. does not exist" err
'

SQ="'"
test_expect_success UNZIP 'scalar diagnose' '
	scalar clone "file://$(pwd)" cloned --single-branch &&
	git repack &&
	echo "$(pwd)/.git/objects/" >>cloned/src/.git/objects/info/alternates &&
	test_commit -C cloned/src loose &&
	scalar diagnose cloned >out 2>err &&
	grep "Available space" out &&
	sed -n "s/.*$SQ\\(.*\\.zip\\)$SQ.*/\\1/p" <err >zip_path &&
	zip_path=$(cat zip_path) &&
	test -n "$zip_path" &&
	unzip -v "$zip_path" &&
	folder=${zip_path%.zip} &&
	test_path_is_missing "$folder" &&
	unzip -p "$zip_path" diagnostics.log >out &&
	test_file_not_empty out &&
	unzip -p "$zip_path" packs-local.txt >out &&
	grep "$(pwd)/.git/objects" out &&
	unzip -p "$zip_path" objects-local.txt >out &&
	grep "^Total: [1-9]" out
'

>>>>>>> 15d8adcc
test_done<|MERGE_RESOLUTION|>--- conflicted
+++ resolved
@@ -93,8 +93,6 @@
 	test true = "$(git -C sub config core.preloadIndex)"
 '
 
-<<<<<<< HEAD
-=======
 test_expect_success '`scalar [...] <dir>` errors out when dir is missing' '
 	! scalar run config cloned 2>err &&
 	grep "cloned. does not exist" err
@@ -122,5 +120,4 @@
 	grep "^Total: [1-9]" out
 '
 
->>>>>>> 15d8adcc
 test_done