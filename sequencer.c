#include "cache.h"
#include "config.h"
#include "lockfile.h"
#include "dir.h"
#include "object-store.h"
#include "object.h"
#include "commit.h"
#include "sequencer.h"
#include "tag.h"
#include "run-command.h"
#include "exec-cmd.h"
#include "utf8.h"
#include "cache-tree.h"
#include "diff.h"
#include "revision.h"
#include "rerere.h"
#include "merge-recursive.h"
#include "refs.h"
#include "argv-array.h"
#include "quote.h"
#include "trailer.h"
#include "log-tree.h"
#include "wt-status.h"
#include "hashmap.h"
#include "notes-utils.h"
#include "sigchain.h"
#include "unpack-trees.h"
#include "worktree.h"
#include "oidmap.h"
#include "oidset.h"
#include "commit-slab.h"
#include "alias.h"
#include "commit-reach.h"
#include "rebase-interactive.h"

#define GIT_REFLOG_ACTION "GIT_REFLOG_ACTION"

static const char sign_off_header[] = "Signed-off-by: ";
static const char cherry_picked_prefix[] = "(cherry picked from commit ";

GIT_PATH_FUNC(git_path_commit_editmsg, "COMMIT_EDITMSG")

GIT_PATH_FUNC(git_path_seq_dir, "sequencer")

static GIT_PATH_FUNC(git_path_todo_file, "sequencer/todo")
static GIT_PATH_FUNC(git_path_opts_file, "sequencer/opts")
static GIT_PATH_FUNC(git_path_head_file, "sequencer/head")
static GIT_PATH_FUNC(git_path_abort_safety_file, "sequencer/abort-safety")

static GIT_PATH_FUNC(rebase_path, "rebase-merge")
/*
 * The file containing rebase commands, comments, and empty lines.
 * This file is created by "git rebase -i" then edited by the user. As
 * the lines are processed, they are removed from the front of this
 * file and written to the tail of 'done'.
 */
GIT_PATH_FUNC(rebase_path_todo, "rebase-merge/git-rebase-todo")
GIT_PATH_FUNC(rebase_path_todo_backup, "rebase-merge/git-rebase-todo.backup")

/*
 * The rebase command lines that have already been processed. A line
 * is moved here when it is first handled, before any associated user
 * actions.
 */
static GIT_PATH_FUNC(rebase_path_done, "rebase-merge/done")
/*
 * The file to keep track of how many commands were already processed (e.g.
 * for the prompt).
 */
static GIT_PATH_FUNC(rebase_path_msgnum, "rebase-merge/msgnum")
/*
 * The file to keep track of how many commands are to be processed in total
 * (e.g. for the prompt).
 */
static GIT_PATH_FUNC(rebase_path_msgtotal, "rebase-merge/end")
/*
 * The commit message that is planned to be used for any changes that
 * need to be committed following a user interaction.
 */
static GIT_PATH_FUNC(rebase_path_message, "rebase-merge/message")
/*
 * The file into which is accumulated the suggested commit message for
 * squash/fixup commands. When the first of a series of squash/fixups
 * is seen, the file is created and the commit message from the
 * previous commit and from the first squash/fixup commit are written
 * to it. The commit message for each subsequent squash/fixup commit
 * is appended to the file as it is processed.
 */
static GIT_PATH_FUNC(rebase_path_squash_msg, "rebase-merge/message-squash")
/*
 * If the current series of squash/fixups has not yet included a squash
 * command, then this file exists and holds the commit message of the
 * original "pick" commit.  (If the series ends without a "squash"
 * command, then this can be used as the commit message of the combined
 * commit without opening the editor.)
 */
static GIT_PATH_FUNC(rebase_path_fixup_msg, "rebase-merge/message-fixup")
/*
 * This file contains the list fixup/squash commands that have been
 * accumulated into message-fixup or message-squash so far.
 */
static GIT_PATH_FUNC(rebase_path_current_fixups, "rebase-merge/current-fixups")
/*
 * A script to set the GIT_AUTHOR_NAME, GIT_AUTHOR_EMAIL, and
 * GIT_AUTHOR_DATE that will be used for the commit that is currently
 * being rebased.
 */
static GIT_PATH_FUNC(rebase_path_author_script, "rebase-merge/author-script")
/*
 * When an "edit" rebase command is being processed, the SHA1 of the
 * commit to be edited is recorded in this file.  When "git rebase
 * --continue" is executed, if there are any staged changes then they
 * will be amended to the HEAD commit, but only provided the HEAD
 * commit is still the commit to be edited.  When any other rebase
 * command is processed, this file is deleted.
 */
static GIT_PATH_FUNC(rebase_path_amend, "rebase-merge/amend")
/*
 * When we stop at a given patch via the "edit" command, this file contains
 * the abbreviated commit name of the corresponding patch.
 */
static GIT_PATH_FUNC(rebase_path_stopped_sha, "rebase-merge/stopped-sha")
/*
 * For the post-rewrite hook, we make a list of rewritten commits and
 * their new sha1s.  The rewritten-pending list keeps the sha1s of
 * commits that have been processed, but not committed yet,
 * e.g. because they are waiting for a 'squash' command.
 */
static GIT_PATH_FUNC(rebase_path_rewritten_list, "rebase-merge/rewritten-list")
static GIT_PATH_FUNC(rebase_path_rewritten_pending,
	"rebase-merge/rewritten-pending")

/*
 * The path of the file containig the OID of the "squash onto" commit, i.e.
 * the dummy commit used for `reset [new root]`.
 */
static GIT_PATH_FUNC(rebase_path_squash_onto, "rebase-merge/squash-onto")

/*
 * The path of the file listing refs that need to be deleted after the rebase
 * finishes. This is used by the `label` command to record the need for cleanup.
 */
static GIT_PATH_FUNC(rebase_path_refs_to_delete, "rebase-merge/refs-to-delete")

/*
 * The following files are written by git-rebase just after parsing the
 * command-line.
 */
static GIT_PATH_FUNC(rebase_path_gpg_sign_opt, "rebase-merge/gpg_sign_opt")
static GIT_PATH_FUNC(rebase_path_orig_head, "rebase-merge/orig-head")
static GIT_PATH_FUNC(rebase_path_verbose, "rebase-merge/verbose")
static GIT_PATH_FUNC(rebase_path_quiet, "rebase-merge/quiet")
static GIT_PATH_FUNC(rebase_path_signoff, "rebase-merge/signoff")
static GIT_PATH_FUNC(rebase_path_head_name, "rebase-merge/head-name")
static GIT_PATH_FUNC(rebase_path_onto, "rebase-merge/onto")
static GIT_PATH_FUNC(rebase_path_autostash, "rebase-merge/autostash")
static GIT_PATH_FUNC(rebase_path_strategy, "rebase-merge/strategy")
static GIT_PATH_FUNC(rebase_path_strategy_opts, "rebase-merge/strategy_opts")
static GIT_PATH_FUNC(rebase_path_allow_rerere_autoupdate, "rebase-merge/allow_rerere_autoupdate")
static GIT_PATH_FUNC(rebase_path_reschedule_failed_exec, "rebase-merge/reschedule-failed-exec")

static int git_sequencer_config(const char *k, const char *v, void *cb)
{
	struct replay_opts *opts = cb;
	int status;

	if (!strcmp(k, "commit.cleanup")) {
		const char *s;

		status = git_config_string(&s, k, v);
		if (status)
			return status;

		if (!strcmp(s, "verbatim")) {
			opts->default_msg_cleanup = COMMIT_MSG_CLEANUP_NONE;
			opts->explicit_cleanup = 1;
		} else if (!strcmp(s, "whitespace")) {
			opts->default_msg_cleanup = COMMIT_MSG_CLEANUP_SPACE;
			opts->explicit_cleanup = 1;
		} else if (!strcmp(s, "strip")) {
			opts->default_msg_cleanup = COMMIT_MSG_CLEANUP_ALL;
			opts->explicit_cleanup = 1;
		} else if (!strcmp(s, "scissors")) {
			opts->default_msg_cleanup = COMMIT_MSG_CLEANUP_SCISSORS;
			opts->explicit_cleanup = 1;
		} else {
			warning(_("invalid commit message cleanup mode '%s'"),
				  s);
		}

		free((char *)s);
		return status;
	}

	if (!strcmp(k, "commit.gpgsign")) {
		opts->gpg_sign = git_config_bool(k, v) ? xstrdup("") : NULL;
		return 0;
	}

	status = git_gpg_config(k, v, NULL);
	if (status)
		return status;

	return git_diff_basic_config(k, v, NULL);
}

void sequencer_init_config(struct replay_opts *opts)
{
	opts->default_msg_cleanup = COMMIT_MSG_CLEANUP_NONE;
	git_config(git_sequencer_config, opts);
}

static inline int is_rebase_i(const struct replay_opts *opts)
{
	return opts->action == REPLAY_INTERACTIVE_REBASE;
}

static const char *get_dir(const struct replay_opts *opts)
{
	if (is_rebase_i(opts))
		return rebase_path();
	return git_path_seq_dir();
}

static const char *get_todo_path(const struct replay_opts *opts)
{
	if (is_rebase_i(opts))
		return rebase_path_todo();
	return git_path_todo_file();
}

/*
 * Returns 0 for non-conforming footer
 * Returns 1 for conforming footer
 * Returns 2 when sob exists within conforming footer
 * Returns 3 when sob exists within conforming footer as last entry
 */
static int has_conforming_footer(struct strbuf *sb, struct strbuf *sob,
	size_t ignore_footer)
{
	struct process_trailer_options opts = PROCESS_TRAILER_OPTIONS_INIT;
	struct trailer_info info;
	size_t i;
	int found_sob = 0, found_sob_last = 0;

	opts.no_divider = 1;

	trailer_info_get(&info, sb->buf, &opts);

	if (info.trailer_start == info.trailer_end)
		return 0;

	for (i = 0; i < info.trailer_nr; i++)
		if (sob && !strncmp(info.trailers[i], sob->buf, sob->len)) {
			found_sob = 1;
			if (i == info.trailer_nr - 1)
				found_sob_last = 1;
		}

	trailer_info_release(&info);

	if (found_sob_last)
		return 3;
	if (found_sob)
		return 2;
	return 1;
}

static const char *gpg_sign_opt_quoted(struct replay_opts *opts)
{
	static struct strbuf buf = STRBUF_INIT;

	strbuf_reset(&buf);
	if (opts->gpg_sign)
		sq_quotef(&buf, "-S%s", opts->gpg_sign);
	return buf.buf;
}

int sequencer_remove_state(struct replay_opts *opts)
{
	struct strbuf buf = STRBUF_INIT;
	int i;

	if (is_rebase_i(opts) &&
	    strbuf_read_file(&buf, rebase_path_refs_to_delete(), 0) > 0) {
		char *p = buf.buf;
		while (*p) {
			char *eol = strchr(p, '\n');
			if (eol)
				*eol = '\0';
			if (delete_ref("(rebase -i) cleanup", p, NULL, 0) < 0)
				warning(_("could not delete '%s'"), p);
			if (!eol)
				break;
			p = eol + 1;
		}
	}

	free(opts->gpg_sign);
	free(opts->strategy);
	for (i = 0; i < opts->xopts_nr; i++)
		free(opts->xopts[i]);
	free(opts->xopts);
	strbuf_release(&opts->current_fixups);

	strbuf_reset(&buf);
	strbuf_addstr(&buf, get_dir(opts));
	remove_dir_recursively(&buf, 0);
	strbuf_release(&buf);

	return 0;
}

static const char *action_name(const struct replay_opts *opts)
{
	switch (opts->action) {
	case REPLAY_REVERT:
		return N_("revert");
	case REPLAY_PICK:
		return N_("cherry-pick");
	case REPLAY_INTERACTIVE_REBASE:
		return N_("rebase -i");
	}
	die(_("unknown action: %d"), opts->action);
}

struct commit_message {
	char *parent_label;
	char *label;
	char *subject;
	const char *message;
};

static const char *short_commit_name(struct commit *commit)
{
	return find_unique_abbrev(&commit->object.oid, DEFAULT_ABBREV);
}

static int get_message(struct commit *commit, struct commit_message *out)
{
	const char *abbrev, *subject;
	int subject_len;

	out->message = logmsg_reencode(commit, NULL, get_commit_output_encoding());
	abbrev = short_commit_name(commit);

	subject_len = find_commit_subject(out->message, &subject);

	out->subject = xmemdupz(subject, subject_len);
	out->label = xstrfmt("%s... %s", abbrev, out->subject);
	out->parent_label = xstrfmt("parent of %s", out->label);

	return 0;
}

static void free_message(struct commit *commit, struct commit_message *msg)
{
	free(msg->parent_label);
	free(msg->label);
	free(msg->subject);
	unuse_commit_buffer(commit, msg->message);
}

static void print_advice(struct repository *r, int show_hint,
			 struct replay_opts *opts)
{
	char *msg = getenv("GIT_CHERRY_PICK_HELP");

	if (msg) {
		fprintf(stderr, "%s\n", msg);
		/*
		 * A conflict has occurred but the porcelain
		 * (typically rebase --interactive) wants to take care
		 * of the commit itself so remove CHERRY_PICK_HEAD
		 */
		unlink(git_path_cherry_pick_head(r));
		return;
	}

	if (show_hint) {
		if (opts->no_commit)
			advise(_("after resolving the conflicts, mark the corrected paths\n"
				 "with 'git add <paths>' or 'git rm <paths>'"));
		else
			advise(_("after resolving the conflicts, mark the corrected paths\n"
				 "with 'git add <paths>' or 'git rm <paths>'\n"
				 "and commit the result with 'git commit'"));
	}
}

static int write_message(const void *buf, size_t len, const char *filename,
			 int append_eol)
{
	struct lock_file msg_file = LOCK_INIT;

	int msg_fd = hold_lock_file_for_update(&msg_file, filename, 0);
	if (msg_fd < 0)
		return error_errno(_("could not lock '%s'"), filename);
	if (write_in_full(msg_fd, buf, len) < 0) {
		error_errno(_("could not write to '%s'"), filename);
		rollback_lock_file(&msg_file);
		return -1;
	}
	if (append_eol && write(msg_fd, "\n", 1) < 0) {
		error_errno(_("could not write eol to '%s'"), filename);
		rollback_lock_file(&msg_file);
		return -1;
	}
	if (commit_lock_file(&msg_file) < 0)
		return error(_("failed to finalize '%s'"), filename);

	return 0;
}

/*
 * Reads a file that was presumably written by a shell script, i.e. with an
 * end-of-line marker that needs to be stripped.
 *
 * Note that only the last end-of-line marker is stripped, consistent with the
 * behavior of "$(cat path)" in a shell script.
 *
 * Returns 1 if the file was read, 0 if it could not be read or does not exist.
 */
static int read_oneliner(struct strbuf *buf,
	const char *path, int skip_if_empty)
{
	int orig_len = buf->len;

	if (!file_exists(path))
		return 0;

	if (strbuf_read_file(buf, path, 0) < 0) {
		warning_errno(_("could not read '%s'"), path);
		return 0;
	}

	if (buf->len > orig_len && buf->buf[buf->len - 1] == '\n') {
		if (--buf->len > orig_len && buf->buf[buf->len - 1] == '\r')
			--buf->len;
		buf->buf[buf->len] = '\0';
	}

	if (skip_if_empty && buf->len == orig_len)
		return 0;

	return 1;
}

static struct tree *empty_tree(struct repository *r)
{
	return lookup_tree(r, the_hash_algo->empty_tree);
}

static int error_dirty_index(struct repository *repo, struct replay_opts *opts)
{
	if (repo_read_index_unmerged(repo))
		return error_resolve_conflict(_(action_name(opts)));

	error(_("your local changes would be overwritten by %s."),
		_(action_name(opts)));

	if (advice_commit_before_merge)
		advise(_("commit your changes or stash them to proceed."));
	return -1;
}

static void update_abort_safety_file(void)
{
	struct object_id head;

	/* Do nothing on a single-pick */
	if (!file_exists(git_path_seq_dir()))
		return;

	if (!get_oid("HEAD", &head))
		write_file(git_path_abort_safety_file(), "%s", oid_to_hex(&head));
	else
		write_file(git_path_abort_safety_file(), "%s", "");
}

static int fast_forward_to(struct repository *r,
			   const struct object_id *to,
			   const struct object_id *from,
			   int unborn,
			   struct replay_opts *opts)
{
	struct ref_transaction *transaction;
	struct strbuf sb = STRBUF_INIT;
	struct strbuf err = STRBUF_INIT;

	repo_read_index(r);
	if (checkout_fast_forward(r, from, to, 1))
		return -1; /* the callee should have complained already */

	strbuf_addf(&sb, _("%s: fast-forward"), _(action_name(opts)));

	transaction = ref_transaction_begin(&err);
	if (!transaction ||
	    ref_transaction_update(transaction, "HEAD",
				   to, unborn && !is_rebase_i(opts) ?
				   &null_oid : from,
				   0, sb.buf, &err) ||
	    ref_transaction_commit(transaction, &err)) {
		ref_transaction_free(transaction);
		error("%s", err.buf);
		strbuf_release(&sb);
		strbuf_release(&err);
		return -1;
	}

	strbuf_release(&sb);
	strbuf_release(&err);
	ref_transaction_free(transaction);
	update_abort_safety_file();
	return 0;
}

enum commit_msg_cleanup_mode get_cleanup_mode(const char *cleanup_arg,
	int use_editor)
{
	if (!cleanup_arg || !strcmp(cleanup_arg, "default"))
		return use_editor ? COMMIT_MSG_CLEANUP_ALL :
				    COMMIT_MSG_CLEANUP_SPACE;
	else if (!strcmp(cleanup_arg, "verbatim"))
		return COMMIT_MSG_CLEANUP_NONE;
	else if (!strcmp(cleanup_arg, "whitespace"))
		return COMMIT_MSG_CLEANUP_SPACE;
	else if (!strcmp(cleanup_arg, "strip"))
		return COMMIT_MSG_CLEANUP_ALL;
	else if (!strcmp(cleanup_arg, "scissors"))
		return use_editor ? COMMIT_MSG_CLEANUP_SCISSORS :
				    COMMIT_MSG_CLEANUP_SPACE;
	else
		die(_("Invalid cleanup mode %s"), cleanup_arg);
}

/*
 * NB using int rather than enum cleanup_mode to stop clang's
 * -Wtautological-constant-out-of-range-compare complaining that the comparison
 * is always true.
 */
static const char *describe_cleanup_mode(int cleanup_mode)
{
	static const char *modes[] = { "whitespace",
				       "verbatim",
				       "scissors",
				       "strip" };

	if (cleanup_mode < ARRAY_SIZE(modes))
		return modes[cleanup_mode];

	BUG("invalid cleanup_mode provided (%d)", cleanup_mode);
}

void append_conflicts_hint(struct index_state *istate,
	struct strbuf *msgbuf, enum commit_msg_cleanup_mode cleanup_mode)
{
	int i;

	if (cleanup_mode == COMMIT_MSG_CLEANUP_SCISSORS) {
		strbuf_addch(msgbuf, '\n');
		wt_status_append_cut_line(msgbuf);
		strbuf_addch(msgbuf, comment_line_char);
	}

	strbuf_addch(msgbuf, '\n');
	strbuf_commented_addf(msgbuf, "Conflicts:\n");
	for (i = 0; i < istate->cache_nr;) {
		const struct cache_entry *ce = istate->cache[i++];
		if (ce_stage(ce)) {
			strbuf_commented_addf(msgbuf, "\t%s\n", ce->name);
			while (i < istate->cache_nr &&
			       !strcmp(ce->name, istate->cache[i]->name))
				i++;
		}
	}
}

static int do_recursive_merge(struct repository *r,
			      struct commit *base, struct commit *next,
			      const char *base_label, const char *next_label,
			      struct object_id *head, struct strbuf *msgbuf,
			      struct replay_opts *opts)
{
	struct merge_options o;
	struct tree *result, *next_tree, *base_tree, *head_tree;
	int clean;
	char **xopt;
	struct lock_file index_lock = LOCK_INIT;

	if (repo_hold_locked_index(r, &index_lock, LOCK_REPORT_ON_ERROR) < 0)
		return -1;

	repo_read_index(r);

	init_merge_options(&o, r);
	o.ancestor = base ? base_label : "(empty tree)";
	o.branch1 = "HEAD";
	o.branch2 = next ? next_label : "(empty tree)";
	if (is_rebase_i(opts))
		o.buffer_output = 2;
	o.show_rename_progress = 1;

	head_tree = parse_tree_indirect(head);
	next_tree = next ? get_commit_tree(next) : empty_tree(r);
	base_tree = base ? get_commit_tree(base) : empty_tree(r);

	for (xopt = opts->xopts; xopt != opts->xopts + opts->xopts_nr; xopt++)
		parse_merge_opt(&o, *xopt);

	clean = merge_trees(&o,
			    head_tree,
			    next_tree, base_tree, &result);
	if (is_rebase_i(opts) && clean <= 0)
		fputs(o.obuf.buf, stdout);
	strbuf_release(&o.obuf);
	diff_warn_rename_limit("merge.renamelimit", o.needed_rename_limit, 0);
	if (clean < 0) {
		rollback_lock_file(&index_lock);
		return clean;
	}

	if (write_locked_index(r->index, &index_lock,
			       COMMIT_LOCK | SKIP_IF_UNCHANGED))
		/*
		 * TRANSLATORS: %s will be "revert", "cherry-pick" or
		 * "rebase -i".
		 */
		return error(_("%s: Unable to write new index file"),
			_(action_name(opts)));

	if (!clean)
		append_conflicts_hint(r->index, msgbuf,
				      opts->default_msg_cleanup);

	return !clean;
}

static struct object_id *get_cache_tree_oid(struct index_state *istate)
{
	if (!istate->cache_tree)
		istate->cache_tree = cache_tree();

	if (!cache_tree_fully_valid(istate->cache_tree))
		if (cache_tree_update(istate, 0)) {
			error(_("unable to update cache tree"));
			return NULL;
		}

	return &istate->cache_tree->oid;
}

static int is_index_unchanged(struct repository *r)
{
	struct object_id head_oid, *cache_tree_oid;
	struct commit *head_commit;
	struct index_state *istate = r->index;

	if (!resolve_ref_unsafe("HEAD", RESOLVE_REF_READING, &head_oid, NULL))
		return error(_("could not resolve HEAD commit"));

	head_commit = lookup_commit(r, &head_oid);

	/*
	 * If head_commit is NULL, check_commit, called from
	 * lookup_commit, would have indicated that head_commit is not
	 * a commit object already.  parse_commit() will return failure
	 * without further complaints in such a case.  Otherwise, if
	 * the commit is invalid, parse_commit() will complain.  So
	 * there is nothing for us to say here.  Just return failure.
	 */
	if (parse_commit(head_commit))
		return -1;

	if (!(cache_tree_oid = get_cache_tree_oid(istate)))
		return -1;

	return oideq(cache_tree_oid, get_commit_tree_oid(head_commit));
}

static int write_author_script(const char *message)
{
	struct strbuf buf = STRBUF_INIT;
	const char *eol;
	int res;

	for (;;)
		if (!*message || starts_with(message, "\n")) {
missing_author:
			/* Missing 'author' line? */
			unlink(rebase_path_author_script());
			return 0;
		} else if (skip_prefix(message, "author ", &message))
			break;
		else if ((eol = strchr(message, '\n')))
			message = eol + 1;
		else
			goto missing_author;

	strbuf_addstr(&buf, "GIT_AUTHOR_NAME='");
	while (*message && *message != '\n' && *message != '\r')
		if (skip_prefix(message, " <", &message))
			break;
		else if (*message != '\'')
			strbuf_addch(&buf, *(message++));
		else
			strbuf_addf(&buf, "'\\%c'", *(message++));
	strbuf_addstr(&buf, "'\nGIT_AUTHOR_EMAIL='");
	while (*message && *message != '\n' && *message != '\r')
		if (skip_prefix(message, "> ", &message))
			break;
		else if (*message != '\'')
			strbuf_addch(&buf, *(message++));
		else
			strbuf_addf(&buf, "'\\%c'", *(message++));
	strbuf_addstr(&buf, "'\nGIT_AUTHOR_DATE='@");
	while (*message && *message != '\n' && *message != '\r')
		if (*message != '\'')
			strbuf_addch(&buf, *(message++));
		else
			strbuf_addf(&buf, "'\\%c'", *(message++));
	strbuf_addch(&buf, '\'');
	res = write_message(buf.buf, buf.len, rebase_path_author_script(), 1);
	strbuf_release(&buf);
	return res;
}

/**
 * Take a series of KEY='VALUE' lines where VALUE part is
 * sq-quoted, and append <KEY, VALUE> at the end of the string list
 */
static int parse_key_value_squoted(char *buf, struct string_list *list)
{
	while (*buf) {
		struct string_list_item *item;
		char *np;
		char *cp = strchr(buf, '=');
		if (!cp) {
			np = strchrnul(buf, '\n');
			return error(_("no key present in '%.*s'"),
				     (int) (np - buf), buf);
		}
		np = strchrnul(cp, '\n');
		*cp++ = '\0';
		item = string_list_append(list, buf);

		buf = np + (*np == '\n');
		*np = '\0';
		cp = sq_dequote(cp);
		if (!cp)
			return error(_("unable to dequote value of '%s'"),
				     item->string);
		item->util = xstrdup(cp);
	}
	return 0;
}

/**
 * Reads and parses the state directory's "author-script" file, and sets name,
 * email and date accordingly.
 * Returns 0 on success, -1 if the file could not be parsed.
 *
 * The author script is of the format:
 *
 *	GIT_AUTHOR_NAME='$author_name'
 *	GIT_AUTHOR_EMAIL='$author_email'
 *	GIT_AUTHOR_DATE='$author_date'
 *
 * where $author_name, $author_email and $author_date are quoted. We are strict
 * with our parsing, as the file was meant to be eval'd in the old
 * git-am.sh/git-rebase--interactive.sh scripts, and thus if the file differs
 * from what this function expects, it is better to bail out than to do
 * something that the user does not expect.
 */
int read_author_script(const char *path, char **name, char **email, char **date,
		       int allow_missing)
{
	struct strbuf buf = STRBUF_INIT;
	struct string_list kv = STRING_LIST_INIT_DUP;
	int retval = -1; /* assume failure */
	int i, name_i = -2, email_i = -2, date_i = -2, err = 0;

	if (strbuf_read_file(&buf, path, 256) <= 0) {
		strbuf_release(&buf);
		if (errno == ENOENT && allow_missing)
			return 0;
		else
			return error_errno(_("could not open '%s' for reading"),
					   path);
	}

	if (parse_key_value_squoted(buf.buf, &kv))
		goto finish;

	for (i = 0; i < kv.nr; i++) {
		if (!strcmp(kv.items[i].string, "GIT_AUTHOR_NAME")) {
			if (name_i != -2)
				name_i = error(_("'GIT_AUTHOR_NAME' already given"));
			else
				name_i = i;
		} else if (!strcmp(kv.items[i].string, "GIT_AUTHOR_EMAIL")) {
			if (email_i != -2)
				email_i = error(_("'GIT_AUTHOR_EMAIL' already given"));
			else
				email_i = i;
		} else if (!strcmp(kv.items[i].string, "GIT_AUTHOR_DATE")) {
			if (date_i != -2)
				date_i = error(_("'GIT_AUTHOR_DATE' already given"));
			else
				date_i = i;
		} else {
			err = error(_("unknown variable '%s'"),
				    kv.items[i].string);
		}
	}
	if (name_i == -2)
		error(_("missing 'GIT_AUTHOR_NAME'"));
	if (email_i == -2)
		error(_("missing 'GIT_AUTHOR_EMAIL'"));
	if (date_i == -2)
		error(_("missing 'GIT_AUTHOR_DATE'"));
	if (date_i < 0 || email_i < 0 || date_i < 0 || err)
		goto finish;
	*name = kv.items[name_i].util;
	*email = kv.items[email_i].util;
	*date = kv.items[date_i].util;
	retval = 0;
finish:
	string_list_clear(&kv, !!retval);
	strbuf_release(&buf);
	return retval;
}

/*
 * Read a GIT_AUTHOR_NAME, GIT_AUTHOR_EMAIL AND GIT_AUTHOR_DATE from a
 * file with shell quoting into struct argv_array. Returns -1 on
 * error, 0 otherwise.
 */
static int read_env_script(struct argv_array *env)
{
	char *name, *email, *date;

	if (read_author_script(rebase_path_author_script(),
			       &name, &email, &date, 0))
		return -1;

	argv_array_pushf(env, "GIT_AUTHOR_NAME=%s", name);
	argv_array_pushf(env, "GIT_AUTHOR_EMAIL=%s", email);
	argv_array_pushf(env, "GIT_AUTHOR_DATE=%s", date);
	free(name);
	free(email);
	free(date);

	return 0;
}

static char *get_author(const char *message)
{
	size_t len;
	const char *a;

	a = find_commit_header(message, "author", &len);
	if (a)
		return xmemdupz(a, len);

	return NULL;
}

/* Read author-script and return an ident line (author <email> timestamp) */
static const char *read_author_ident(struct strbuf *buf)
{
	struct strbuf out = STRBUF_INIT;
	char *name, *email, *date;

	if (read_author_script(rebase_path_author_script(),
			       &name, &email, &date, 0))
		return NULL;

	/* validate date since fmt_ident() will die() on bad value */
	if (parse_date(date, &out)){
		warning(_("invalid date format '%s' in '%s'"),
			date, rebase_path_author_script());
		strbuf_release(&out);
		return NULL;
	}

	strbuf_reset(&out);
	strbuf_addstr(&out, fmt_ident(name, email, WANT_AUTHOR_IDENT, date, 0));
	strbuf_swap(buf, &out);
	strbuf_release(&out);
	free(name);
	free(email);
	free(date);
	return buf->buf;
}

static const char staged_changes_advice[] =
N_("you have staged changes in your working tree\n"
"If these changes are meant to be squashed into the previous commit, run:\n"
"\n"
"  git commit --amend %s\n"
"\n"
"If they are meant to go into a new commit, run:\n"
"\n"
"  git commit %s\n"
"\n"
"In both cases, once you're done, continue with:\n"
"\n"
"  git rebase --continue\n");

#define ALLOW_EMPTY (1<<0)
#define EDIT_MSG    (1<<1)
#define AMEND_MSG   (1<<2)
#define CLEANUP_MSG (1<<3)
#define VERIFY_MSG  (1<<4)
#define CREATE_ROOT_COMMIT (1<<5)

static int run_command_silent_on_success(struct child_process *cmd)
{
	struct strbuf buf = STRBUF_INIT;
	int rc;

	cmd->stdout_to_stderr = 1;
	rc = pipe_command(cmd,
			  NULL, 0,
			  NULL, 0,
			  &buf, 0);

	if (rc)
		fputs(buf.buf, stderr);
	strbuf_release(&buf);
	return rc;
}

/*
 * If we are cherry-pick, and if the merge did not result in
 * hand-editing, we will hit this commit and inherit the original
 * author date and name.
 *
 * If we are revert, or if our cherry-pick results in a hand merge,
 * we had better say that the current user is responsible for that.
 *
 * An exception is when run_git_commit() is called during an
 * interactive rebase: in that case, we will want to retain the
 * author metadata.
 */
static int run_git_commit(struct repository *r,
			  const char *defmsg,
			  struct replay_opts *opts,
			  unsigned int flags)
{
	struct child_process cmd = CHILD_PROCESS_INIT;

	if ((flags & CREATE_ROOT_COMMIT) && !(flags & AMEND_MSG)) {
		struct strbuf msg = STRBUF_INIT, script = STRBUF_INIT;
		const char *author = NULL;
		struct object_id root_commit, *cache_tree_oid;
		int res = 0;

		if (is_rebase_i(opts)) {
			author = read_author_ident(&script);
			if (!author) {
				strbuf_release(&script);
				return -1;
			}
		}

		if (!defmsg)
			BUG("root commit without message");

		if (!(cache_tree_oid = get_cache_tree_oid(r->index)))
			res = -1;

		if (!res)
			res = strbuf_read_file(&msg, defmsg, 0);

		if (res <= 0)
			res = error_errno(_("could not read '%s'"), defmsg);
		else
			res = commit_tree(msg.buf, msg.len, cache_tree_oid,
					  NULL, &root_commit, author,
					  opts->gpg_sign);

		strbuf_release(&msg);
		strbuf_release(&script);
		if (!res) {
			update_ref(NULL, "CHERRY_PICK_HEAD", &root_commit, NULL,
				   REF_NO_DEREF, UPDATE_REFS_MSG_ON_ERR);
			res = update_ref(NULL, "HEAD", &root_commit, NULL, 0,
					 UPDATE_REFS_MSG_ON_ERR);
		}
		return res < 0 ? error(_("writing root commit")) : 0;
	}

	cmd.git_cmd = 1;

	if (is_rebase_i(opts) && read_env_script(&cmd.env_array)) {
		const char *gpg_opt = gpg_sign_opt_quoted(opts);

		return error(_(staged_changes_advice),
			     gpg_opt, gpg_opt);
	}

	argv_array_push(&cmd.args, "commit");

	if (!(flags & VERIFY_MSG))
		argv_array_push(&cmd.args, "-n");
	if ((flags & AMEND_MSG))
		argv_array_push(&cmd.args, "--amend");
	if (opts->gpg_sign)
		argv_array_pushf(&cmd.args, "-S%s", opts->gpg_sign);
	if (defmsg)
		argv_array_pushl(&cmd.args, "-F", defmsg, NULL);
	else if (!(flags & EDIT_MSG))
		argv_array_pushl(&cmd.args, "-C", "HEAD", NULL);
	if ((flags & CLEANUP_MSG))
		argv_array_push(&cmd.args, "--cleanup=strip");
	if ((flags & EDIT_MSG))
		argv_array_push(&cmd.args, "-e");
	else if (!(flags & CLEANUP_MSG) &&
		 !opts->signoff && !opts->record_origin &&
		 !opts->explicit_cleanup)
		argv_array_push(&cmd.args, "--cleanup=verbatim");

	if ((flags & ALLOW_EMPTY))
		argv_array_push(&cmd.args, "--allow-empty");

	if (!(flags & EDIT_MSG))
		argv_array_push(&cmd.args, "--allow-empty-message");

	if (is_rebase_i(opts) && !(flags & EDIT_MSG))
		return run_command_silent_on_success(&cmd);
	else
		return run_command(&cmd);
}

static int rest_is_empty(const struct strbuf *sb, int start)
{
	int i, eol;
	const char *nl;

	/* Check if the rest is just whitespace and Signed-off-by's. */
	for (i = start; i < sb->len; i++) {
		nl = memchr(sb->buf + i, '\n', sb->len - i);
		if (nl)
			eol = nl - sb->buf;
		else
			eol = sb->len;

		if (strlen(sign_off_header) <= eol - i &&
		    starts_with(sb->buf + i, sign_off_header)) {
			i = eol;
			continue;
		}
		while (i < eol)
			if (!isspace(sb->buf[i++]))
				return 0;
	}

	return 1;
}

void cleanup_message(struct strbuf *msgbuf,
	enum commit_msg_cleanup_mode cleanup_mode, int verbose)
{
	if (verbose || /* Truncate the message just before the diff, if any. */
	    cleanup_mode == COMMIT_MSG_CLEANUP_SCISSORS)
		strbuf_setlen(msgbuf, wt_status_locate_end(msgbuf->buf, msgbuf->len));
	if (cleanup_mode != COMMIT_MSG_CLEANUP_NONE)
		strbuf_stripspace(msgbuf, cleanup_mode == COMMIT_MSG_CLEANUP_ALL);
}

/*
 * Find out if the message in the strbuf contains only whitespace and
 * Signed-off-by lines.
 */
int message_is_empty(const struct strbuf *sb,
		     enum commit_msg_cleanup_mode cleanup_mode)
{
	if (cleanup_mode == COMMIT_MSG_CLEANUP_NONE && sb->len)
		return 0;
	return rest_is_empty(sb, 0);
}

/*
 * See if the user edited the message in the editor or left what
 * was in the template intact
 */
int template_untouched(const struct strbuf *sb, const char *template_file,
		       enum commit_msg_cleanup_mode cleanup_mode)
{
	struct strbuf tmpl = STRBUF_INIT;
	const char *start;

	if (cleanup_mode == COMMIT_MSG_CLEANUP_NONE && sb->len)
		return 0;

	if (!template_file || strbuf_read_file(&tmpl, template_file, 0) <= 0)
		return 0;

	strbuf_stripspace(&tmpl, cleanup_mode == COMMIT_MSG_CLEANUP_ALL);
	if (!skip_prefix(sb->buf, tmpl.buf, &start))
		start = sb->buf;
	strbuf_release(&tmpl);
	return rest_is_empty(sb, start - sb->buf);
}

int update_head_with_reflog(const struct commit *old_head,
			    const struct object_id *new_head,
			    const char *action, const struct strbuf *msg,
			    struct strbuf *err)
{
	struct ref_transaction *transaction;
	struct strbuf sb = STRBUF_INIT;
	const char *nl;
	int ret = 0;

	if (action) {
		strbuf_addstr(&sb, action);
		strbuf_addstr(&sb, ": ");
	}

	nl = strchr(msg->buf, '\n');
	if (nl) {
		strbuf_add(&sb, msg->buf, nl + 1 - msg->buf);
	} else {
		strbuf_addbuf(&sb, msg);
		strbuf_addch(&sb, '\n');
	}

	transaction = ref_transaction_begin(err);
	if (!transaction ||
	    ref_transaction_update(transaction, "HEAD", new_head,
				   old_head ? &old_head->object.oid : &null_oid,
				   0, sb.buf, err) ||
	    ref_transaction_commit(transaction, err)) {
		ret = -1;
	}
	ref_transaction_free(transaction);
	strbuf_release(&sb);

	return ret;
}

static int run_rewrite_hook(const struct object_id *oldoid,
			    const struct object_id *newoid)
{
	struct child_process proc = CHILD_PROCESS_INIT;
	const char *argv[3];
	int code;
	struct strbuf sb = STRBUF_INIT;

	argv[0] = find_hook("post-rewrite");
	if (!argv[0])
		return 0;

	argv[1] = "amend";
	argv[2] = NULL;

	proc.argv = argv;
	proc.in = -1;
	proc.stdout_to_stderr = 1;
	proc.trace2_hook_name = "post-rewrite";

	code = start_command(&proc);
	if (code)
		return code;
	strbuf_addf(&sb, "%s %s\n", oid_to_hex(oldoid), oid_to_hex(newoid));
	sigchain_push(SIGPIPE, SIG_IGN);
	write_in_full(proc.in, sb.buf, sb.len);
	close(proc.in);
	strbuf_release(&sb);
	sigchain_pop(SIGPIPE);
	return finish_command(&proc);
}

void commit_post_rewrite(struct repository *r,
			 const struct commit *old_head,
			 const struct object_id *new_head)
{
	struct notes_rewrite_cfg *cfg;

	cfg = init_copy_notes_for_rewrite("amend");
	if (cfg) {
		/* we are amending, so old_head is not NULL */
		copy_note_for_rewrite(cfg, &old_head->object.oid, new_head);
		finish_copy_notes_for_rewrite(r, cfg, "Notes added by 'git commit --amend'");
	}
	run_rewrite_hook(&old_head->object.oid, new_head);
}

static int run_prepare_commit_msg_hook(struct repository *r,
				       struct strbuf *msg,
				       const char *commit)
{
	struct argv_array hook_env = ARGV_ARRAY_INIT;
	int ret;
	const char *name;

	name = git_path_commit_editmsg();
	if (write_message(msg->buf, msg->len, name, 0))
		return -1;

	argv_array_pushf(&hook_env, "GIT_INDEX_FILE=%s", r->index_file);
	argv_array_push(&hook_env, "GIT_EDITOR=:");
	if (commit)
		ret = run_hook_le(hook_env.argv, "prepare-commit-msg", name,
				  "commit", commit, NULL);
	else
		ret = run_hook_le(hook_env.argv, "prepare-commit-msg", name,
				  "message", NULL);
	if (ret)
		ret = error(_("'prepare-commit-msg' hook failed"));
	argv_array_clear(&hook_env);

	return ret;
}

static const char implicit_ident_advice_noconfig[] =
N_("Your name and email address were configured automatically based\n"
"on your username and hostname. Please check that they are accurate.\n"
"You can suppress this message by setting them explicitly. Run the\n"
"following command and follow the instructions in your editor to edit\n"
"your configuration file:\n"
"\n"
"    git config --global --edit\n"
"\n"
"After doing this, you may fix the identity used for this commit with:\n"
"\n"
"    git commit --amend --reset-author\n");

static const char implicit_ident_advice_config[] =
N_("Your name and email address were configured automatically based\n"
"on your username and hostname. Please check that they are accurate.\n"
"You can suppress this message by setting them explicitly:\n"
"\n"
"    git config --global user.name \"Your Name\"\n"
"    git config --global user.email you@example.com\n"
"\n"
"After doing this, you may fix the identity used for this commit with:\n"
"\n"
"    git commit --amend --reset-author\n");

static const char *implicit_ident_advice(void)
{
	char *user_config = expand_user_path("~/.gitconfig", 0);
	char *xdg_config = xdg_config_home("config");
	int config_exists = file_exists(user_config) || file_exists(xdg_config);

	free(user_config);
	free(xdg_config);

	if (config_exists)
		return _(implicit_ident_advice_config);
	else
		return _(implicit_ident_advice_noconfig);

}

void print_commit_summary(struct repository *r,
			  const char *prefix,
			  const struct object_id *oid,
			  unsigned int flags)
{
	struct rev_info rev;
	struct commit *commit;
	struct strbuf format = STRBUF_INIT;
	const char *head;
	struct pretty_print_context pctx = {0};
	struct strbuf author_ident = STRBUF_INIT;
	struct strbuf committer_ident = STRBUF_INIT;

	commit = lookup_commit(r, oid);
	if (!commit)
		die(_("couldn't look up newly created commit"));
	if (parse_commit(commit))
		die(_("could not parse newly created commit"));

	strbuf_addstr(&format, "format:%h] %s");

	format_commit_message(commit, "%an <%ae>", &author_ident, &pctx);
	format_commit_message(commit, "%cn <%ce>", &committer_ident, &pctx);
	if (strbuf_cmp(&author_ident, &committer_ident)) {
		strbuf_addstr(&format, "\n Author: ");
		strbuf_addbuf_percentquote(&format, &author_ident);
	}
	if (flags & SUMMARY_SHOW_AUTHOR_DATE) {
		struct strbuf date = STRBUF_INIT;

		format_commit_message(commit, "%ad", &date, &pctx);
		strbuf_addstr(&format, "\n Date: ");
		strbuf_addbuf_percentquote(&format, &date);
		strbuf_release(&date);
	}
	if (!committer_ident_sufficiently_given()) {
		strbuf_addstr(&format, "\n Committer: ");
		strbuf_addbuf_percentquote(&format, &committer_ident);
		if (advice_implicit_identity) {
			strbuf_addch(&format, '\n');
			strbuf_addstr(&format, implicit_ident_advice());
		}
	}
	strbuf_release(&author_ident);
	strbuf_release(&committer_ident);

	repo_init_revisions(r, &rev, prefix);
	setup_revisions(0, NULL, &rev, NULL);

	rev.diff = 1;
	rev.diffopt.output_format =
		DIFF_FORMAT_SHORTSTAT | DIFF_FORMAT_SUMMARY;

	rev.verbose_header = 1;
	rev.show_root_diff = 1;
	get_commit_format(format.buf, &rev);
	rev.always_show_header = 0;
	rev.diffopt.detect_rename = DIFF_DETECT_RENAME;
	rev.diffopt.break_opt = 0;
	diff_setup_done(&rev.diffopt);

	head = resolve_ref_unsafe("HEAD", 0, NULL, NULL);
	if (!head)
		die_errno(_("unable to resolve HEAD after creating commit"));
	if (!strcmp(head, "HEAD"))
		head = _("detached HEAD");
	else
		skip_prefix(head, "refs/heads/", &head);
	printf("[%s%s ", head, (flags & SUMMARY_INITIAL_COMMIT) ?
						_(" (root-commit)") : "");

	if (!log_tree_commit(&rev, commit)) {
		rev.always_show_header = 1;
		rev.use_terminator = 1;
		log_tree_commit(&rev, commit);
	}

	strbuf_release(&format);
}

static int parse_head(struct repository *r, struct commit **head)
{
	struct commit *current_head;
	struct object_id oid;

	if (get_oid("HEAD", &oid)) {
		current_head = NULL;
	} else {
		current_head = lookup_commit_reference(r, &oid);
		if (!current_head)
			return error(_("could not parse HEAD"));
		if (!oideq(&oid, &current_head->object.oid)) {
			warning(_("HEAD %s is not a commit!"),
				oid_to_hex(&oid));
		}
		if (parse_commit(current_head))
			return error(_("could not parse HEAD commit"));
	}
	*head = current_head;

	return 0;
}

/*
 * Try to commit without forking 'git commit'. In some cases we need
 * to run 'git commit' to display an error message
 *
 * Returns:
 *  -1 - error unable to commit
 *   0 - success
 *   1 - run 'git commit'
 */
static int try_to_commit(struct repository *r,
			 struct strbuf *msg, const char *author,
			 struct replay_opts *opts, unsigned int flags,
			 struct object_id *oid)
{
	struct object_id tree;
	struct commit *current_head;
	struct commit_list *parents = NULL;
	struct commit_extra_header *extra = NULL;
	struct strbuf err = STRBUF_INIT;
	struct strbuf commit_msg = STRBUF_INIT;
	char *amend_author = NULL;
	const char *hook_commit = NULL;
	enum commit_msg_cleanup_mode cleanup;
	int res = 0;

	if (parse_head(r, &current_head))
		return -1;

	if (flags & AMEND_MSG) {
		const char *exclude_gpgsig[] = { "gpgsig", NULL };
		const char *out_enc = get_commit_output_encoding();
		const char *message = logmsg_reencode(current_head, NULL,
						      out_enc);

		if (!msg) {
			const char *orig_message = NULL;

			find_commit_subject(message, &orig_message);
			msg = &commit_msg;
			strbuf_addstr(msg, orig_message);
			hook_commit = "HEAD";
		}
		author = amend_author = get_author(message);
		unuse_commit_buffer(current_head, message);
		if (!author) {
			res = error(_("unable to parse commit author"));
			goto out;
		}
		parents = copy_commit_list(current_head->parents);
		extra = read_commit_extra_headers(current_head, exclude_gpgsig);
	} else if (current_head) {
		commit_list_insert(current_head, &parents);
	}

	if (write_index_as_tree(&tree, r->index, r->index_file, 0, NULL)) {
		res = error(_("git write-tree failed to write a tree"));
		goto out;
	}

	if (!(flags & ALLOW_EMPTY) && oideq(current_head ?
					    get_commit_tree_oid(current_head) :
					    the_hash_algo->empty_tree, &tree)) {
		res = 1; /* run 'git commit' to display error message */
		goto out;
	}

	if (find_hook("prepare-commit-msg")) {
		res = run_prepare_commit_msg_hook(r, msg, hook_commit);
		if (res)
			goto out;
		if (strbuf_read_file(&commit_msg, git_path_commit_editmsg(),
				     2048) < 0) {
			res = error_errno(_("unable to read commit message "
					      "from '%s'"),
					    git_path_commit_editmsg());
			goto out;
		}
		msg = &commit_msg;
	}

	if (flags & CLEANUP_MSG)
		cleanup = COMMIT_MSG_CLEANUP_ALL;
	else if ((opts->signoff || opts->record_origin) &&
		 !opts->explicit_cleanup)
		cleanup = COMMIT_MSG_CLEANUP_SPACE;
	else
		cleanup = opts->default_msg_cleanup;

	if (cleanup != COMMIT_MSG_CLEANUP_NONE)
		strbuf_stripspace(msg, cleanup == COMMIT_MSG_CLEANUP_ALL);
	if ((flags & EDIT_MSG) && message_is_empty(msg, cleanup)) {
		res = 1; /* run 'git commit' to display error message */
		goto out;
	}

	reset_ident_date();

	if (commit_tree_extended(msg->buf, msg->len, &tree, parents,
				 oid, author, opts->gpg_sign, extra)) {
		res = error(_("failed to write commit object"));
		goto out;
	}

	if (update_head_with_reflog(current_head, oid,
				    getenv("GIT_REFLOG_ACTION"), msg, &err)) {
		res = error("%s", err.buf);
		goto out;
	}

	if (flags & AMEND_MSG)
		commit_post_rewrite(r, current_head, oid);

out:
	free_commit_extra_headers(extra);
	strbuf_release(&err);
	strbuf_release(&commit_msg);
	free(amend_author);

	return res;
}

static int do_commit(struct repository *r,
		     const char *msg_file, const char *author,
		     struct replay_opts *opts, unsigned int flags)
{
	int res = 1;

	if (!(flags & EDIT_MSG) && !(flags & VERIFY_MSG) &&
	    !(flags & CREATE_ROOT_COMMIT)) {
		struct object_id oid;
		struct strbuf sb = STRBUF_INIT;

		if (msg_file && strbuf_read_file(&sb, msg_file, 2048) < 0)
			return error_errno(_("unable to read commit message "
					     "from '%s'"),
					   msg_file);

		res = try_to_commit(r, msg_file ? &sb : NULL,
				    author, opts, flags, &oid);
		strbuf_release(&sb);
		if (!res) {
			unlink(git_path_cherry_pick_head(r));
			unlink(git_path_merge_msg(r));
			if (!is_rebase_i(opts))
				print_commit_summary(r, NULL, &oid,
						SUMMARY_SHOW_AUTHOR_DATE);
			return res;
		}
	}
	if (res == 1)
		return run_git_commit(r, msg_file, opts, flags);

	return res;
}

static int is_original_commit_empty(struct commit *commit)
{
	const struct object_id *ptree_oid;

	if (parse_commit(commit))
		return error(_("could not parse commit %s"),
			     oid_to_hex(&commit->object.oid));
	if (commit->parents) {
		struct commit *parent = commit->parents->item;
		if (parse_commit(parent))
			return error(_("could not parse parent commit %s"),
				oid_to_hex(&parent->object.oid));
		ptree_oid = get_commit_tree_oid(parent);
	} else {
		ptree_oid = the_hash_algo->empty_tree; /* commit is root */
	}

	return oideq(ptree_oid, get_commit_tree_oid(commit));
}

/*
 * Do we run "git commit" with "--allow-empty"?
 */
static int allow_empty(struct repository *r,
		       struct replay_opts *opts,
		       struct commit *commit)
{
	int index_unchanged, empty_commit;

	/*
	 * Three cases:
	 *
	 * (1) we do not allow empty at all and error out.
	 *
	 * (2) we allow ones that were initially empty, but
	 * forbid the ones that become empty;
	 *
	 * (3) we allow both.
	 */
	if (!opts->allow_empty)
		return 0; /* let "git commit" barf as necessary */

	index_unchanged = is_index_unchanged(r);
	if (index_unchanged < 0)
		return index_unchanged;
	if (!index_unchanged)
		return 0; /* we do not have to say --allow-empty */

	if (opts->keep_redundant_commits)
		return 1;

	empty_commit = is_original_commit_empty(commit);
	if (empty_commit < 0)
		return empty_commit;
	if (!empty_commit)
		return 0;
	else
		return 1;
}

static struct {
	char c;
	const char *str;
} todo_command_info[] = {
	{ 'p', "pick" },
	{ 0,   "revert" },
	{ 'e', "edit" },
	{ 'r', "reword" },
	{ 'f', "fixup" },
	{ 's', "squash" },
	{ 'x', "exec" },
	{ 'b', "break" },
	{ 'l', "label" },
	{ 't', "reset" },
	{ 'm', "merge" },
	{ 0,   "noop" },
	{ 'd', "drop" },
	{ 0,   NULL }
};

static const char *command_to_string(const enum todo_command command)
{
	if (command < TODO_COMMENT)
		return todo_command_info[command].str;
	die(_("unknown command: %d"), command);
}

static char command_to_char(const enum todo_command command)
{
	if (command < TODO_COMMENT && todo_command_info[command].c)
		return todo_command_info[command].c;
	return comment_line_char;
}

static int is_noop(const enum todo_command command)
{
	return TODO_NOOP <= command;
}

static int is_fixup(enum todo_command command)
{
	return command == TODO_FIXUP || command == TODO_SQUASH;
}

/* Does this command create a (non-merge) commit? */
static int is_pick_or_similar(enum todo_command command)
{
	switch (command) {
	case TODO_PICK:
	case TODO_REVERT:
	case TODO_EDIT:
	case TODO_REWORD:
	case TODO_FIXUP:
	case TODO_SQUASH:
		return 1;
	default:
		return 0;
	}
}

static int update_squash_messages(struct repository *r,
				  enum todo_command command,
				  struct commit *commit,
				  struct replay_opts *opts)
{
	struct strbuf buf = STRBUF_INIT;
	int res;
	const char *message, *body;

	if (opts->current_fixup_count > 0) {
		struct strbuf header = STRBUF_INIT;
		char *eol;

		if (strbuf_read_file(&buf, rebase_path_squash_msg(), 9) <= 0)
			return error(_("could not read '%s'"),
				rebase_path_squash_msg());

		eol = buf.buf[0] != comment_line_char ?
			buf.buf : strchrnul(buf.buf, '\n');

		strbuf_addf(&header, "%c ", comment_line_char);
		strbuf_addf(&header, _("This is a combination of %d commits."),
			    opts->current_fixup_count + 2);
		strbuf_splice(&buf, 0, eol - buf.buf, header.buf, header.len);
		strbuf_release(&header);
	} else {
		struct object_id head;
		struct commit *head_commit;
		const char *head_message, *body;

		if (get_oid("HEAD", &head))
			return error(_("need a HEAD to fixup"));
		if (!(head_commit = lookup_commit_reference(r, &head)))
			return error(_("could not read HEAD"));
		if (!(head_message = get_commit_buffer(head_commit, NULL)))
			return error(_("could not read HEAD's commit message"));

		find_commit_subject(head_message, &body);
		if (write_message(body, strlen(body),
				  rebase_path_fixup_msg(), 0)) {
			unuse_commit_buffer(head_commit, head_message);
			return error(_("cannot write '%s'"),
				     rebase_path_fixup_msg());
		}

		strbuf_addf(&buf, "%c ", comment_line_char);
		strbuf_addf(&buf, _("This is a combination of %d commits."), 2);
		strbuf_addf(&buf, "\n%c ", comment_line_char);
		strbuf_addstr(&buf, _("This is the 1st commit message:"));
		strbuf_addstr(&buf, "\n\n");
		strbuf_addstr(&buf, body);

		unuse_commit_buffer(head_commit, head_message);
	}

	if (!(message = get_commit_buffer(commit, NULL)))
		return error(_("could not read commit message of %s"),
			     oid_to_hex(&commit->object.oid));
	find_commit_subject(message, &body);

	if (command == TODO_SQUASH) {
		unlink(rebase_path_fixup_msg());
		strbuf_addf(&buf, "\n%c ", comment_line_char);
		strbuf_addf(&buf, _("This is the commit message #%d:"),
			    ++opts->current_fixup_count + 1);
		strbuf_addstr(&buf, "\n\n");
		strbuf_addstr(&buf, body);
	} else if (command == TODO_FIXUP) {
		strbuf_addf(&buf, "\n%c ", comment_line_char);
		strbuf_addf(&buf, _("The commit message #%d will be skipped:"),
			    ++opts->current_fixup_count + 1);
		strbuf_addstr(&buf, "\n\n");
		strbuf_add_commented_lines(&buf, body, strlen(body));
	} else
		return error(_("unknown command: %d"), command);
	unuse_commit_buffer(commit, message);

	res = write_message(buf.buf, buf.len, rebase_path_squash_msg(), 0);
	strbuf_release(&buf);

	if (!res) {
		strbuf_addf(&opts->current_fixups, "%s%s %s",
			    opts->current_fixups.len ? "\n" : "",
			    command_to_string(command),
			    oid_to_hex(&commit->object.oid));
		res = write_message(opts->current_fixups.buf,
				    opts->current_fixups.len,
				    rebase_path_current_fixups(), 0);
	}

	return res;
}

static void flush_rewritten_pending(void)
{
	struct strbuf buf = STRBUF_INIT;
	struct object_id newoid;
	FILE *out;

	if (strbuf_read_file(&buf, rebase_path_rewritten_pending(), (GIT_MAX_HEXSZ + 1) * 2) > 0 &&
	    !get_oid("HEAD", &newoid) &&
	    (out = fopen_or_warn(rebase_path_rewritten_list(), "a"))) {
		char *bol = buf.buf, *eol;

		while (*bol) {
			eol = strchrnul(bol, '\n');
			fprintf(out, "%.*s %s\n", (int)(eol - bol),
					bol, oid_to_hex(&newoid));
			if (!*eol)
				break;
			bol = eol + 1;
		}
		fclose(out);
		unlink(rebase_path_rewritten_pending());
	}
	strbuf_release(&buf);
}

static void record_in_rewritten(struct object_id *oid,
		enum todo_command next_command)
{
	FILE *out = fopen_or_warn(rebase_path_rewritten_pending(), "a");

	if (!out)
		return;

	fprintf(out, "%s\n", oid_to_hex(oid));
	fclose(out);

	if (!is_fixup(next_command))
		flush_rewritten_pending();
}

static int do_pick_commit(struct repository *r,
			  enum todo_command command,
			  struct commit *commit,
			  struct replay_opts *opts,
			  int final_fixup)
{
	unsigned int flags = opts->edit ? EDIT_MSG : 0;
	const char *msg_file = opts->edit ? NULL : git_path_merge_msg(r);
	struct object_id head;
	struct commit *base, *next, *parent;
	const char *base_label, *next_label;
	char *author = NULL;
	struct commit_message msg = { NULL, NULL, NULL, NULL };
	struct strbuf msgbuf = STRBUF_INIT;
	int res, unborn = 0, allow;

	if (opts->no_commit) {
		/*
		 * We do not intend to commit immediately.  We just want to
		 * merge the differences in, so let's compute the tree
		 * that represents the "current" state for merge-recursive
		 * to work on.
		 */
		if (write_index_as_tree(&head, r->index, r->index_file, 0, NULL))
			return error(_("your index file is unmerged."));
	} else {
		unborn = get_oid("HEAD", &head);
		/* Do we want to generate a root commit? */
		if (is_pick_or_similar(command) && opts->have_squash_onto &&
		    oideq(&head, &opts->squash_onto)) {
			if (is_fixup(command))
				return error(_("cannot fixup root commit"));
			flags |= CREATE_ROOT_COMMIT;
			unborn = 1;
		} else if (unborn)
			oidcpy(&head, the_hash_algo->empty_tree);
		if (index_differs_from(r, unborn ? empty_tree_oid_hex() : "HEAD",
				       NULL, 0))
			return error_dirty_index(r, opts);
	}
	discard_index(r->index);

	if (!commit->parents)
		parent = NULL;
	else if (commit->parents->next) {
		/* Reverting or cherry-picking a merge commit */
		int cnt;
		struct commit_list *p;

		if (!opts->mainline)
			return error(_("commit %s is a merge but no -m option was given."),
				oid_to_hex(&commit->object.oid));

		for (cnt = 1, p = commit->parents;
		     cnt != opts->mainline && p;
		     cnt++)
			p = p->next;
		if (cnt != opts->mainline || !p)
			return error(_("commit %s does not have parent %d"),
				oid_to_hex(&commit->object.oid), opts->mainline);
		parent = p->item;
	} else if (1 < opts->mainline)
		/*
		 *  Non-first parent explicitly specified as mainline for
		 *  non-merge commit
		 */
		return error(_("commit %s does not have parent %d"),
			     oid_to_hex(&commit->object.oid), opts->mainline);
	else
		parent = commit->parents->item;

	if (get_message(commit, &msg) != 0)
		return error(_("cannot get commit message for %s"),
			oid_to_hex(&commit->object.oid));

	if (opts->allow_ff && !is_fixup(command) &&
	    ((parent && oideq(&parent->object.oid, &head)) ||
	     (!parent && unborn))) {
		if (is_rebase_i(opts))
			write_author_script(msg.message);
		res = fast_forward_to(r, &commit->object.oid, &head, unborn,
			opts);
		if (res || command != TODO_REWORD)
			goto leave;
		flags |= EDIT_MSG | AMEND_MSG | VERIFY_MSG;
		msg_file = NULL;
		goto fast_forward_edit;
	}
	if (parent && parse_commit(parent) < 0)
		/* TRANSLATORS: The first %s will be a "todo" command like
		   "revert" or "pick", the second %s a SHA1. */
		return error(_("%s: cannot parse parent commit %s"),
			command_to_string(command),
			oid_to_hex(&parent->object.oid));

	/*
	 * "commit" is an existing commit.  We would want to apply
	 * the difference it introduces since its first parent "prev"
	 * on top of the current HEAD if we are cherry-pick.  Or the
	 * reverse of it if we are revert.
	 */

	if (command == TODO_REVERT) {
		base = commit;
		base_label = msg.label;
		next = parent;
		next_label = msg.parent_label;
		strbuf_addstr(&msgbuf, "Revert \"");
		strbuf_addstr(&msgbuf, msg.subject);
		strbuf_addstr(&msgbuf, "\"\n\nThis reverts commit ");
		strbuf_addstr(&msgbuf, oid_to_hex(&commit->object.oid));

		if (commit->parents && commit->parents->next) {
			strbuf_addstr(&msgbuf, ", reversing\nchanges made to ");
			strbuf_addstr(&msgbuf, oid_to_hex(&parent->object.oid));
		}
		strbuf_addstr(&msgbuf, ".\n");
	} else {
		const char *p;

		base = parent;
		base_label = msg.parent_label;
		next = commit;
		next_label = msg.label;

		/* Append the commit log message to msgbuf. */
		if (find_commit_subject(msg.message, &p))
			strbuf_addstr(&msgbuf, p);

		if (opts->record_origin) {
			strbuf_complete_line(&msgbuf);
			if (!has_conforming_footer(&msgbuf, NULL, 0))
				strbuf_addch(&msgbuf, '\n');
			strbuf_addstr(&msgbuf, cherry_picked_prefix);
			strbuf_addstr(&msgbuf, oid_to_hex(&commit->object.oid));
			strbuf_addstr(&msgbuf, ")\n");
		}
		if (!is_fixup(command))
			author = get_author(msg.message);
	}

	if (command == TODO_REWORD)
		flags |= EDIT_MSG | VERIFY_MSG;
	else if (is_fixup(command)) {
		if (update_squash_messages(r, command, commit, opts))
			return -1;
		flags |= AMEND_MSG;
		if (!final_fixup)
			msg_file = rebase_path_squash_msg();
		else if (file_exists(rebase_path_fixup_msg())) {
			flags |= CLEANUP_MSG;
			msg_file = rebase_path_fixup_msg();
		} else {
			const char *dest = git_path_squash_msg(r);
			unlink(dest);
			if (copy_file(dest, rebase_path_squash_msg(), 0666))
				return error(_("could not rename '%s' to '%s'"),
					     rebase_path_squash_msg(), dest);
			unlink(git_path_merge_msg(r));
			msg_file = dest;
			flags |= EDIT_MSG;
		}
	}

	if (opts->signoff && !is_fixup(command))
		append_signoff(&msgbuf, 0, 0);

	if (is_rebase_i(opts) && write_author_script(msg.message) < 0)
		res = -1;
	else if (!opts->strategy || !strcmp(opts->strategy, "recursive") || command == TODO_REVERT) {
		res = do_recursive_merge(r, base, next, base_label, next_label,
					 &head, &msgbuf, opts);
		if (res < 0)
			goto leave;

		res |= write_message(msgbuf.buf, msgbuf.len,
				     git_path_merge_msg(r), 0);
	} else {
		struct commit_list *common = NULL;
		struct commit_list *remotes = NULL;

		res = write_message(msgbuf.buf, msgbuf.len,
				    git_path_merge_msg(r), 0);

		commit_list_insert(base, &common);
		commit_list_insert(next, &remotes);
		res |= try_merge_command(r, opts->strategy,
					 opts->xopts_nr, (const char **)opts->xopts,
					common, oid_to_hex(&head), remotes);
		free_commit_list(common);
		free_commit_list(remotes);
	}
	strbuf_release(&msgbuf);

	/*
	 * If the merge was clean or if it failed due to conflict, we write
	 * CHERRY_PICK_HEAD for the subsequent invocation of commit to use.
	 * However, if the merge did not even start, then we don't want to
	 * write it at all.
	 */
	if (command == TODO_PICK && !opts->no_commit && (res == 0 || res == 1) &&
	    update_ref(NULL, "CHERRY_PICK_HEAD", &commit->object.oid, NULL,
		       REF_NO_DEREF, UPDATE_REFS_MSG_ON_ERR))
		res = -1;
	if (command == TODO_REVERT && ((opts->no_commit && res == 0) || res == 1) &&
	    update_ref(NULL, "REVERT_HEAD", &commit->object.oid, NULL,
		       REF_NO_DEREF, UPDATE_REFS_MSG_ON_ERR))
		res = -1;

	if (res) {
		error(command == TODO_REVERT
		      ? _("could not revert %s... %s")
		      : _("could not apply %s... %s"),
		      short_commit_name(commit), msg.subject);
		print_advice(r, res == 1, opts);
		repo_rerere(r, opts->allow_rerere_auto);
		goto leave;
	}

	allow = allow_empty(r, opts, commit);
	if (allow < 0) {
		res = allow;
		goto leave;
	} else if (allow)
		flags |= ALLOW_EMPTY;
	if (!opts->no_commit) {
fast_forward_edit:
		if (author || command == TODO_REVERT || (flags & AMEND_MSG))
			res = do_commit(r, msg_file, author, opts, flags);
		else
			res = error(_("unable to parse commit author"));
	}

	if (!res && final_fixup) {
		unlink(rebase_path_fixup_msg());
		unlink(rebase_path_squash_msg());
		unlink(rebase_path_current_fixups());
		strbuf_reset(&opts->current_fixups);
		opts->current_fixup_count = 0;
	}

leave:
	free_message(commit, &msg);
	free(author);
	update_abort_safety_file();

	return res;
}

static int prepare_revs(struct replay_opts *opts)
{
	/*
	 * picking (but not reverting) ranges (but not individual revisions)
	 * should be done in reverse
	 */
	if (opts->action == REPLAY_PICK && !opts->revs->no_walk)
		opts->revs->reverse ^= 1;

	if (prepare_revision_walk(opts->revs))
		return error(_("revision walk setup failed"));

	return 0;
}

static int read_and_refresh_cache(struct repository *r,
				  struct replay_opts *opts)
{
	struct lock_file index_lock = LOCK_INIT;
	int index_fd = repo_hold_locked_index(r, &index_lock, 0);
	if (repo_read_index(r) < 0) {
		rollback_lock_file(&index_lock);
		return error(_("git %s: failed to read the index"),
			_(action_name(opts)));
	}
	refresh_index(r->index, REFRESH_QUIET|REFRESH_UNMERGED, NULL, NULL, NULL);
	if (index_fd >= 0) {
		if (write_locked_index(r->index, &index_lock,
				       COMMIT_LOCK | SKIP_IF_UNCHANGED)) {
			return error(_("git %s: failed to refresh the index"),
				_(action_name(opts)));
		}
	}
	return 0;
}

enum todo_item_flags {
	TODO_EDIT_MERGE_MSG = 1
};

void todo_list_release(struct todo_list *todo_list)
{
	strbuf_release(&todo_list->buf);
	FREE_AND_NULL(todo_list->items);
	todo_list->nr = todo_list->alloc = 0;
}

static struct todo_item *append_new_todo(struct todo_list *todo_list)
{
	ALLOC_GROW(todo_list->items, todo_list->nr + 1, todo_list->alloc);
	return todo_list->items + todo_list->nr++;
}

const char *todo_item_get_arg(struct todo_list *todo_list,
			      struct todo_item *item)
{
	return todo_list->buf.buf + item->arg_offset;
}

static int parse_insn_line(struct repository *r, struct todo_item *item,
			   const char *buf, const char *bol, char *eol)
{
	struct object_id commit_oid;
	char *end_of_object_name;
	int i, saved, status, padding;

	item->flags = 0;

	/* left-trim */
	bol += strspn(bol, " \t");

	if (bol == eol || *bol == '\r' || *bol == comment_line_char) {
		item->command = TODO_COMMENT;
		item->commit = NULL;
		item->arg_offset = bol - buf;
		item->arg_len = eol - bol;
		return 0;
	}

	for (i = 0; i < TODO_COMMENT; i++)
		if (skip_prefix(bol, todo_command_info[i].str, &bol)) {
			item->command = i;
			break;
		} else if ((bol + 1 == eol || bol[1] == ' ') &&
			   *bol == todo_command_info[i].c) {
			bol++;
			item->command = i;
			break;
		}
	if (i >= TODO_COMMENT)
		return -1;

	/* Eat up extra spaces/ tabs before object name */
	padding = strspn(bol, " \t");
	bol += padding;

	if (item->command == TODO_NOOP || item->command == TODO_BREAK) {
		if (bol != eol)
			return error(_("%s does not accept arguments: '%s'"),
				     command_to_string(item->command), bol);
		item->commit = NULL;
		item->arg_offset = bol - buf;
		item->arg_len = eol - bol;
		return 0;
	}

	if (!padding)
		return error(_("missing arguments for %s"),
			     command_to_string(item->command));

	if (item->command == TODO_EXEC || item->command == TODO_LABEL ||
	    item->command == TODO_RESET) {
		item->commit = NULL;
		item->arg_offset = bol - buf;
		item->arg_len = (int)(eol - bol);
		return 0;
	}

	if (item->command == TODO_MERGE) {
		if (skip_prefix(bol, "-C", &bol))
			bol += strspn(bol, " \t");
		else if (skip_prefix(bol, "-c", &bol)) {
			bol += strspn(bol, " \t");
			item->flags |= TODO_EDIT_MERGE_MSG;
		} else {
			item->flags |= TODO_EDIT_MERGE_MSG;
			item->commit = NULL;
			item->arg_offset = bol - buf;
			item->arg_len = (int)(eol - bol);
			return 0;
		}
	}

	end_of_object_name = (char *) bol + strcspn(bol, " \t\n");
	saved = *end_of_object_name;
	*end_of_object_name = '\0';
	status = get_oid(bol, &commit_oid);
	*end_of_object_name = saved;

	bol = end_of_object_name + strspn(end_of_object_name, " \t");
	item->arg_offset = bol - buf;
	item->arg_len = (int)(eol - bol);

	if (status < 0)
		return error(_("could not parse '%.*s'"),
			     (int)(end_of_object_name - bol), bol);

	item->commit = lookup_commit_reference(r, &commit_oid);
	return !item->commit;
}

<<<<<<< HEAD
int todo_list_parse_insn_buffer(struct repository *r, char *buf,
				struct todo_list *todo_list)
=======
int sequencer_get_last_command(struct repository *r, enum replay_action *action)
{
	struct todo_item item;
	char *eol;
	const char *todo_file;
	struct strbuf buf = STRBUF_INIT;
	int ret = -1;

	todo_file = git_path_todo_file();
	if (strbuf_read_file(&buf, todo_file, 0) < 0) {
		if (errno == ENOENT)
			return -1;
		else
			return error_errno("unable to open '%s'", todo_file);
	}
	eol = strchrnul(buf.buf, '\n');
	if (buf.buf != eol && eol[-1] == '\r')
		eol--; /* strip Carriage Return */
	if (parse_insn_line(r, &item, buf.buf, eol))
		goto fail;
	if (item.command == TODO_PICK)
		*action = REPLAY_PICK;
	else if (item.command == TODO_REVERT)
		*action = REPLAY_REVERT;
	else
		goto fail;

	ret = 0;

 fail:
	strbuf_release(&buf);

	return ret;
}

static int parse_insn_buffer(struct repository *r, char *buf,
			     struct todo_list *todo_list)
>>>>>>> 4a72486d
{
	struct todo_item *item;
	char *p = buf, *next_p;
	int i, res = 0, fixup_okay = file_exists(rebase_path_done());

	todo_list->current = todo_list->nr = 0;

	for (i = 1; *p; i++, p = next_p) {
		char *eol = strchrnul(p, '\n');

		next_p = *eol ? eol + 1 /* skip LF */ : eol;

		if (p != eol && eol[-1] == '\r')
			eol--; /* strip Carriage Return */

		item = append_new_todo(todo_list);
		item->offset_in_buf = p - todo_list->buf.buf;
		if (parse_insn_line(r, item, buf, p, eol)) {
			res = error(_("invalid line %d: %.*s"),
				i, (int)(eol - p), p);
			item->command = TODO_COMMENT + 1;
			item->arg_offset = p - buf;
			item->arg_len = (int)(eol - p);
			item->commit = NULL;
		}

		if (fixup_okay)
			; /* do nothing */
		else if (is_fixup(item->command))
			return error(_("cannot '%s' without a previous commit"),
				command_to_string(item->command));
		else if (!is_noop(item->command))
			fixup_okay = 1;
	}

	return res;
}

static int count_commands(struct todo_list *todo_list)
{
	int count = 0, i;

	for (i = 0; i < todo_list->nr; i++)
		if (todo_list->items[i].command != TODO_COMMENT)
			count++;

	return count;
}

static int get_item_line_offset(struct todo_list *todo_list, int index)
{
	return index < todo_list->nr ?
		todo_list->items[index].offset_in_buf : todo_list->buf.len;
}

static const char *get_item_line(struct todo_list *todo_list, int index)
{
	return todo_list->buf.buf + get_item_line_offset(todo_list, index);
}

static int get_item_line_length(struct todo_list *todo_list, int index)
{
	return get_item_line_offset(todo_list, index + 1)
		-  get_item_line_offset(todo_list, index);
}

static ssize_t strbuf_read_file_or_whine(struct strbuf *sb, const char *path)
{
	int fd;
	ssize_t len;

	fd = open(path, O_RDONLY);
	if (fd < 0)
		return error_errno(_("could not open '%s'"), path);
	len = strbuf_read(sb, fd, 0);
	close(fd);
	if (len < 0)
		return error(_("could not read '%s'."), path);
	return len;
}

static int have_finished_the_last_pick(void)
{
	struct strbuf buf = STRBUF_INIT;
	const char *eol;
	const char *todo_path = git_path_todo_file();
	int ret = 0;

	if (strbuf_read_file(&buf, todo_path, 0) < 0) {
		if (errno == ENOENT) {
			return 0;
		} else {
			error_errno("unable to open '%s'", todo_path);
			return 0;
		}
	}
	/* If there is only one line then we are done */
	eol = strchr(buf.buf, '\n');
	if (!eol || !eol[1])
		ret = 1;

	strbuf_release(&buf);

	return ret;
}

void sequencer_post_commit_cleanup(struct repository *r)
{
	struct replay_opts opts = REPLAY_OPTS_INIT;
	int need_cleanup = 0;

	if (file_exists(git_path_cherry_pick_head(r))) {
		unlink(git_path_cherry_pick_head(r));
		opts.action = REPLAY_PICK;
		need_cleanup = 1;
	}

	if (file_exists(git_path_revert_head(r))) {
		unlink(git_path_revert_head(r));
		opts.action = REPLAY_REVERT;
		need_cleanup = 1;
	}

	if (!need_cleanup)
		return;

	if (!have_finished_the_last_pick())
		return;

	sequencer_remove_state(&opts);
}

static int read_populate_todo(struct repository *r,
			      struct todo_list *todo_list,
			      struct replay_opts *opts)
{
	struct stat st;
	const char *todo_file = get_todo_path(opts);
	int res;

	strbuf_reset(&todo_list->buf);
	if (strbuf_read_file_or_whine(&todo_list->buf, todo_file) < 0)
		return -1;

	res = stat(todo_file, &st);
	if (res)
		return error(_("could not stat '%s'"), todo_file);
	fill_stat_data(&todo_list->stat, &st);

	res = todo_list_parse_insn_buffer(r, todo_list->buf.buf, todo_list);
	if (res) {
		if (is_rebase_i(opts))
			return error(_("please fix this using "
				       "'git rebase --edit-todo'."));
		return error(_("unusable instruction sheet: '%s'"), todo_file);
	}

	if (!todo_list->nr &&
	    (!is_rebase_i(opts) || !file_exists(rebase_path_done())))
		return error(_("no commits parsed."));

	if (!is_rebase_i(opts)) {
		enum todo_command valid =
			opts->action == REPLAY_PICK ? TODO_PICK : TODO_REVERT;
		int i;

		for (i = 0; i < todo_list->nr; i++)
			if (valid == todo_list->items[i].command)
				continue;
			else if (valid == TODO_PICK)
				return error(_("cannot cherry-pick during a revert."));
			else
				return error(_("cannot revert during a cherry-pick."));
	}

	if (is_rebase_i(opts)) {
		struct todo_list done = TODO_LIST_INIT;
		FILE *f = fopen_or_warn(rebase_path_msgtotal(), "w");

		if (strbuf_read_file(&done.buf, rebase_path_done(), 0) > 0 &&
		    !todo_list_parse_insn_buffer(r, done.buf.buf, &done))
			todo_list->done_nr = count_commands(&done);
		else
			todo_list->done_nr = 0;

		todo_list->total_nr = todo_list->done_nr
			+ count_commands(todo_list);
		todo_list_release(&done);

		if (f) {
			fprintf(f, "%d\n", todo_list->total_nr);
			fclose(f);
		}
	}

	return 0;
}

static int git_config_string_dup(char **dest,
				 const char *var, const char *value)
{
	if (!value)
		return config_error_nonbool(var);
	free(*dest);
	*dest = xstrdup(value);
	return 0;
}

static int populate_opts_cb(const char *key, const char *value, void *data)
{
	struct replay_opts *opts = data;
	int error_flag = 1;

	if (!value)
		error_flag = 0;
	else if (!strcmp(key, "options.no-commit"))
		opts->no_commit = git_config_bool_or_int(key, value, &error_flag);
	else if (!strcmp(key, "options.edit"))
		opts->edit = git_config_bool_or_int(key, value, &error_flag);
	else if (!strcmp(key, "options.allow-empty"))
		opts->allow_empty =
			git_config_bool_or_int(key, value, &error_flag);
	else if (!strcmp(key, "options.allow-empty-message"))
		opts->allow_empty_message =
			git_config_bool_or_int(key, value, &error_flag);
	else if (!strcmp(key, "options.keep-redundant-commits"))
		opts->keep_redundant_commits =
			git_config_bool_or_int(key, value, &error_flag);
	else if (!strcmp(key, "options.signoff"))
		opts->signoff = git_config_bool_or_int(key, value, &error_flag);
	else if (!strcmp(key, "options.record-origin"))
		opts->record_origin = git_config_bool_or_int(key, value, &error_flag);
	else if (!strcmp(key, "options.allow-ff"))
		opts->allow_ff = git_config_bool_or_int(key, value, &error_flag);
	else if (!strcmp(key, "options.mainline"))
		opts->mainline = git_config_int(key, value);
	else if (!strcmp(key, "options.strategy"))
		git_config_string_dup(&opts->strategy, key, value);
	else if (!strcmp(key, "options.gpg-sign"))
		git_config_string_dup(&opts->gpg_sign, key, value);
	else if (!strcmp(key, "options.strategy-option")) {
		ALLOC_GROW(opts->xopts, opts->xopts_nr + 1, opts->xopts_alloc);
		opts->xopts[opts->xopts_nr++] = xstrdup(value);
	} else if (!strcmp(key, "options.allow-rerere-auto"))
		opts->allow_rerere_auto =
			git_config_bool_or_int(key, value, &error_flag) ?
				RERERE_AUTOUPDATE : RERERE_NOAUTOUPDATE;
	else if (!strcmp(key, "options.default-msg-cleanup")) {
		opts->explicit_cleanup = 1;
		opts->default_msg_cleanup = get_cleanup_mode(value, 1);
	} else
		return error(_("invalid key: %s"), key);

	if (!error_flag)
		return error(_("invalid value for %s: %s"), key, value);

	return 0;
}

void parse_strategy_opts(struct replay_opts *opts, char *raw_opts)
{
	int i;
	char *strategy_opts_string = raw_opts;

	if (*strategy_opts_string == ' ')
		strategy_opts_string++;

	opts->xopts_nr = split_cmdline(strategy_opts_string,
				       (const char ***)&opts->xopts);
	for (i = 0; i < opts->xopts_nr; i++) {
		const char *arg = opts->xopts[i];

		skip_prefix(arg, "--", &arg);
		opts->xopts[i] = xstrdup(arg);
	}
}

static void read_strategy_opts(struct replay_opts *opts, struct strbuf *buf)
{
	strbuf_reset(buf);
	if (!read_oneliner(buf, rebase_path_strategy(), 0))
		return;
	opts->strategy = strbuf_detach(buf, NULL);
	if (!read_oneliner(buf, rebase_path_strategy_opts(), 0))
		return;

	parse_strategy_opts(opts, buf->buf);
}

static int read_populate_opts(struct replay_opts *opts)
{
	if (is_rebase_i(opts)) {
		struct strbuf buf = STRBUF_INIT;

		if (read_oneliner(&buf, rebase_path_gpg_sign_opt(), 1)) {
			if (!starts_with(buf.buf, "-S"))
				strbuf_reset(&buf);
			else {
				free(opts->gpg_sign);
				opts->gpg_sign = xstrdup(buf.buf + 2);
			}
			strbuf_reset(&buf);
		}

		if (read_oneliner(&buf, rebase_path_allow_rerere_autoupdate(), 1)) {
			if (!strcmp(buf.buf, "--rerere-autoupdate"))
				opts->allow_rerere_auto = RERERE_AUTOUPDATE;
			else if (!strcmp(buf.buf, "--no-rerere-autoupdate"))
				opts->allow_rerere_auto = RERERE_NOAUTOUPDATE;
			strbuf_reset(&buf);
		}

		if (file_exists(rebase_path_verbose()))
			opts->verbose = 1;

		if (file_exists(rebase_path_quiet()))
			opts->quiet = 1;

		if (file_exists(rebase_path_signoff())) {
			opts->allow_ff = 0;
			opts->signoff = 1;
		}

		if (file_exists(rebase_path_reschedule_failed_exec()))
			opts->reschedule_failed_exec = 1;

		read_strategy_opts(opts, &buf);
		strbuf_release(&buf);

		if (read_oneliner(&opts->current_fixups,
				  rebase_path_current_fixups(), 1)) {
			const char *p = opts->current_fixups.buf;
			opts->current_fixup_count = 1;
			while ((p = strchr(p, '\n'))) {
				opts->current_fixup_count++;
				p++;
			}
		}

		if (read_oneliner(&buf, rebase_path_squash_onto(), 0)) {
			if (get_oid_hex(buf.buf, &opts->squash_onto) < 0)
				return error(_("unusable squash-onto"));
			opts->have_squash_onto = 1;
		}

		return 0;
	}

	if (!file_exists(git_path_opts_file()))
		return 0;
	/*
	 * The function git_parse_source(), called from git_config_from_file(),
	 * may die() in case of a syntactically incorrect file. We do not care
	 * about this case, though, because we wrote that file ourselves, so we
	 * are pretty certain that it is syntactically correct.
	 */
	if (git_config_from_file(populate_opts_cb, git_path_opts_file(), opts) < 0)
		return error(_("malformed options sheet: '%s'"),
			git_path_opts_file());
	return 0;
}

static void write_strategy_opts(struct replay_opts *opts)
{
	int i;
	struct strbuf buf = STRBUF_INIT;

	for (i = 0; i < opts->xopts_nr; ++i)
		strbuf_addf(&buf, " --%s", opts->xopts[i]);

	write_file(rebase_path_strategy_opts(), "%s\n", buf.buf);
	strbuf_release(&buf);
}

int write_basic_state(struct replay_opts *opts, const char *head_name,
		      struct commit *onto, const char *orig_head)
{
	const char *quiet = getenv("GIT_QUIET");

	if (head_name)
		write_file(rebase_path_head_name(), "%s\n", head_name);
	if (onto)
		write_file(rebase_path_onto(), "%s\n",
			   oid_to_hex(&onto->object.oid));
	if (orig_head)
		write_file(rebase_path_orig_head(), "%s\n", orig_head);

	if (quiet)
		write_file(rebase_path_quiet(), "%s\n", quiet);
	if (opts->verbose)
		write_file(rebase_path_verbose(), "%s", "");
	if (opts->strategy)
		write_file(rebase_path_strategy(), "%s\n", opts->strategy);
	if (opts->xopts_nr > 0)
		write_strategy_opts(opts);

	if (opts->allow_rerere_auto == RERERE_AUTOUPDATE)
		write_file(rebase_path_allow_rerere_autoupdate(), "--rerere-autoupdate\n");
	else if (opts->allow_rerere_auto == RERERE_NOAUTOUPDATE)
		write_file(rebase_path_allow_rerere_autoupdate(), "--no-rerere-autoupdate\n");

	if (opts->gpg_sign)
		write_file(rebase_path_gpg_sign_opt(), "-S%s\n", opts->gpg_sign);
	if (opts->signoff)
		write_file(rebase_path_signoff(), "--signoff\n");
	if (opts->reschedule_failed_exec)
		write_file(rebase_path_reschedule_failed_exec(), "%s", "");

	return 0;
}

static int walk_revs_populate_todo(struct todo_list *todo_list,
				struct replay_opts *opts)
{
	enum todo_command command = opts->action == REPLAY_PICK ?
		TODO_PICK : TODO_REVERT;
	const char *command_string = todo_command_info[command].str;
	struct commit *commit;

	if (prepare_revs(opts))
		return -1;

	while ((commit = get_revision(opts->revs))) {
		struct todo_item *item = append_new_todo(todo_list);
		const char *commit_buffer = get_commit_buffer(commit, NULL);
		const char *subject;
		int subject_len;

		item->command = command;
		item->commit = commit;
		item->arg_offset = 0;
		item->arg_len = 0;
		item->offset_in_buf = todo_list->buf.len;
		subject_len = find_commit_subject(commit_buffer, &subject);
		strbuf_addf(&todo_list->buf, "%s %s %.*s\n", command_string,
			short_commit_name(commit), subject_len, subject);
		unuse_commit_buffer(commit, commit_buffer);
	}

	if (!todo_list->nr)
		return error(_("empty commit set passed"));

	return 0;
}

static int create_seq_dir(void)
{
	if (file_exists(git_path_seq_dir())) {
		error(_("a cherry-pick or revert is already in progress"));
		advise(_("try \"git cherry-pick (--continue | --quit | --abort)\""));
		return -1;
	} else if (mkdir(git_path_seq_dir(), 0777) < 0)
		return error_errno(_("could not create sequencer directory '%s'"),
				   git_path_seq_dir());
	return 0;
}

static int save_head(const char *head)
{
	struct lock_file head_lock = LOCK_INIT;
	struct strbuf buf = STRBUF_INIT;
	int fd;
	ssize_t written;

	fd = hold_lock_file_for_update(&head_lock, git_path_head_file(), 0);
	if (fd < 0)
		return error_errno(_("could not lock HEAD"));
	strbuf_addf(&buf, "%s\n", head);
	written = write_in_full(fd, buf.buf, buf.len);
	strbuf_release(&buf);
	if (written < 0) {
		error_errno(_("could not write to '%s'"), git_path_head_file());
		rollback_lock_file(&head_lock);
		return -1;
	}
	if (commit_lock_file(&head_lock) < 0)
		return error(_("failed to finalize '%s'"), git_path_head_file());
	return 0;
}

static int rollback_is_safe(void)
{
	struct strbuf sb = STRBUF_INIT;
	struct object_id expected_head, actual_head;

	if (strbuf_read_file(&sb, git_path_abort_safety_file(), 0) >= 0) {
		strbuf_trim(&sb);
		if (get_oid_hex(sb.buf, &expected_head)) {
			strbuf_release(&sb);
			die(_("could not parse %s"), git_path_abort_safety_file());
		}
		strbuf_release(&sb);
	}
	else if (errno == ENOENT)
		oidclr(&expected_head);
	else
		die_errno(_("could not read '%s'"), git_path_abort_safety_file());

	if (get_oid("HEAD", &actual_head))
		oidclr(&actual_head);

	return oideq(&actual_head, &expected_head);
}

static int reset_for_rollback(const struct object_id *oid)
{
	const char *argv[4];	/* reset --merge <arg> + NULL */

	argv[0] = "reset";
	argv[1] = "--merge";
	argv[2] = oid_to_hex(oid);
	argv[3] = NULL;
	return run_command_v_opt(argv, RUN_GIT_CMD);
}

static int rollback_single_pick(struct repository *r)
{
	struct object_id head_oid;

	if (!file_exists(git_path_cherry_pick_head(r)) &&
	    !file_exists(git_path_revert_head(r)))
		return error(_("no cherry-pick or revert in progress"));
	if (read_ref_full("HEAD", 0, &head_oid, NULL))
		return error(_("cannot resolve HEAD"));
	if (is_null_oid(&head_oid))
		return error(_("cannot abort from a branch yet to be born"));
	return reset_for_rollback(&head_oid);
}

int sequencer_rollback(struct repository *r, struct replay_opts *opts)
{
	FILE *f;
	struct object_id oid;
	struct strbuf buf = STRBUF_INIT;
	const char *p;

	f = fopen(git_path_head_file(), "r");
	if (!f && errno == ENOENT) {
		/*
		 * There is no multiple-cherry-pick in progress.
		 * If CHERRY_PICK_HEAD or REVERT_HEAD indicates
		 * a single-cherry-pick in progress, abort that.
		 */
		return rollback_single_pick(r);
	}
	if (!f)
		return error_errno(_("cannot open '%s'"), git_path_head_file());
	if (strbuf_getline_lf(&buf, f)) {
		error(_("cannot read '%s': %s"), git_path_head_file(),
		      ferror(f) ?  strerror(errno) : _("unexpected end of file"));
		fclose(f);
		goto fail;
	}
	fclose(f);
	if (parse_oid_hex(buf.buf, &oid, &p) || *p != '\0') {
		error(_("stored pre-cherry-pick HEAD file '%s' is corrupt"),
			git_path_head_file());
		goto fail;
	}
	if (is_null_oid(&oid)) {
		error(_("cannot abort from a branch yet to be born"));
		goto fail;
	}

	if (!rollback_is_safe()) {
		/* Do not error, just do not rollback */
		warning(_("You seem to have moved HEAD. "
			  "Not rewinding, check your HEAD!"));
	} else
	if (reset_for_rollback(&oid))
		goto fail;
	strbuf_release(&buf);
	return sequencer_remove_state(opts);
fail:
	strbuf_release(&buf);
	return -1;
}

static int save_todo(struct todo_list *todo_list, struct replay_opts *opts)
{
	struct lock_file todo_lock = LOCK_INIT;
	const char *todo_path = get_todo_path(opts);
	int next = todo_list->current, offset, fd;

	/*
	 * rebase -i writes "git-rebase-todo" without the currently executing
	 * command, appending it to "done" instead.
	 */
	if (is_rebase_i(opts))
		next++;

	fd = hold_lock_file_for_update(&todo_lock, todo_path, 0);
	if (fd < 0)
		return error_errno(_("could not lock '%s'"), todo_path);
	offset = get_item_line_offset(todo_list, next);
	if (write_in_full(fd, todo_list->buf.buf + offset,
			todo_list->buf.len - offset) < 0)
		return error_errno(_("could not write to '%s'"), todo_path);
	if (commit_lock_file(&todo_lock) < 0)
		return error(_("failed to finalize '%s'"), todo_path);

	if (is_rebase_i(opts) && next > 0) {
		const char *done = rebase_path_done();
		int fd = open(done, O_CREAT | O_WRONLY | O_APPEND, 0666);
		int ret = 0;

		if (fd < 0)
			return 0;
		if (write_in_full(fd, get_item_line(todo_list, next - 1),
				  get_item_line_length(todo_list, next - 1))
		    < 0)
			ret = error_errno(_("could not write to '%s'"), done);
		if (close(fd) < 0)
			ret = error_errno(_("failed to finalize '%s'"), done);
		return ret;
	}
	return 0;
}

static int save_opts(struct replay_opts *opts)
{
	const char *opts_file = git_path_opts_file();
	int res = 0;

	if (opts->no_commit)
		res |= git_config_set_in_file_gently(opts_file,
					"options.no-commit", "true");
	if (opts->edit)
		res |= git_config_set_in_file_gently(opts_file,
					"options.edit", "true");
	if (opts->allow_empty)
		res |= git_config_set_in_file_gently(opts_file,
					"options.allow-empty", "true");
	if (opts->allow_empty_message)
		res |= git_config_set_in_file_gently(opts_file,
				"options.allow-empty-message", "true");
	if (opts->keep_redundant_commits)
		res |= git_config_set_in_file_gently(opts_file,
				"options.keep-redundant-commits", "true");
	if (opts->signoff)
		res |= git_config_set_in_file_gently(opts_file,
					"options.signoff", "true");
	if (opts->record_origin)
		res |= git_config_set_in_file_gently(opts_file,
					"options.record-origin", "true");
	if (opts->allow_ff)
		res |= git_config_set_in_file_gently(opts_file,
					"options.allow-ff", "true");
	if (opts->mainline) {
		struct strbuf buf = STRBUF_INIT;
		strbuf_addf(&buf, "%d", opts->mainline);
		res |= git_config_set_in_file_gently(opts_file,
					"options.mainline", buf.buf);
		strbuf_release(&buf);
	}
	if (opts->strategy)
		res |= git_config_set_in_file_gently(opts_file,
					"options.strategy", opts->strategy);
	if (opts->gpg_sign)
		res |= git_config_set_in_file_gently(opts_file,
					"options.gpg-sign", opts->gpg_sign);
	if (opts->xopts) {
		int i;
		for (i = 0; i < opts->xopts_nr; i++)
			res |= git_config_set_multivar_in_file_gently(opts_file,
					"options.strategy-option",
					opts->xopts[i], "^$", 0);
	}
	if (opts->allow_rerere_auto)
		res |= git_config_set_in_file_gently(opts_file,
				"options.allow-rerere-auto",
				opts->allow_rerere_auto == RERERE_AUTOUPDATE ?
				"true" : "false");

	if (opts->explicit_cleanup)
		res |= git_config_set_in_file_gently(opts_file,
				"options.default-msg-cleanup",
				describe_cleanup_mode(opts->default_msg_cleanup));
	return res;
}

static int make_patch(struct repository *r,
		      struct commit *commit,
		      struct replay_opts *opts)
{
	struct strbuf buf = STRBUF_INIT;
	struct rev_info log_tree_opt;
	const char *subject, *p;
	int res = 0;

	p = short_commit_name(commit);
	if (write_message(p, strlen(p), rebase_path_stopped_sha(), 1) < 0)
		return -1;
	if (update_ref("rebase", "REBASE_HEAD", &commit->object.oid,
		       NULL, REF_NO_DEREF, UPDATE_REFS_MSG_ON_ERR))
		res |= error(_("could not update %s"), "REBASE_HEAD");

	strbuf_addf(&buf, "%s/patch", get_dir(opts));
	memset(&log_tree_opt, 0, sizeof(log_tree_opt));
	repo_init_revisions(r, &log_tree_opt, NULL);
	log_tree_opt.abbrev = 0;
	log_tree_opt.diff = 1;
	log_tree_opt.diffopt.output_format = DIFF_FORMAT_PATCH;
	log_tree_opt.disable_stdin = 1;
	log_tree_opt.no_commit_id = 1;
	log_tree_opt.diffopt.file = fopen(buf.buf, "w");
	log_tree_opt.diffopt.use_color = GIT_COLOR_NEVER;
	if (!log_tree_opt.diffopt.file)
		res |= error_errno(_("could not open '%s'"), buf.buf);
	else {
		res |= log_tree_commit(&log_tree_opt, commit);
		fclose(log_tree_opt.diffopt.file);
	}
	strbuf_reset(&buf);

	strbuf_addf(&buf, "%s/message", get_dir(opts));
	if (!file_exists(buf.buf)) {
		const char *commit_buffer = get_commit_buffer(commit, NULL);
		find_commit_subject(commit_buffer, &subject);
		res |= write_message(subject, strlen(subject), buf.buf, 1);
		unuse_commit_buffer(commit, commit_buffer);
	}
	strbuf_release(&buf);

	return res;
}

static int intend_to_amend(void)
{
	struct object_id head;
	char *p;

	if (get_oid("HEAD", &head))
		return error(_("cannot read HEAD"));

	p = oid_to_hex(&head);
	return write_message(p, strlen(p), rebase_path_amend(), 1);
}

static int error_with_patch(struct repository *r,
			    struct commit *commit,
			    const char *subject, int subject_len,
			    struct replay_opts *opts,
			    int exit_code, int to_amend)
{
	if (commit) {
		if (make_patch(r, commit, opts))
			return -1;
	} else if (copy_file(rebase_path_message(),
			     git_path_merge_msg(r), 0666))
		return error(_("unable to copy '%s' to '%s'"),
			     git_path_merge_msg(r), rebase_path_message());

	if (to_amend) {
		if (intend_to_amend())
			return -1;

		fprintf(stderr,
			_("You can amend the commit now, with\n"
			  "\n"
			  "  git commit --amend %s\n"
			  "\n"
			  "Once you are satisfied with your changes, run\n"
			  "\n"
			  "  git rebase --continue\n"),
			gpg_sign_opt_quoted(opts));
	} else if (exit_code) {
		if (commit)
			fprintf_ln(stderr, _("Could not apply %s... %.*s"),
				   short_commit_name(commit), subject_len, subject);
		else
			/*
			 * We don't have the hash of the parent so
			 * just print the line from the todo file.
			 */
			fprintf_ln(stderr, _("Could not merge %.*s"),
				   subject_len, subject);
	}

	return exit_code;
}

static int error_failed_squash(struct repository *r,
			       struct commit *commit,
			       struct replay_opts *opts,
			       int subject_len,
			       const char *subject)
{
	if (copy_file(rebase_path_message(), rebase_path_squash_msg(), 0666))
		return error(_("could not copy '%s' to '%s'"),
			rebase_path_squash_msg(), rebase_path_message());
	unlink(git_path_merge_msg(r));
	if (copy_file(git_path_merge_msg(r), rebase_path_message(), 0666))
		return error(_("could not copy '%s' to '%s'"),
			     rebase_path_message(),
			     git_path_merge_msg(r));
	return error_with_patch(r, commit, subject, subject_len, opts, 1, 0);
}

static int do_exec(struct repository *r, const char *command_line)
{
	struct argv_array child_env = ARGV_ARRAY_INIT;
	const char *child_argv[] = { NULL, NULL };
	int dirty, status;

	fprintf(stderr, "Executing: %s\n", command_line);
	child_argv[0] = command_line;
	argv_array_pushf(&child_env, "GIT_DIR=%s", absolute_path(get_git_dir()));
	argv_array_pushf(&child_env, "GIT_WORK_TREE=%s",
			 absolute_path(get_git_work_tree()));
	status = run_command_v_opt_cd_env(child_argv, RUN_USING_SHELL, NULL,
					  child_env.argv);

	/* force re-reading of the cache */
	if (discard_index(r->index) < 0 || repo_read_index(r) < 0)
		return error(_("could not read index"));

	dirty = require_clean_work_tree(r, "rebase", NULL, 1, 1);

	if (status) {
		warning(_("execution failed: %s\n%s"
			  "You can fix the problem, and then run\n"
			  "\n"
			  "  git rebase --continue\n"
			  "\n"),
			command_line,
			dirty ? N_("and made changes to the index and/or the "
				"working tree\n") : "");
		if (status == 127)
			/* command not found */
			status = 1;
	} else if (dirty) {
		warning(_("execution succeeded: %s\nbut "
			  "left changes to the index and/or the working tree\n"
			  "Commit or stash your changes, and then run\n"
			  "\n"
			  "  git rebase --continue\n"
			  "\n"), command_line);
		status = 1;
	}

	argv_array_clear(&child_env);

	return status;
}

static int safe_append(const char *filename, const char *fmt, ...)
{
	va_list ap;
	struct lock_file lock = LOCK_INIT;
	int fd = hold_lock_file_for_update(&lock, filename,
					   LOCK_REPORT_ON_ERROR);
	struct strbuf buf = STRBUF_INIT;

	if (fd < 0)
		return -1;

	if (strbuf_read_file(&buf, filename, 0) < 0 && errno != ENOENT) {
		error_errno(_("could not read '%s'"), filename);
		rollback_lock_file(&lock);
		return -1;
	}
	strbuf_complete(&buf, '\n');
	va_start(ap, fmt);
	strbuf_vaddf(&buf, fmt, ap);
	va_end(ap);

	if (write_in_full(fd, buf.buf, buf.len) < 0) {
		error_errno(_("could not write to '%s'"), filename);
		strbuf_release(&buf);
		rollback_lock_file(&lock);
		return -1;
	}
	if (commit_lock_file(&lock) < 0) {
		strbuf_release(&buf);
		rollback_lock_file(&lock);
		return error(_("failed to finalize '%s'"), filename);
	}

	strbuf_release(&buf);
	return 0;
}

static int do_label(struct repository *r, const char *name, int len)
{
	struct ref_store *refs = get_main_ref_store(r);
	struct ref_transaction *transaction;
	struct strbuf ref_name = STRBUF_INIT, err = STRBUF_INIT;
	struct strbuf msg = STRBUF_INIT;
	int ret = 0;
	struct object_id head_oid;

	if (len == 1 && *name == '#')
		return error(_("illegal label name: '%.*s'"), len, name);

	strbuf_addf(&ref_name, "refs/rewritten/%.*s", len, name);
	strbuf_addf(&msg, "rebase -i (label) '%.*s'", len, name);

	transaction = ref_store_transaction_begin(refs, &err);
	if (!transaction) {
		error("%s", err.buf);
		ret = -1;
	} else if (get_oid("HEAD", &head_oid)) {
		error(_("could not read HEAD"));
		ret = -1;
	} else if (ref_transaction_update(transaction, ref_name.buf, &head_oid,
					  NULL, 0, msg.buf, &err) < 0 ||
		   ref_transaction_commit(transaction, &err)) {
		error("%s", err.buf);
		ret = -1;
	}
	ref_transaction_free(transaction);
	strbuf_release(&err);
	strbuf_release(&msg);

	if (!ret)
		ret = safe_append(rebase_path_refs_to_delete(),
				  "%s\n", ref_name.buf);
	strbuf_release(&ref_name);

	return ret;
}

static const char *reflog_message(struct replay_opts *opts,
	const char *sub_action, const char *fmt, ...);

static int do_reset(struct repository *r,
		    const char *name, int len,
		    struct replay_opts *opts)
{
	struct strbuf ref_name = STRBUF_INIT;
	struct object_id oid;
	struct lock_file lock = LOCK_INIT;
	struct tree_desc desc;
	struct tree *tree;
	struct unpack_trees_options unpack_tree_opts;
	int ret = 0;

	if (repo_hold_locked_index(r, &lock, LOCK_REPORT_ON_ERROR) < 0)
		return -1;

	if (len == 10 && !strncmp("[new root]", name, len)) {
		if (!opts->have_squash_onto) {
			const char *hex;
			if (commit_tree("", 0, the_hash_algo->empty_tree,
					NULL, &opts->squash_onto,
					NULL, NULL))
				return error(_("writing fake root commit"));
			opts->have_squash_onto = 1;
			hex = oid_to_hex(&opts->squash_onto);
			if (write_message(hex, strlen(hex),
					  rebase_path_squash_onto(), 0))
				return error(_("writing squash-onto"));
		}
		oidcpy(&oid, &opts->squash_onto);
	} else {
		int i;

		/* Determine the length of the label */
		for (i = 0; i < len; i++)
			if (isspace(name[i]))
				break;
		len = i;

		strbuf_addf(&ref_name, "refs/rewritten/%.*s", len, name);
		if (get_oid(ref_name.buf, &oid) &&
		    get_oid(ref_name.buf + strlen("refs/rewritten/"), &oid)) {
			error(_("could not read '%s'"), ref_name.buf);
			rollback_lock_file(&lock);
			strbuf_release(&ref_name);
			return -1;
		}
	}

	memset(&unpack_tree_opts, 0, sizeof(unpack_tree_opts));
	setup_unpack_trees_porcelain(&unpack_tree_opts, "reset");
	unpack_tree_opts.head_idx = 1;
	unpack_tree_opts.src_index = r->index;
	unpack_tree_opts.dst_index = r->index;
	unpack_tree_opts.fn = oneway_merge;
	unpack_tree_opts.merge = 1;
	unpack_tree_opts.update = 1;

	if (repo_read_index_unmerged(r)) {
		rollback_lock_file(&lock);
		strbuf_release(&ref_name);
		return error_resolve_conflict(_(action_name(opts)));
	}

	if (!fill_tree_descriptor(&desc, &oid)) {
		error(_("failed to find tree of %s"), oid_to_hex(&oid));
		rollback_lock_file(&lock);
		free((void *)desc.buffer);
		strbuf_release(&ref_name);
		return -1;
	}

	if (unpack_trees(1, &desc, &unpack_tree_opts)) {
		rollback_lock_file(&lock);
		free((void *)desc.buffer);
		strbuf_release(&ref_name);
		return -1;
	}

	tree = parse_tree_indirect(&oid);
	prime_cache_tree(r, r->index, tree);

	if (write_locked_index(r->index, &lock, COMMIT_LOCK) < 0)
		ret = error(_("could not write index"));
	free((void *)desc.buffer);

	if (!ret)
		ret = update_ref(reflog_message(opts, "reset", "'%.*s'",
						len, name), "HEAD", &oid,
				 NULL, 0, UPDATE_REFS_MSG_ON_ERR);

	strbuf_release(&ref_name);
	return ret;
}

static struct commit *lookup_label(const char *label, int len,
				   struct strbuf *buf)
{
	struct commit *commit;

	strbuf_reset(buf);
	strbuf_addf(buf, "refs/rewritten/%.*s", len, label);
	commit = lookup_commit_reference_by_name(buf->buf);
	if (!commit) {
		/* fall back to non-rewritten ref or commit */
		strbuf_splice(buf, 0, strlen("refs/rewritten/"), "", 0);
		commit = lookup_commit_reference_by_name(buf->buf);
	}

	if (!commit)
		error(_("could not resolve '%s'"), buf->buf);

	return commit;
}

static int do_merge(struct repository *r,
		    struct commit *commit,
		    const char *arg, int arg_len,
		    int flags, struct replay_opts *opts)
{
	int run_commit_flags = (flags & TODO_EDIT_MERGE_MSG) ?
		EDIT_MSG | VERIFY_MSG : 0;
	struct strbuf ref_name = STRBUF_INIT;
	struct commit *head_commit, *merge_commit, *i;
	struct commit_list *bases, *j, *reversed = NULL;
	struct commit_list *to_merge = NULL, **tail = &to_merge;
	struct merge_options o;
	int merge_arg_len, oneline_offset, can_fast_forward, ret, k;
	static struct lock_file lock;
	const char *p;

	if (repo_hold_locked_index(r, &lock, LOCK_REPORT_ON_ERROR) < 0) {
		ret = -1;
		goto leave_merge;
	}

	head_commit = lookup_commit_reference_by_name("HEAD");
	if (!head_commit) {
		ret = error(_("cannot merge without a current revision"));
		goto leave_merge;
	}

	/*
	 * For octopus merges, the arg starts with the list of revisions to be
	 * merged. The list is optionally followed by '#' and the oneline.
	 */
	merge_arg_len = oneline_offset = arg_len;
	for (p = arg; p - arg < arg_len; p += strspn(p, " \t\n")) {
		if (!*p)
			break;
		if (*p == '#' && (!p[1] || isspace(p[1]))) {
			p += 1 + strspn(p + 1, " \t\n");
			oneline_offset = p - arg;
			break;
		}
		k = strcspn(p, " \t\n");
		if (!k)
			continue;
		merge_commit = lookup_label(p, k, &ref_name);
		if (!merge_commit) {
			ret = error(_("unable to parse '%.*s'"), k, p);
			goto leave_merge;
		}
		tail = &commit_list_insert(merge_commit, tail)->next;
		p += k;
		merge_arg_len = p - arg;
	}

	if (!to_merge) {
		ret = error(_("nothing to merge: '%.*s'"), arg_len, arg);
		goto leave_merge;
	}

	if (opts->have_squash_onto &&
	    oideq(&head_commit->object.oid, &opts->squash_onto)) {
		/*
		 * When the user tells us to "merge" something into a
		 * "[new root]", let's simply fast-forward to the merge head.
		 */
		rollback_lock_file(&lock);
		if (to_merge->next)
			ret = error(_("octopus merge cannot be executed on "
				      "top of a [new root]"));
		else
			ret = fast_forward_to(r, &to_merge->item->object.oid,
					      &head_commit->object.oid, 0,
					      opts);
		goto leave_merge;
	}

	if (commit) {
		const char *message = get_commit_buffer(commit, NULL);
		const char *body;
		int len;

		if (!message) {
			ret = error(_("could not get commit message of '%s'"),
				    oid_to_hex(&commit->object.oid));
			goto leave_merge;
		}
		write_author_script(message);
		find_commit_subject(message, &body);
		len = strlen(body);
		ret = write_message(body, len, git_path_merge_msg(r), 0);
		unuse_commit_buffer(commit, message);
		if (ret) {
			error_errno(_("could not write '%s'"),
				    git_path_merge_msg(r));
			goto leave_merge;
		}
	} else {
		struct strbuf buf = STRBUF_INIT;
		int len;

		strbuf_addf(&buf, "author %s", git_author_info(0));
		write_author_script(buf.buf);
		strbuf_reset(&buf);

		if (oneline_offset < arg_len) {
			p = arg + oneline_offset;
			len = arg_len - oneline_offset;
		} else {
			strbuf_addf(&buf, "Merge %s '%.*s'",
				    to_merge->next ? "branches" : "branch",
				    merge_arg_len, arg);
			p = buf.buf;
			len = buf.len;
		}

		ret = write_message(p, len, git_path_merge_msg(r), 0);
		strbuf_release(&buf);
		if (ret) {
			error_errno(_("could not write '%s'"),
				    git_path_merge_msg(r));
			goto leave_merge;
		}
	}

	/*
	 * If HEAD is not identical to the first parent of the original merge
	 * commit, we cannot fast-forward.
	 */
	can_fast_forward = opts->allow_ff && commit && commit->parents &&
		oideq(&commit->parents->item->object.oid,
		      &head_commit->object.oid);

	/*
	 * If any merge head is different from the original one, we cannot
	 * fast-forward.
	 */
	if (can_fast_forward) {
		struct commit_list *p = commit->parents->next;

		for (j = to_merge; j && p; j = j->next, p = p->next)
			if (!oideq(&j->item->object.oid,
				   &p->item->object.oid)) {
				can_fast_forward = 0;
				break;
			}
		/*
		 * If the number of merge heads differs from the original merge
		 * commit, we cannot fast-forward.
		 */
		if (j || p)
			can_fast_forward = 0;
	}

	if (can_fast_forward) {
		rollback_lock_file(&lock);
		ret = fast_forward_to(r, &commit->object.oid,
				      &head_commit->object.oid, 0, opts);
		goto leave_merge;
	}

	if (to_merge->next) {
		/* Octopus merge */
		struct child_process cmd = CHILD_PROCESS_INIT;

		if (read_env_script(&cmd.env_array)) {
			const char *gpg_opt = gpg_sign_opt_quoted(opts);

			ret = error(_(staged_changes_advice), gpg_opt, gpg_opt);
			goto leave_merge;
		}

		cmd.git_cmd = 1;
		argv_array_push(&cmd.args, "merge");
		argv_array_push(&cmd.args, "-s");
		argv_array_push(&cmd.args, "octopus");
		argv_array_push(&cmd.args, "--no-edit");
		argv_array_push(&cmd.args, "--no-ff");
		argv_array_push(&cmd.args, "--no-log");
		argv_array_push(&cmd.args, "--no-stat");
		argv_array_push(&cmd.args, "-F");
		argv_array_push(&cmd.args, git_path_merge_msg(r));
		if (opts->gpg_sign)
			argv_array_push(&cmd.args, opts->gpg_sign);

		/* Add the tips to be merged */
		for (j = to_merge; j; j = j->next)
			argv_array_push(&cmd.args,
					oid_to_hex(&j->item->object.oid));

		strbuf_release(&ref_name);
		unlink(git_path_cherry_pick_head(r));
		rollback_lock_file(&lock);

		rollback_lock_file(&lock);
		ret = run_command(&cmd);

		/* force re-reading of the cache */
		if (!ret && (discard_index(r->index) < 0 ||
			     repo_read_index(r) < 0))
			ret = error(_("could not read index"));
		goto leave_merge;
	}

	merge_commit = to_merge->item;
	bases = get_merge_bases(head_commit, merge_commit);
	if (bases && oideq(&merge_commit->object.oid,
			   &bases->item->object.oid)) {
		ret = 0;
		/* skip merging an ancestor of HEAD */
		goto leave_merge;
	}

	write_message(oid_to_hex(&merge_commit->object.oid), GIT_SHA1_HEXSZ,
		      git_path_merge_head(r), 0);
	write_message("no-ff", 5, git_path_merge_mode(r), 0);

	for (j = bases; j; j = j->next)
		commit_list_insert(j->item, &reversed);
	free_commit_list(bases);

	repo_read_index(r);
	init_merge_options(&o, r);
	o.branch1 = "HEAD";
	o.branch2 = ref_name.buf;
	o.buffer_output = 2;

	ret = merge_recursive(&o, head_commit, merge_commit, reversed, &i);
	if (ret <= 0)
		fputs(o.obuf.buf, stdout);
	strbuf_release(&o.obuf);
	if (ret < 0) {
		error(_("could not even attempt to merge '%.*s'"),
		      merge_arg_len, arg);
		goto leave_merge;
	}
	/*
	 * The return value of merge_recursive() is 1 on clean, and 0 on
	 * unclean merge.
	 *
	 * Let's reverse that, so that do_merge() returns 0 upon success and
	 * 1 upon failed merge (keeping the return value -1 for the cases where
	 * we will want to reschedule the `merge` command).
	 */
	ret = !ret;

	if (r->index->cache_changed &&
	    write_locked_index(r->index, &lock, COMMIT_LOCK)) {
		ret = error(_("merge: Unable to write new index file"));
		goto leave_merge;
	}

	rollback_lock_file(&lock);
	if (ret)
		repo_rerere(r, opts->allow_rerere_auto);
	else
		/*
		 * In case of problems, we now want to return a positive
		 * value (a negative one would indicate that the `merge`
		 * command needs to be rescheduled).
		 */
		ret = !!run_git_commit(r, git_path_merge_msg(r), opts,
				       run_commit_flags);

leave_merge:
	strbuf_release(&ref_name);
	rollback_lock_file(&lock);
	free_commit_list(to_merge);
	return ret;
}

static int is_final_fixup(struct todo_list *todo_list)
{
	int i = todo_list->current;

	if (!is_fixup(todo_list->items[i].command))
		return 0;

	while (++i < todo_list->nr)
		if (is_fixup(todo_list->items[i].command))
			return 0;
		else if (!is_noop(todo_list->items[i].command))
			break;
	return 1;
}

static enum todo_command peek_command(struct todo_list *todo_list, int offset)
{
	int i;

	for (i = todo_list->current + offset; i < todo_list->nr; i++)
		if (!is_noop(todo_list->items[i].command))
			return todo_list->items[i].command;

	return -1;
}

static int apply_autostash(struct replay_opts *opts)
{
	struct strbuf stash_sha1 = STRBUF_INIT;
	struct child_process child = CHILD_PROCESS_INIT;
	int ret = 0;

	if (!read_oneliner(&stash_sha1, rebase_path_autostash(), 1)) {
		strbuf_release(&stash_sha1);
		return 0;
	}
	strbuf_trim(&stash_sha1);

	child.git_cmd = 1;
	child.no_stdout = 1;
	child.no_stderr = 1;
	argv_array_push(&child.args, "stash");
	argv_array_push(&child.args, "apply");
	argv_array_push(&child.args, stash_sha1.buf);
	if (!run_command(&child))
		fprintf(stderr, _("Applied autostash.\n"));
	else {
		struct child_process store = CHILD_PROCESS_INIT;

		store.git_cmd = 1;
		argv_array_push(&store.args, "stash");
		argv_array_push(&store.args, "store");
		argv_array_push(&store.args, "-m");
		argv_array_push(&store.args, "autostash");
		argv_array_push(&store.args, "-q");
		argv_array_push(&store.args, stash_sha1.buf);
		if (run_command(&store))
			ret = error(_("cannot store %s"), stash_sha1.buf);
		else
			fprintf(stderr,
				_("Applying autostash resulted in conflicts.\n"
				  "Your changes are safe in the stash.\n"
				  "You can run \"git stash pop\" or"
				  " \"git stash drop\" at any time.\n"));
	}

	strbuf_release(&stash_sha1);
	return ret;
}

static const char *reflog_message(struct replay_opts *opts,
	const char *sub_action, const char *fmt, ...)
{
	va_list ap;
	static struct strbuf buf = STRBUF_INIT;

	va_start(ap, fmt);
	strbuf_reset(&buf);
	strbuf_addstr(&buf, action_name(opts));
	if (sub_action)
		strbuf_addf(&buf, " (%s)", sub_action);
	if (fmt) {
		strbuf_addstr(&buf, ": ");
		strbuf_vaddf(&buf, fmt, ap);
	}
	va_end(ap);

	return buf.buf;
}

static int run_git_checkout(struct repository *r, struct replay_opts *opts,
			    const char *commit, const char *action)
{
	struct child_process cmd = CHILD_PROCESS_INIT;
	int ret;

	cmd.git_cmd = 1;

	argv_array_push(&cmd.args, "checkout");
	argv_array_push(&cmd.args, commit);
	argv_array_pushf(&cmd.env_array, GIT_REFLOG_ACTION "=%s", action);

	if (opts->verbose)
		ret = run_command(&cmd);
	else
		ret = run_command_silent_on_success(&cmd);

	if (!ret)
		discard_index(r->index);

	return ret;
}

int prepare_branch_to_be_rebased(struct repository *r, struct replay_opts *opts,
				 const char *commit)
{
	const char *action;

	if (commit && *commit) {
		action = reflog_message(opts, "start", "checkout %s", commit);
		if (run_git_checkout(r, opts, commit, action))
			return error(_("could not checkout %s"), commit);
	}

	return 0;
}

static int checkout_onto(struct repository *r, struct replay_opts *opts,
			 const char *onto_name, const struct object_id *onto,
			 const char *orig_head)
{
	struct object_id oid;
	const char *action = reflog_message(opts, "start", "checkout %s", onto_name);

	if (get_oid(orig_head, &oid))
		return error(_("%s: not a valid OID"), orig_head);

	if (run_git_checkout(r, opts, oid_to_hex(onto), action)) {
		apply_autostash(opts);
		sequencer_remove_state(opts);
		return error(_("could not detach HEAD"));
	}

	return update_ref(NULL, "ORIG_HEAD", &oid, NULL, 0, UPDATE_REFS_MSG_ON_ERR);
}

static int stopped_at_head(struct repository *r)
{
	struct object_id head;
	struct commit *commit;
	struct commit_message message;

	if (get_oid("HEAD", &head) ||
	    !(commit = lookup_commit(r, &head)) ||
	    parse_commit(commit) || get_message(commit, &message))
		fprintf(stderr, _("Stopped at HEAD\n"));
	else {
		fprintf(stderr, _("Stopped at %s\n"), message.label);
		free_message(commit, &message);
	}
	return 0;

}

static const char rescheduled_advice[] =
N_("Could not execute the todo command\n"
"\n"
"    %.*s"
"\n"
"It has been rescheduled; To edit the command before continuing, please\n"
"edit the todo list first:\n"
"\n"
"    git rebase --edit-todo\n"
"    git rebase --continue\n");

static int pick_commits(struct repository *r,
			struct todo_list *todo_list,
			struct replay_opts *opts)
{
	int res = 0, reschedule = 0;

	setenv(GIT_REFLOG_ACTION, action_name(opts), 0);
	if (opts->allow_ff)
		assert(!(opts->signoff || opts->no_commit ||
				opts->record_origin || opts->edit));
	if (read_and_refresh_cache(r, opts))
		return -1;

	while (todo_list->current < todo_list->nr) {
		struct todo_item *item = todo_list->items + todo_list->current;
		const char *arg = todo_item_get_arg(todo_list, item);

		if (save_todo(todo_list, opts))
			return -1;
		if (is_rebase_i(opts)) {
			if (item->command != TODO_COMMENT) {
				FILE *f = fopen(rebase_path_msgnum(), "w");

				todo_list->done_nr++;

				if (f) {
					fprintf(f, "%d\n", todo_list->done_nr);
					fclose(f);
				}
				if (!opts->quiet)
					fprintf(stderr, "Rebasing (%d/%d)%s",
						todo_list->done_nr,
						todo_list->total_nr,
						opts->verbose ? "\n" : "\r");
			}
			unlink(rebase_path_message());
			unlink(rebase_path_author_script());
			unlink(rebase_path_stopped_sha());
			unlink(rebase_path_amend());
			unlink(git_path_merge_head(the_repository));
			delete_ref(NULL, "REBASE_HEAD", NULL, REF_NO_DEREF);

			if (item->command == TODO_BREAK)
				return stopped_at_head(r);
		}
		if (item->command <= TODO_SQUASH) {
			if (is_rebase_i(opts))
				setenv("GIT_REFLOG_ACTION", reflog_message(opts,
					command_to_string(item->command), NULL),
					1);
			res = do_pick_commit(r, item->command, item->commit,
					opts, is_final_fixup(todo_list));
			if (is_rebase_i(opts) && res < 0) {
				/* Reschedule */
				advise(_(rescheduled_advice),
				       get_item_line_length(todo_list,
							    todo_list->current),
				       get_item_line(todo_list,
						     todo_list->current));
				todo_list->current--;
				if (save_todo(todo_list, opts))
					return -1;
			}
			if (item->command == TODO_EDIT) {
				struct commit *commit = item->commit;
				if (!res)
					fprintf(stderr,
						_("Stopped at %s...  %.*s\n"),
						short_commit_name(commit),
						item->arg_len, arg);
				return error_with_patch(r, commit,
					arg, item->arg_len, opts, res, !res);
			}
			if (is_rebase_i(opts) && !res)
				record_in_rewritten(&item->commit->object.oid,
					peek_command(todo_list, 1));
			if (res && is_fixup(item->command)) {
				if (res == 1)
					intend_to_amend();
				return error_failed_squash(r, item->commit, opts,
					item->arg_len, arg);
			} else if (res && is_rebase_i(opts) && item->commit) {
				int to_amend = 0;
				struct object_id oid;

				/*
				 * If we are rewording and have either
				 * fast-forwarded already, or are about to
				 * create a new root commit, we want to amend,
				 * otherwise we do not.
				 */
				if (item->command == TODO_REWORD &&
				    !get_oid("HEAD", &oid) &&
				    (oideq(&item->commit->object.oid, &oid) ||
				     (opts->have_squash_onto &&
				      oideq(&opts->squash_onto, &oid))))
					to_amend = 1;

				return res | error_with_patch(r, item->commit,
						arg, item->arg_len, opts,
						res, to_amend);
			}
		} else if (item->command == TODO_EXEC) {
			char *end_of_arg = (char *)(arg + item->arg_len);
			int saved = *end_of_arg;
			struct stat st;

			*end_of_arg = '\0';
			res = do_exec(r, arg);
			*end_of_arg = saved;

			if (res) {
				if (opts->reschedule_failed_exec)
					reschedule = 1;
			} else if (stat(get_todo_path(opts), &st))
				res = error_errno(_("could not stat '%s'"),
						  get_todo_path(opts));
			else if (match_stat_data(&todo_list->stat, &st)) {
				/* Reread the todo file if it has changed. */
				todo_list_release(todo_list);
				if (read_populate_todo(r, todo_list, opts))
					res = -1; /* message was printed */
				/* `current` will be incremented below */
				todo_list->current = -1;
			}
		} else if (item->command == TODO_LABEL) {
			if ((res = do_label(r, arg, item->arg_len)))
				reschedule = 1;
		} else if (item->command == TODO_RESET) {
			if ((res = do_reset(r, arg, item->arg_len, opts)))
				reschedule = 1;
		} else if (item->command == TODO_MERGE) {
			if ((res = do_merge(r, item->commit,
					    arg, item->arg_len,
					    item->flags, opts)) < 0)
				reschedule = 1;
			else if (item->commit)
				record_in_rewritten(&item->commit->object.oid,
						    peek_command(todo_list, 1));
			if (res > 0)
				/* failed with merge conflicts */
				return error_with_patch(r, item->commit,
							arg, item->arg_len,
							opts, res, 0);
		} else if (!is_noop(item->command))
			return error(_("unknown command %d"), item->command);

		if (reschedule) {
			advise(_(rescheduled_advice),
			       get_item_line_length(todo_list,
						    todo_list->current),
			       get_item_line(todo_list, todo_list->current));
			todo_list->current--;
			if (save_todo(todo_list, opts))
				return -1;
			if (item->commit)
				return error_with_patch(r,
							item->commit,
							arg, item->arg_len,
							opts, res, 0);
		}

		todo_list->current++;
		if (res)
			return res;
	}

	if (is_rebase_i(opts)) {
		struct strbuf head_ref = STRBUF_INIT, buf = STRBUF_INIT;
		struct stat st;

		/* Stopped in the middle, as planned? */
		if (todo_list->current < todo_list->nr)
			return 0;

		if (read_oneliner(&head_ref, rebase_path_head_name(), 0) &&
				starts_with(head_ref.buf, "refs/")) {
			const char *msg;
			struct object_id head, orig;
			int res;

			if (get_oid("HEAD", &head)) {
				res = error(_("cannot read HEAD"));
cleanup_head_ref:
				strbuf_release(&head_ref);
				strbuf_release(&buf);
				return res;
			}
			if (!read_oneliner(&buf, rebase_path_orig_head(), 0) ||
					get_oid_hex(buf.buf, &orig)) {
				res = error(_("could not read orig-head"));
				goto cleanup_head_ref;
			}
			strbuf_reset(&buf);
			if (!read_oneliner(&buf, rebase_path_onto(), 0)) {
				res = error(_("could not read 'onto'"));
				goto cleanup_head_ref;
			}
			msg = reflog_message(opts, "finish", "%s onto %s",
				head_ref.buf, buf.buf);
			if (update_ref(msg, head_ref.buf, &head, &orig,
				       REF_NO_DEREF, UPDATE_REFS_MSG_ON_ERR)) {
				res = error(_("could not update %s"),
					head_ref.buf);
				goto cleanup_head_ref;
			}
			msg = reflog_message(opts, "finish", "returning to %s",
				head_ref.buf);
			if (create_symref("HEAD", head_ref.buf, msg)) {
				res = error(_("could not update HEAD to %s"),
					head_ref.buf);
				goto cleanup_head_ref;
			}
			strbuf_reset(&buf);
		}

		if (opts->verbose) {
			struct rev_info log_tree_opt;
			struct object_id orig, head;

			memset(&log_tree_opt, 0, sizeof(log_tree_opt));
			repo_init_revisions(r, &log_tree_opt, NULL);
			log_tree_opt.diff = 1;
			log_tree_opt.diffopt.output_format =
				DIFF_FORMAT_DIFFSTAT;
			log_tree_opt.disable_stdin = 1;

			if (read_oneliner(&buf, rebase_path_orig_head(), 0) &&
			    !get_oid(buf.buf, &orig) &&
			    !get_oid("HEAD", &head)) {
				diff_tree_oid(&orig, &head, "",
					      &log_tree_opt.diffopt);
				log_tree_diff_flush(&log_tree_opt);
			}
		}
		flush_rewritten_pending();
		if (!stat(rebase_path_rewritten_list(), &st) &&
				st.st_size > 0) {
			struct child_process child = CHILD_PROCESS_INIT;
			const char *post_rewrite_hook =
				find_hook("post-rewrite");

			child.in = open(rebase_path_rewritten_list(), O_RDONLY);
			child.git_cmd = 1;
			argv_array_push(&child.args, "notes");
			argv_array_push(&child.args, "copy");
			argv_array_push(&child.args, "--for-rewrite=rebase");
			/* we don't care if this copying failed */
			run_command(&child);

			if (post_rewrite_hook) {
				struct child_process hook = CHILD_PROCESS_INIT;

				hook.in = open(rebase_path_rewritten_list(),
					O_RDONLY);
				hook.stdout_to_stderr = 1;
				hook.trace2_hook_name = "post-rewrite";
				argv_array_push(&hook.args, post_rewrite_hook);
				argv_array_push(&hook.args, "rebase");
				/* we don't care if this hook failed */
				run_command(&hook);
			}
		}
		apply_autostash(opts);

		if (!opts->quiet)
			fprintf(stderr,
				"Successfully rebased and updated %s.\n",
				head_ref.buf);

		strbuf_release(&buf);
		strbuf_release(&head_ref);
	}

	/*
	 * Sequence of picks finished successfully; cleanup by
	 * removing the .git/sequencer directory
	 */
	return sequencer_remove_state(opts);
}

static int continue_single_pick(struct repository *r)
{
	const char *argv[] = { "commit", NULL };

	if (!file_exists(git_path_cherry_pick_head(r)) &&
	    !file_exists(git_path_revert_head(r)))
		return error(_("no cherry-pick or revert in progress"));
	return run_command_v_opt(argv, RUN_GIT_CMD);
}

static int commit_staged_changes(struct repository *r,
				 struct replay_opts *opts,
				 struct todo_list *todo_list)
{
	unsigned int flags = ALLOW_EMPTY | EDIT_MSG;
	unsigned int final_fixup = 0, is_clean;

	if (has_unstaged_changes(r, 1))
		return error(_("cannot rebase: You have unstaged changes."));

	is_clean = !has_uncommitted_changes(r, 0);

	if (file_exists(rebase_path_amend())) {
		struct strbuf rev = STRBUF_INIT;
		struct object_id head, to_amend;

		if (get_oid("HEAD", &head))
			return error(_("cannot amend non-existing commit"));
		if (!read_oneliner(&rev, rebase_path_amend(), 0))
			return error(_("invalid file: '%s'"), rebase_path_amend());
		if (get_oid_hex(rev.buf, &to_amend))
			return error(_("invalid contents: '%s'"),
				rebase_path_amend());
		if (!is_clean && !oideq(&head, &to_amend))
			return error(_("\nYou have uncommitted changes in your "
				       "working tree. Please, commit them\n"
				       "first and then run 'git rebase "
				       "--continue' again."));
		/*
		 * When skipping a failed fixup/squash, we need to edit the
		 * commit message, the current fixup list and count, and if it
		 * was the last fixup/squash in the chain, we need to clean up
		 * the commit message and if there was a squash, let the user
		 * edit it.
		 */
		if (!is_clean || !opts->current_fixup_count)
			; /* this is not the final fixup */
		else if (!oideq(&head, &to_amend) ||
			 !file_exists(rebase_path_stopped_sha())) {
			/* was a final fixup or squash done manually? */
			if (!is_fixup(peek_command(todo_list, 0))) {
				unlink(rebase_path_fixup_msg());
				unlink(rebase_path_squash_msg());
				unlink(rebase_path_current_fixups());
				strbuf_reset(&opts->current_fixups);
				opts->current_fixup_count = 0;
			}
		} else {
			/* we are in a fixup/squash chain */
			const char *p = opts->current_fixups.buf;
			int len = opts->current_fixups.len;

			opts->current_fixup_count--;
			if (!len)
				BUG("Incorrect current_fixups:\n%s", p);
			while (len && p[len - 1] != '\n')
				len--;
			strbuf_setlen(&opts->current_fixups, len);
			if (write_message(p, len, rebase_path_current_fixups(),
					  0) < 0)
				return error(_("could not write file: '%s'"),
					     rebase_path_current_fixups());

			/*
			 * If a fixup/squash in a fixup/squash chain failed, the
			 * commit message is already correct, no need to commit
			 * it again.
			 *
			 * Only if it is the final command in the fixup/squash
			 * chain, and only if the chain is longer than a single
			 * fixup/squash command (which was just skipped), do we
			 * actually need to re-commit with a cleaned up commit
			 * message.
			 */
			if (opts->current_fixup_count > 0 &&
			    !is_fixup(peek_command(todo_list, 0))) {
				final_fixup = 1;
				/*
				 * If there was not a single "squash" in the
				 * chain, we only need to clean up the commit
				 * message, no need to bother the user with
				 * opening the commit message in the editor.
				 */
				if (!starts_with(p, "squash ") &&
				    !strstr(p, "\nsquash "))
					flags = (flags & ~EDIT_MSG) | CLEANUP_MSG;
			} else if (is_fixup(peek_command(todo_list, 0))) {
				/*
				 * We need to update the squash message to skip
				 * the latest commit message.
				 */
				struct commit *commit;
				const char *path = rebase_path_squash_msg();

				if (parse_head(r, &commit) ||
				    !(p = get_commit_buffer(commit, NULL)) ||
				    write_message(p, strlen(p), path, 0)) {
					unuse_commit_buffer(commit, p);
					return error(_("could not write file: "
						       "'%s'"), path);
				}
				unuse_commit_buffer(commit, p);
			}
		}

		strbuf_release(&rev);
		flags |= AMEND_MSG;
	}

	if (is_clean) {
		const char *cherry_pick_head = git_path_cherry_pick_head(r);

		if (file_exists(cherry_pick_head) && unlink(cherry_pick_head))
			return error(_("could not remove CHERRY_PICK_HEAD"));
		if (!final_fixup)
			return 0;
	}

	if (run_git_commit(r, final_fixup ? NULL : rebase_path_message(),
			   opts, flags))
		return error(_("could not commit staged changes."));
	unlink(rebase_path_amend());
	unlink(git_path_merge_head(the_repository));
	if (final_fixup) {
		unlink(rebase_path_fixup_msg());
		unlink(rebase_path_squash_msg());
	}
	if (opts->current_fixup_count > 0) {
		/*
		 * Whether final fixup or not, we just cleaned up the commit
		 * message...
		 */
		unlink(rebase_path_current_fixups());
		strbuf_reset(&opts->current_fixups);
		opts->current_fixup_count = 0;
	}
	return 0;
}

int sequencer_continue(struct repository *r, struct replay_opts *opts)
{
	struct todo_list todo_list = TODO_LIST_INIT;
	int res;

	if (read_and_refresh_cache(r, opts))
		return -1;

	if (read_populate_opts(opts))
		return -1;
	if (is_rebase_i(opts)) {
		if ((res = read_populate_todo(r, &todo_list, opts)))
			goto release_todo_list;
		if (commit_staged_changes(r, opts, &todo_list))
			return -1;
	} else if (!file_exists(get_todo_path(opts)))
		return continue_single_pick(r);
	else if ((res = read_populate_todo(r, &todo_list, opts)))
		goto release_todo_list;

	if (!is_rebase_i(opts)) {
		/* Verify that the conflict has been resolved */
		if (file_exists(git_path_cherry_pick_head(r)) ||
		    file_exists(git_path_revert_head(r))) {
			res = continue_single_pick(r);
			if (res)
				goto release_todo_list;
		}
		if (index_differs_from(r, "HEAD", NULL, 0)) {
			res = error_dirty_index(r, opts);
			goto release_todo_list;
		}
		todo_list.current++;
	} else if (file_exists(rebase_path_stopped_sha())) {
		struct strbuf buf = STRBUF_INIT;
		struct object_id oid;

		if (read_oneliner(&buf, rebase_path_stopped_sha(), 1) &&
		    !get_oid_committish(buf.buf, &oid))
			record_in_rewritten(&oid, peek_command(&todo_list, 0));
		strbuf_release(&buf);
	}

	res = pick_commits(r, &todo_list, opts);
release_todo_list:
	todo_list_release(&todo_list);
	return res;
}

static int single_pick(struct repository *r,
		       struct commit *cmit,
		       struct replay_opts *opts)
{
	setenv(GIT_REFLOG_ACTION, action_name(opts), 0);
	return do_pick_commit(r, opts->action == REPLAY_PICK ?
		TODO_PICK : TODO_REVERT, cmit, opts, 0);
}

int sequencer_pick_revisions(struct repository *r,
			     struct replay_opts *opts)
{
	struct todo_list todo_list = TODO_LIST_INIT;
	struct object_id oid;
	int i, res;

	assert(opts->revs);
	if (read_and_refresh_cache(r, opts))
		return -1;

	for (i = 0; i < opts->revs->pending.nr; i++) {
		struct object_id oid;
		const char *name = opts->revs->pending.objects[i].name;

		/* This happens when using --stdin. */
		if (!strlen(name))
			continue;

		if (!get_oid(name, &oid)) {
			if (!lookup_commit_reference_gently(r, &oid, 1)) {
				enum object_type type = oid_object_info(r,
									&oid,
									NULL);
				return error(_("%s: can't cherry-pick a %s"),
					name, type_name(type));
			}
		} else
			return error(_("%s: bad revision"), name);
	}

	/*
	 * If we were called as "git cherry-pick <commit>", just
	 * cherry-pick/revert it, set CHERRY_PICK_HEAD /
	 * REVERT_HEAD, and don't touch the sequencer state.
	 * This means it is possible to cherry-pick in the middle
	 * of a cherry-pick sequence.
	 */
	if (opts->revs->cmdline.nr == 1 &&
	    opts->revs->cmdline.rev->whence == REV_CMD_REV &&
	    opts->revs->no_walk &&
	    !opts->revs->cmdline.rev->flags) {
		struct commit *cmit;
		if (prepare_revision_walk(opts->revs))
			return error(_("revision walk setup failed"));
		cmit = get_revision(opts->revs);
		if (!cmit)
			return error(_("empty commit set passed"));
		if (get_revision(opts->revs))
			BUG("unexpected extra commit from walk");
		return single_pick(r, cmit, opts);
	}

	/*
	 * Start a new cherry-pick/ revert sequence; but
	 * first, make sure that an existing one isn't in
	 * progress
	 */

	if (walk_revs_populate_todo(&todo_list, opts) ||
			create_seq_dir() < 0)
		return -1;
	if (get_oid("HEAD", &oid) && (opts->action == REPLAY_REVERT))
		return error(_("can't revert as initial commit"));
	if (save_head(oid_to_hex(&oid)))
		return -1;
	if (save_opts(opts))
		return -1;
	update_abort_safety_file();
	res = pick_commits(r, &todo_list, opts);
	todo_list_release(&todo_list);
	return res;
}

void append_signoff(struct strbuf *msgbuf, size_t ignore_footer, unsigned flag)
{
	unsigned no_dup_sob = flag & APPEND_SIGNOFF_DEDUP;
	struct strbuf sob = STRBUF_INIT;
	int has_footer;

	strbuf_addstr(&sob, sign_off_header);
	strbuf_addstr(&sob, fmt_name(WANT_COMMITTER_IDENT));
	strbuf_addch(&sob, '\n');

	if (!ignore_footer)
		strbuf_complete_line(msgbuf);

	/*
	 * If the whole message buffer is equal to the sob, pretend that we
	 * found a conforming footer with a matching sob
	 */
	if (msgbuf->len - ignore_footer == sob.len &&
	    !strncmp(msgbuf->buf, sob.buf, sob.len))
		has_footer = 3;
	else
		has_footer = has_conforming_footer(msgbuf, &sob, ignore_footer);

	if (!has_footer) {
		const char *append_newlines = NULL;
		size_t len = msgbuf->len - ignore_footer;

		if (!len) {
			/*
			 * The buffer is completely empty.  Leave foom for
			 * the title and body to be filled in by the user.
			 */
			append_newlines = "\n\n";
		} else if (len == 1) {
			/*
			 * Buffer contains a single newline.  Add another
			 * so that we leave room for the title and body.
			 */
			append_newlines = "\n";
		} else if (msgbuf->buf[len - 2] != '\n') {
			/*
			 * Buffer ends with a single newline.  Add another
			 * so that there is an empty line between the message
			 * body and the sob.
			 */
			append_newlines = "\n";
		} /* else, the buffer already ends with two newlines. */

		if (append_newlines)
			strbuf_splice(msgbuf, msgbuf->len - ignore_footer, 0,
				append_newlines, strlen(append_newlines));
	}

	if (has_footer != 3 && (!no_dup_sob || has_footer != 2))
		strbuf_splice(msgbuf, msgbuf->len - ignore_footer, 0,
				sob.buf, sob.len);

	strbuf_release(&sob);
}

struct labels_entry {
	struct hashmap_entry entry;
	char label[FLEX_ARRAY];
};

static int labels_cmp(const void *fndata, const struct labels_entry *a,
		      const struct labels_entry *b, const void *key)
{
	return key ? strcmp(a->label, key) : strcmp(a->label, b->label);
}

struct string_entry {
	struct oidmap_entry entry;
	char string[FLEX_ARRAY];
};

struct label_state {
	struct oidmap commit2label;
	struct hashmap labels;
	struct strbuf buf;
};

static const char *label_oid(struct object_id *oid, const char *label,
			     struct label_state *state)
{
	struct labels_entry *labels_entry;
	struct string_entry *string_entry;
	struct object_id dummy;
	size_t len;
	int i;

	string_entry = oidmap_get(&state->commit2label, oid);
	if (string_entry)
		return string_entry->string;

	/*
	 * For "uninteresting" commits, i.e. commits that are not to be
	 * rebased, and which can therefore not be labeled, we use a unique
	 * abbreviation of the commit name. This is slightly more complicated
	 * than calling find_unique_abbrev() because we also need to make
	 * sure that the abbreviation does not conflict with any other
	 * label.
	 *
	 * We disallow "interesting" commits to be labeled by a string that
	 * is a valid full-length hash, to ensure that we always can find an
	 * abbreviation for any uninteresting commit's names that does not
	 * clash with any other label.
	 */
	if (!label) {
		char *p;

		strbuf_reset(&state->buf);
		strbuf_grow(&state->buf, GIT_SHA1_HEXSZ);
		label = p = state->buf.buf;

		find_unique_abbrev_r(p, oid, default_abbrev);

		/*
		 * We may need to extend the abbreviated hash so that there is
		 * no conflicting label.
		 */
		if (hashmap_get_from_hash(&state->labels, strihash(p), p)) {
			size_t i = strlen(p) + 1;

			oid_to_hex_r(p, oid);
			for (; i < GIT_SHA1_HEXSZ; i++) {
				char save = p[i];
				p[i] = '\0';
				if (!hashmap_get_from_hash(&state->labels,
							   strihash(p), p))
					break;
				p[i] = save;
			}
		}
	} else if (((len = strlen(label)) == the_hash_algo->hexsz &&
		    !get_oid_hex(label, &dummy)) ||
		   (len == 1 && *label == '#') ||
		   hashmap_get_from_hash(&state->labels,
					 strihash(label), label)) {
		/*
		 * If the label already exists, or if the label is a valid full
		 * OID, or the label is a '#' (which we use as a separator
		 * between merge heads and oneline), we append a dash and a
		 * number to make it unique.
		 */
		struct strbuf *buf = &state->buf;

		strbuf_reset(buf);
		strbuf_add(buf, label, len);

		for (i = 2; ; i++) {
			strbuf_setlen(buf, len);
			strbuf_addf(buf, "-%d", i);
			if (!hashmap_get_from_hash(&state->labels,
						   strihash(buf->buf),
						   buf->buf))
				break;
		}

		label = buf->buf;
	}

	FLEX_ALLOC_STR(labels_entry, label, label);
	hashmap_entry_init(labels_entry, strihash(label));
	hashmap_add(&state->labels, labels_entry);

	FLEX_ALLOC_STR(string_entry, string, label);
	oidcpy(&string_entry->entry.oid, oid);
	oidmap_put(&state->commit2label, string_entry);

	return string_entry->string;
}

static int make_script_with_merges(struct pretty_print_context *pp,
				   struct rev_info *revs, struct strbuf *out,
				   unsigned flags)
{
	int keep_empty = flags & TODO_LIST_KEEP_EMPTY;
	int rebase_cousins = flags & TODO_LIST_REBASE_COUSINS;
	struct strbuf buf = STRBUF_INIT, oneline = STRBUF_INIT;
	struct strbuf label = STRBUF_INIT;
	struct commit_list *commits = NULL, **tail = &commits, *iter;
	struct commit_list *tips = NULL, **tips_tail = &tips;
	struct commit *commit;
	struct oidmap commit2todo = OIDMAP_INIT;
	struct string_entry *entry;
	struct oidset interesting = OIDSET_INIT, child_seen = OIDSET_INIT,
		shown = OIDSET_INIT;
	struct label_state state = { OIDMAP_INIT, { NULL }, STRBUF_INIT };

	int abbr = flags & TODO_LIST_ABBREVIATE_CMDS;
	const char *cmd_pick = abbr ? "p" : "pick",
		*cmd_label = abbr ? "l" : "label",
		*cmd_reset = abbr ? "t" : "reset",
		*cmd_merge = abbr ? "m" : "merge";

	oidmap_init(&commit2todo, 0);
	oidmap_init(&state.commit2label, 0);
	hashmap_init(&state.labels, (hashmap_cmp_fn) labels_cmp, NULL, 0);
	strbuf_init(&state.buf, 32);

	if (revs->cmdline.nr && (revs->cmdline.rev[0].flags & BOTTOM)) {
		struct object_id *oid = &revs->cmdline.rev[0].item->oid;
		FLEX_ALLOC_STR(entry, string, "onto");
		oidcpy(&entry->entry.oid, oid);
		oidmap_put(&state.commit2label, entry);
	}

	/*
	 * First phase:
	 * - get onelines for all commits
	 * - gather all branch tips (i.e. 2nd or later parents of merges)
	 * - label all branch tips
	 */
	while ((commit = get_revision(revs))) {
		struct commit_list *to_merge;
		const char *p1, *p2;
		struct object_id *oid;
		int is_empty;

		tail = &commit_list_insert(commit, tail)->next;
		oidset_insert(&interesting, &commit->object.oid);

		is_empty = is_original_commit_empty(commit);
		if (!is_empty && (commit->object.flags & PATCHSAME))
			continue;

		strbuf_reset(&oneline);
		pretty_print_commit(pp, commit, &oneline);

		to_merge = commit->parents ? commit->parents->next : NULL;
		if (!to_merge) {
			/* non-merge commit: easy case */
			strbuf_reset(&buf);
			if (!keep_empty && is_empty)
				strbuf_addf(&buf, "%c ", comment_line_char);
			strbuf_addf(&buf, "%s %s %s", cmd_pick,
				    oid_to_hex(&commit->object.oid),
				    oneline.buf);

			FLEX_ALLOC_STR(entry, string, buf.buf);
			oidcpy(&entry->entry.oid, &commit->object.oid);
			oidmap_put(&commit2todo, entry);

			continue;
		}

		/* Create a label */
		strbuf_reset(&label);
		if (skip_prefix(oneline.buf, "Merge ", &p1) &&
		    (p1 = strchr(p1, '\'')) &&
		    (p2 = strchr(++p1, '\'')))
			strbuf_add(&label, p1, p2 - p1);
		else if (skip_prefix(oneline.buf, "Merge pull request ",
				     &p1) &&
			 (p1 = strstr(p1, " from ")))
			strbuf_addstr(&label, p1 + strlen(" from "));
		else
			strbuf_addbuf(&label, &oneline);

		for (p1 = label.buf; *p1; p1++)
			if (isspace(*p1))
				*(char *)p1 = '-';

		strbuf_reset(&buf);
		strbuf_addf(&buf, "%s -C %s",
			    cmd_merge, oid_to_hex(&commit->object.oid));

		/* label the tips of merged branches */
		for (; to_merge; to_merge = to_merge->next) {
			oid = &to_merge->item->object.oid;
			strbuf_addch(&buf, ' ');

			if (!oidset_contains(&interesting, oid)) {
				strbuf_addstr(&buf, label_oid(oid, NULL,
							      &state));
				continue;
			}

			tips_tail = &commit_list_insert(to_merge->item,
							tips_tail)->next;

			strbuf_addstr(&buf, label_oid(oid, label.buf, &state));
		}
		strbuf_addf(&buf, " # %s", oneline.buf);

		FLEX_ALLOC_STR(entry, string, buf.buf);
		oidcpy(&entry->entry.oid, &commit->object.oid);
		oidmap_put(&commit2todo, entry);
	}

	/*
	 * Second phase:
	 * - label branch points
	 * - add HEAD to the branch tips
	 */
	for (iter = commits; iter; iter = iter->next) {
		struct commit_list *parent = iter->item->parents;
		for (; parent; parent = parent->next) {
			struct object_id *oid = &parent->item->object.oid;
			if (!oidset_contains(&interesting, oid))
				continue;
			if (oidset_insert(&child_seen, oid))
				label_oid(oid, "branch-point", &state);
		}

		/* Add HEAD as implict "tip of branch" */
		if (!iter->next)
			tips_tail = &commit_list_insert(iter->item,
							tips_tail)->next;
	}

	/*
	 * Third phase: output the todo list. This is a bit tricky, as we
	 * want to avoid jumping back and forth between revisions. To
	 * accomplish that goal, we walk backwards from the branch tips,
	 * gathering commits not yet shown, reversing the list on the fly,
	 * then outputting that list (labeling revisions as needed).
	 */
	strbuf_addf(out, "%s onto\n", cmd_label);
	for (iter = tips; iter; iter = iter->next) {
		struct commit_list *list = NULL, *iter2;

		commit = iter->item;
		if (oidset_contains(&shown, &commit->object.oid))
			continue;
		entry = oidmap_get(&state.commit2label, &commit->object.oid);

		if (entry)
			strbuf_addf(out, "\n%c Branch %s\n", comment_line_char, entry->string);
		else
			strbuf_addch(out, '\n');

		while (oidset_contains(&interesting, &commit->object.oid) &&
		       !oidset_contains(&shown, &commit->object.oid)) {
			commit_list_insert(commit, &list);
			if (!commit->parents) {
				commit = NULL;
				break;
			}
			commit = commit->parents->item;
		}

		if (!commit)
			strbuf_addf(out, "%s %s\n", cmd_reset,
				    rebase_cousins ? "onto" : "[new root]");
		else {
			const char *to = NULL;

			entry = oidmap_get(&state.commit2label,
					   &commit->object.oid);
			if (entry)
				to = entry->string;
			else if (!rebase_cousins)
				to = label_oid(&commit->object.oid, NULL,
					       &state);

			if (!to || !strcmp(to, "onto"))
				strbuf_addf(out, "%s onto\n", cmd_reset);
			else {
				strbuf_reset(&oneline);
				pretty_print_commit(pp, commit, &oneline);
				strbuf_addf(out, "%s %s # %s\n",
					    cmd_reset, to, oneline.buf);
			}
		}

		for (iter2 = list; iter2; iter2 = iter2->next) {
			struct object_id *oid = &iter2->item->object.oid;
			entry = oidmap_get(&commit2todo, oid);
			/* only show if not already upstream */
			if (entry)
				strbuf_addf(out, "%s\n", entry->string);
			entry = oidmap_get(&state.commit2label, oid);
			if (entry)
				strbuf_addf(out, "%s %s\n",
					    cmd_label, entry->string);
			oidset_insert(&shown, oid);
		}

		free_commit_list(list);
	}

	free_commit_list(commits);
	free_commit_list(tips);

	strbuf_release(&label);
	strbuf_release(&oneline);
	strbuf_release(&buf);

	oidmap_free(&commit2todo, 1);
	oidmap_free(&state.commit2label, 1);
	hashmap_free(&state.labels, 1);
	strbuf_release(&state.buf);

	return 0;
}

int sequencer_make_script(struct repository *r, struct strbuf *out, int argc,
			  const char **argv, unsigned flags)
{
	char *format = NULL;
	struct pretty_print_context pp = {0};
	struct rev_info revs;
	struct commit *commit;
	int keep_empty = flags & TODO_LIST_KEEP_EMPTY;
	const char *insn = flags & TODO_LIST_ABBREVIATE_CMDS ? "p" : "pick";
	int rebase_merges = flags & TODO_LIST_REBASE_MERGES;

	repo_init_revisions(r, &revs, NULL);
	revs.verbose_header = 1;
	if (!rebase_merges)
		revs.max_parents = 1;
	revs.cherry_mark = 1;
	revs.limited = 1;
	revs.reverse = 1;
	revs.right_only = 1;
	revs.sort_order = REV_SORT_IN_GRAPH_ORDER;
	revs.topo_order = 1;

	revs.pretty_given = 1;
	git_config_get_string("rebase.instructionFormat", &format);
	if (!format || !*format) {
		free(format);
		format = xstrdup("%s");
	}
	get_commit_format(format, &revs);
	free(format);
	pp.fmt = revs.commit_format;
	pp.output_encoding = get_log_output_encoding();

	if (setup_revisions(argc, argv, &revs, NULL) > 1)
		return error(_("make_script: unhandled options"));

	if (prepare_revision_walk(&revs) < 0)
		return error(_("make_script: error preparing revisions"));

	if (rebase_merges)
		return make_script_with_merges(&pp, &revs, out, flags);

	while ((commit = get_revision(&revs))) {
		int is_empty  = is_original_commit_empty(commit);

		if (!is_empty && (commit->object.flags & PATCHSAME))
			continue;
		if (!keep_empty && is_empty)
			strbuf_addf(out, "%c ", comment_line_char);
		strbuf_addf(out, "%s %s ", insn,
			    oid_to_hex(&commit->object.oid));
		pretty_print_commit(&pp, commit, out);
		strbuf_addch(out, '\n');
	}
	return 0;
}

/*
 * Add commands after pick and (series of) squash/fixup commands
 * in the todo list.
 */
void todo_list_add_exec_commands(struct todo_list *todo_list,
				 struct string_list *commands)
{
	struct strbuf *buf = &todo_list->buf;
	size_t base_offset = buf->len;
	int i, insert, nr = 0, alloc = 0;
	struct todo_item *items = NULL, *base_items = NULL;

	base_items = xcalloc(commands->nr, sizeof(struct todo_item));
	for (i = 0; i < commands->nr; i++) {
		size_t command_len = strlen(commands->items[i].string);

		strbuf_addstr(buf, commands->items[i].string);
		strbuf_addch(buf, '\n');

		base_items[i].command = TODO_EXEC;
		base_items[i].offset_in_buf = base_offset;
		base_items[i].arg_offset = base_offset + strlen("exec ");
		base_items[i].arg_len = command_len - strlen("exec ");

		base_offset += command_len + 1;
	}

	/*
	 * Insert <commands> after every pick. Here, fixup/squash chains
	 * are considered part of the pick, so we insert the commands *after*
	 * those chains if there are any.
	 *
	 * As we insert the exec commands immediatly after rearranging
	 * any fixups and before the user edits the list, a fixup chain
	 * can never contain comments (any comments are empty picks that
	 * have been commented out because the user did not specify
	 * --keep-empty).  So, it is safe to insert an exec command
	 * without looking at the command following a comment.
	 */
	insert = 0;
	for (i = 0; i < todo_list->nr; i++) {
		enum todo_command command = todo_list->items[i].command;
		if (insert && !is_fixup(command)) {
			ALLOC_GROW(items, nr + commands->nr, alloc);
			COPY_ARRAY(items + nr, base_items, commands->nr);
			nr += commands->nr;

			insert = 0;
		}

		ALLOC_GROW(items, nr + 1, alloc);
		items[nr++] = todo_list->items[i];

		if (command == TODO_PICK || command == TODO_MERGE)
			insert = 1;
	}

	/* insert or append final <commands> */
	if (insert || nr == todo_list->nr) {
		ALLOC_GROW(items, nr + commands->nr, alloc);
		COPY_ARRAY(items + nr, base_items, commands->nr);
		nr += commands->nr;
	}

	free(base_items);
	FREE_AND_NULL(todo_list->items);
	todo_list->items = items;
	todo_list->nr = nr;
	todo_list->alloc = alloc;
}

static void todo_list_to_strbuf(struct repository *r, struct todo_list *todo_list,
				struct strbuf *buf, int num, unsigned flags)
{
	struct todo_item *item;
	int i, max = todo_list->nr;

	if (num > 0 && num < max)
		max = num;

	for (item = todo_list->items, i = 0; i < max; i++, item++) {
		/* if the item is not a command write it and continue */
		if (item->command >= TODO_COMMENT) {
			strbuf_addf(buf, "%.*s\n", item->arg_len,
				    todo_item_get_arg(todo_list, item));
			continue;
		}

		/* add command to the buffer */
		if (flags & TODO_LIST_ABBREVIATE_CMDS)
			strbuf_addch(buf, command_to_char(item->command));
		else
			strbuf_addstr(buf, command_to_string(item->command));

		/* add commit id */
		if (item->commit) {
			const char *oid = flags & TODO_LIST_SHORTEN_IDS ?
					  short_commit_name(item->commit) :
					  oid_to_hex(&item->commit->object.oid);

			if (item->command == TODO_MERGE) {
				if (item->flags & TODO_EDIT_MERGE_MSG)
					strbuf_addstr(buf, " -c");
				else
					strbuf_addstr(buf, " -C");
			}

			strbuf_addf(buf, " %s", oid);
		}

		/* add all the rest */
		if (!item->arg_len)
			strbuf_addch(buf, '\n');
		else
			strbuf_addf(buf, " %.*s\n", item->arg_len,
				    todo_item_get_arg(todo_list, item));
	}
}

int todo_list_write_to_file(struct repository *r, struct todo_list *todo_list,
			    const char *file, const char *shortrevisions,
			    const char *shortonto, int num, unsigned flags)
{
	int res;
	struct strbuf buf = STRBUF_INIT;

	todo_list_to_strbuf(r, todo_list, &buf, num, flags);
	if (flags & TODO_LIST_APPEND_TODO_HELP)
		append_todo_help(flags & TODO_LIST_KEEP_EMPTY, count_commands(todo_list),
				 shortrevisions, shortonto, &buf);

	res = write_message(buf.buf, buf.len, file, 0);
	strbuf_release(&buf);

	return res;
}

static const char edit_todo_list_advice[] =
N_("You can fix this with 'git rebase --edit-todo' "
"and then run 'git rebase --continue'.\n"
"Or you can abort the rebase with 'git rebase"
" --abort'.\n");

int check_todo_list_from_file(struct repository *r)
{
	struct todo_list old_todo = TODO_LIST_INIT, new_todo = TODO_LIST_INIT;
	int res = 0;

	if (strbuf_read_file_or_whine(&new_todo.buf, rebase_path_todo()) < 0) {
		res = -1;
		goto out;
	}

	if (strbuf_read_file_or_whine(&old_todo.buf, rebase_path_todo_backup()) < 0) {
		res = -1;
		goto out;
	}

	res = todo_list_parse_insn_buffer(r, old_todo.buf.buf, &old_todo);
	if (!res)
		res = todo_list_parse_insn_buffer(r, new_todo.buf.buf, &new_todo);
	if (!res)
		res = todo_list_check(&old_todo, &new_todo);
	if (res)
		fprintf(stderr, _(edit_todo_list_advice));
out:
	todo_list_release(&old_todo);
	todo_list_release(&new_todo);

	return res;
}

/* skip picking commits whose parents are unchanged */
static int skip_unnecessary_picks(struct repository *r,
				  struct todo_list *todo_list,
				  struct object_id *base_oid)
{
	struct object_id *parent_oid;
	int i;

	for (i = 0; i < todo_list->nr; i++) {
		struct todo_item *item = todo_list->items + i;

		if (item->command >= TODO_NOOP)
			continue;
		if (item->command != TODO_PICK)
			break;
		if (parse_commit(item->commit)) {
			return error(_("could not parse commit '%s'"),
				oid_to_hex(&item->commit->object.oid));
		}
		if (!item->commit->parents)
			break; /* root commit */
		if (item->commit->parents->next)
			break; /* merge commit */
		parent_oid = &item->commit->parents->item->object.oid;
		if (!oideq(parent_oid, base_oid))
			break;
		oidcpy(base_oid, &item->commit->object.oid);
	}
	if (i > 0) {
		const char *done_path = rebase_path_done();

		if (todo_list_write_to_file(r, todo_list, done_path, NULL, NULL, i, 0)) {
			error_errno(_("could not write to '%s'"), done_path);
			return -1;
		}

		MOVE_ARRAY(todo_list->items, todo_list->items + i, todo_list->nr - i);
		todo_list->nr -= i;
		todo_list->current = 0;

		if (is_fixup(peek_command(todo_list, 0)))
			record_in_rewritten(base_oid, peek_command(todo_list, 0));
	}

	return 0;
}

int complete_action(struct repository *r, struct replay_opts *opts, unsigned flags,
		    const char *shortrevisions, const char *onto_name,
		    struct commit *onto, const char *orig_head,
		    struct string_list *commands, unsigned autosquash,
		    struct todo_list *todo_list)
{
	const char *shortonto, *todo_file = rebase_path_todo();
	struct todo_list new_todo = TODO_LIST_INIT;
	struct strbuf *buf = &todo_list->buf;
	struct object_id oid = onto->object.oid;
	int res;

	shortonto = find_unique_abbrev(&oid, DEFAULT_ABBREV);

	if (buf->len == 0) {
		struct todo_item *item = append_new_todo(todo_list);
		item->command = TODO_NOOP;
		item->commit = NULL;
		item->arg_len = item->arg_offset = item->flags = item->offset_in_buf = 0;
	}

	if (autosquash && todo_list_rearrange_squash(todo_list))
		return -1;

	if (commands->nr)
		todo_list_add_exec_commands(todo_list, commands);

	if (count_commands(todo_list) == 0) {
		apply_autostash(opts);
		sequencer_remove_state(opts);

		return error(_("nothing to do"));
	}

	res = edit_todo_list(r, todo_list, &new_todo, shortrevisions,
			     shortonto, flags);
	if (res == -1)
		return -1;
	else if (res == -2) {
		apply_autostash(opts);
		sequencer_remove_state(opts);

		return -1;
	} else if (res == -3) {
		apply_autostash(opts);
		sequencer_remove_state(opts);
		todo_list_release(&new_todo);

		return error(_("nothing to do"));
	}

	if (todo_list_parse_insn_buffer(r, new_todo.buf.buf, &new_todo) ||
	    todo_list_check(todo_list, &new_todo)) {
		fprintf(stderr, _(edit_todo_list_advice));
		checkout_onto(r, opts, onto_name, &onto->object.oid, orig_head);
		todo_list_release(&new_todo);

		return -1;
	}

	if (opts->allow_ff && skip_unnecessary_picks(r, &new_todo, &oid)) {
		todo_list_release(&new_todo);
		return error(_("could not skip unnecessary pick commands"));
	}

	if (todo_list_write_to_file(r, &new_todo, todo_file, NULL, NULL, -1,
				    flags & ~(TODO_LIST_SHORTEN_IDS))) {
		todo_list_release(&new_todo);
		return error_errno(_("could not write '%s'"), todo_file);
	}

	todo_list_release(&new_todo);

	if (checkout_onto(r, opts, onto_name, &oid, orig_head))
		return -1;

	if (require_clean_work_tree(r, "rebase", "", 1, 1))
		return -1;

	return sequencer_continue(r, opts);
}

struct subject2item_entry {
	struct hashmap_entry entry;
	int i;
	char subject[FLEX_ARRAY];
};

static int subject2item_cmp(const void *fndata,
			    const struct subject2item_entry *a,
			    const struct subject2item_entry *b, const void *key)
{
	return key ? strcmp(a->subject, key) : strcmp(a->subject, b->subject);
}

define_commit_slab(commit_todo_item, struct todo_item *);

/*
 * Rearrange the todo list that has both "pick commit-id msg" and "pick
 * commit-id fixup!/squash! msg" in it so that the latter is put immediately
 * after the former, and change "pick" to "fixup"/"squash".
 *
 * Note that if the config has specified a custom instruction format, each log
 * message will have to be retrieved from the commit (as the oneline in the
 * script cannot be trusted) in order to normalize the autosquash arrangement.
 */
int todo_list_rearrange_squash(struct todo_list *todo_list)
{
	struct hashmap subject2item;
	int rearranged = 0, *next, *tail, i, nr = 0, alloc = 0;
	char **subjects;
	struct commit_todo_item commit_todo;
	struct todo_item *items = NULL;

	init_commit_todo_item(&commit_todo);
	/*
	 * The hashmap maps onelines to the respective todo list index.
	 *
	 * If any items need to be rearranged, the next[i] value will indicate
	 * which item was moved directly after the i'th.
	 *
	 * In that case, last[i] will indicate the index of the latest item to
	 * be moved to appear after the i'th.
	 */
	hashmap_init(&subject2item, (hashmap_cmp_fn) subject2item_cmp,
		     NULL, todo_list->nr);
	ALLOC_ARRAY(next, todo_list->nr);
	ALLOC_ARRAY(tail, todo_list->nr);
	ALLOC_ARRAY(subjects, todo_list->nr);
	for (i = 0; i < todo_list->nr; i++) {
		struct strbuf buf = STRBUF_INIT;
		struct todo_item *item = todo_list->items + i;
		const char *commit_buffer, *subject, *p;
		size_t subject_len;
		int i2 = -1;
		struct subject2item_entry *entry;

		next[i] = tail[i] = -1;
		if (!item->commit || item->command == TODO_DROP) {
			subjects[i] = NULL;
			continue;
		}

		if (is_fixup(item->command)) {
			clear_commit_todo_item(&commit_todo);
			return error(_("the script was already rearranged."));
		}

		*commit_todo_item_at(&commit_todo, item->commit) = item;

		parse_commit(item->commit);
		commit_buffer = get_commit_buffer(item->commit, NULL);
		find_commit_subject(commit_buffer, &subject);
		format_subject(&buf, subject, " ");
		subject = subjects[i] = strbuf_detach(&buf, &subject_len);
		unuse_commit_buffer(item->commit, commit_buffer);
		if ((skip_prefix(subject, "fixup! ", &p) ||
		     skip_prefix(subject, "squash! ", &p))) {
			struct commit *commit2;

			for (;;) {
				while (isspace(*p))
					p++;
				if (!skip_prefix(p, "fixup! ", &p) &&
				    !skip_prefix(p, "squash! ", &p))
					break;
			}

			if ((entry = hashmap_get_from_hash(&subject2item,
							   strhash(p), p)))
				/* found by title */
				i2 = entry->i;
			else if (!strchr(p, ' ') &&
				 (commit2 =
				  lookup_commit_reference_by_name(p)) &&
				 *commit_todo_item_at(&commit_todo, commit2))
				/* found by commit name */
				i2 = *commit_todo_item_at(&commit_todo, commit2)
					- todo_list->items;
			else {
				/* copy can be a prefix of the commit subject */
				for (i2 = 0; i2 < i; i2++)
					if (subjects[i2] &&
					    starts_with(subjects[i2], p))
						break;
				if (i2 == i)
					i2 = -1;
			}
		}
		if (i2 >= 0) {
			rearranged = 1;
			todo_list->items[i].command =
				starts_with(subject, "fixup!") ?
				TODO_FIXUP : TODO_SQUASH;
			if (next[i2] < 0)
				next[i2] = i;
			else
				next[tail[i2]] = i;
			tail[i2] = i;
		} else if (!hashmap_get_from_hash(&subject2item,
						strhash(subject), subject)) {
			FLEX_ALLOC_MEM(entry, subject, subject, subject_len);
			entry->i = i;
			hashmap_entry_init(entry, strhash(entry->subject));
			hashmap_put(&subject2item, entry);
		}
	}

	if (rearranged) {
		for (i = 0; i < todo_list->nr; i++) {
			enum todo_command command = todo_list->items[i].command;
			int cur = i;

			/*
			 * Initially, all commands are 'pick's. If it is a
			 * fixup or a squash now, we have rearranged it.
			 */
			if (is_fixup(command))
				continue;

			while (cur >= 0) {
				ALLOC_GROW(items, nr + 1, alloc);
				items[nr++] = todo_list->items[cur];
				cur = next[cur];
			}
		}

		FREE_AND_NULL(todo_list->items);
		todo_list->items = items;
		todo_list->nr = nr;
		todo_list->alloc = alloc;
	}

	free(next);
	free(tail);
	for (i = 0; i < todo_list->nr; i++)
		free(subjects[i]);
	free(subjects);
	hashmap_free(&subject2item, 1);

	clear_commit_todo_item(&commit_todo);

	return 0;
}<|MERGE_RESOLUTION|>--- conflicted
+++ resolved
@@ -2168,10 +2168,6 @@
 	return !item->commit;
 }
 
-<<<<<<< HEAD
-int todo_list_parse_insn_buffer(struct repository *r, char *buf,
-				struct todo_list *todo_list)
-=======
 int sequencer_get_last_command(struct repository *r, enum replay_action *action)
 {
 	struct todo_item item;
@@ -2190,7 +2186,7 @@
 	eol = strchrnul(buf.buf, '\n');
 	if (buf.buf != eol && eol[-1] == '\r')
 		eol--; /* strip Carriage Return */
-	if (parse_insn_line(r, &item, buf.buf, eol))
+	if (parse_insn_line(r, &item, buf.buf, buf.buf, eol))
 		goto fail;
 	if (item.command == TODO_PICK)
 		*action = REPLAY_PICK;
@@ -2207,9 +2203,8 @@
 	return ret;
 }
 
-static int parse_insn_buffer(struct repository *r, char *buf,
-			     struct todo_list *todo_list)
->>>>>>> 4a72486d
+int todo_list_parse_insn_buffer(struct repository *r, char *buf,
+				struct todo_list *todo_list)
 {
 	struct todo_item *item;
 	char *p = buf, *next_p;
