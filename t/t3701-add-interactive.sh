--- conflicted
+++ resolved
@@ -380,7 +380,6 @@
 	test_cmp expected diff
 '
 
-<<<<<<< HEAD
 test_expect_success 'diffs can be colorized' '
 	git reset --hard &&
 
@@ -476,14 +475,14 @@
 	# was not expanded into the argument list of any command.
 	# So look only for "not-changed".
 	! grep not-changed trace.out
-=======
+'
+
 test_expect_success 'hunk-editing handles custom comment char' '
 	git reset --hard &&
 	echo change >>file &&
 	test_config core.commentChar "\$" &&
 	echo e | GIT_EDITOR=true git add -p &&
 	git diff --exit-code
->>>>>>> d85d7ecb
 '
 
 test_done