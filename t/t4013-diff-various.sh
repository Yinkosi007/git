--- conflicted
+++ resolved
@@ -542,7 +542,6 @@
 	test_cmp expect actual
 '
 
-<<<<<<< HEAD
 test_expect_success 'diff-tree --stdin with pathspec' '
 	cat >expect <<-EOF &&
 	Third
@@ -554,7 +553,9 @@
 	EOF
 	git rev-list master^ |
 	git diff-tree -r --stdin --name-only --format=%s dir >actual &&
-=======
+	test_cmp expect actual
+'
+
 test_expect_success 'show A B ... -- <pathspec>' '
 	# side touches dir/sub, file0, and file3
 	# master^ touches dir/sub, and file1
@@ -571,7 +572,6 @@
 
 	dir/sub
 	EOF
->>>>>>> 5cdb3845
 	test_cmp expect actual
 '
 
