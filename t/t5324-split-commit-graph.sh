--- conflicted
+++ resolved
@@ -440,8 +440,6 @@
 	verify_chain_files_exist $graphdir
 '
 
-<<<<<<< HEAD
-=======
 test_expect_success 'prevent regression for duplicate commits across layers' '
 	git init dup &&
 	git -C dup commit --allow-empty -m one &&
@@ -455,5 +453,4 @@
 	git -C dup commit-graph verify
 '
 
->>>>>>> 85102ac7
 test_done