--- conflicted
+++ resolved
@@ -257,13 +257,8 @@
 
 test_expect_success 'setup mailmap blob tests' '
 	git checkout -b map &&
-<<<<<<< HEAD
 	test_when_finished "git checkout main" &&
-	cat >just-bugs <<- EOF &&
-=======
-	test_when_finished "git checkout master" &&
 	cat >just-bugs <<-\EOF &&
->>>>>>> 4e168333
 	Blob Guy <bugs@company.xx>
 	EOF
 	cat >both <<-EOF &&
