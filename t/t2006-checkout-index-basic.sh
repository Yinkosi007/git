#!/bin/sh

test_description='basic checkout-index tests
'

. ./test-lib.sh

test_expect_success 'checkout-index --gobbledegook' '
	test_expect_code 129 git checkout-index --gobbledegook 2>err &&
	test_i18ngrep "[Uu]sage" err
'

test_expect_success 'checkout-index -h in broken repository' '
	mkdir broken &&
	(
		cd broken &&
		git init &&
		>.git/index &&
		test_expect_code 129 git checkout-index -h >usage 2>&1
	) &&
	test_i18ngrep "[Uu]sage" broken/usage
'

<<<<<<< HEAD
test_expect_success 'checkout-index reports errors (cmdline)' '
	test_must_fail git checkout-index -- does-not-exist 2>stderr &&
	test_i18ngrep not.in.the.cache stderr
'

test_expect_success 'checkout-index reports errors (stdin)' '
	echo does-not-exist |
	test_must_fail git checkout-index --stdin 2>stderr &&
	test_i18ngrep not.in.the.cache stderr
'
=======
for mode in 'case' 'utf-8'
do
	case "$mode" in
	case)	dir='A' symlink='a' mode_prereq='CASE_INSENSITIVE_FS' ;;
	utf-8)
		dir=$(printf "\141\314\210") symlink=$(printf "\303\244")
		mode_prereq='UTF8_NFD_TO_NFC' ;;
	esac

	test_expect_success SYMLINKS,$mode_prereq \
	"checkout-index with $mode-collision don't write to the wrong place" '
		git init $mode-collision &&
		(
			cd $mode-collision &&
			mkdir target-dir &&

			empty_obj_hex=$(git hash-object -w --stdin </dev/null) &&
			symlink_hex=$(printf "%s" "$PWD/target-dir" | git hash-object -w --stdin) &&

			cat >objs <<-EOF &&
			100644 blob ${empty_obj_hex}	${dir}/x
			100644 blob ${empty_obj_hex}	${dir}/y
			100644 blob ${empty_obj_hex}	${dir}/z
			120000 blob ${symlink_hex}	${symlink}
			EOF

			git update-index --index-info <objs &&

			# Note: the order is important here to exercise the
			# case where the file at ${dir} has its type changed by
			# the time Git tries to check out ${dir}/z.
			#
			# Also, we use core.precomposeUnicode=false because we
			# want Git to treat the UTF-8 paths transparently on
			# Mac OS, matching what is in the index.
			#
			git -c core.precomposeUnicode=false checkout-index -f \
				${dir}/x ${dir}/y ${symlink} ${dir}/z &&

			# Should not create ${dir}/z at ${symlink}/z
			test_path_is_missing target-dir/z

		)
	'
done
>>>>>>> 0628636d

test_done<|MERGE_RESOLUTION|>--- conflicted
+++ resolved
@@ -21,7 +21,6 @@
 	test_i18ngrep "[Uu]sage" broken/usage
 '
 
-<<<<<<< HEAD
 test_expect_success 'checkout-index reports errors (cmdline)' '
 	test_must_fail git checkout-index -- does-not-exist 2>stderr &&
 	test_i18ngrep not.in.the.cache stderr
@@ -32,7 +31,6 @@
 	test_must_fail git checkout-index --stdin 2>stderr &&
 	test_i18ngrep not.in.the.cache stderr
 '
-=======
 for mode in 'case' 'utf-8'
 do
 	case "$mode" in
@@ -78,6 +76,5 @@
 		)
 	'
 done
->>>>>>> 0628636d
 
 test_done