#!/bin/sh
#
# Copyright (c) 2007 Kristian Høgsberg <krh@redhat.com>
#

# FIXME: Test the various index usages, -i and -o, test reflog,
# signoff, hooks

test_description='git-commit'
. ./test-lib.sh

test_tick

test_expect_success \
	"initial status" \
	"echo 'bongo bongo' >file &&
	 git-add file && \
	 git-status | grep 'Initial commit'"

test_expect_failure \
	"fail initial amend" \
	"git-commit --amend"

test_expect_success \
	"initial commit" \
	"git-commit -m initial"

test_expect_failure \
	"invalid options 1" \
	"git-commit -m foo -m bar -F file"

test_expect_failure \
	"invalid options 2" \
	"git-commit -C HEAD -m illegal"

test_expect_failure \
	"using paths with -a" \
	"echo King of the bongo >file &&
	git-commit -m foo -a file"

test_expect_failure \
	"using paths with --interactive" \
	"echo bong-o-bong >file &&
	echo 7 | git-commit -m foo --interactive file"

test_expect_failure \
	"using invalid commit with -C" \
	"git-commit -C bogus"

test_expect_failure \
	"testing nothing to commit" \
	"git-commit -m initial"

test_expect_success \
	"next commit" \
	"echo 'bongo bongo bongo' >file \
	 git-commit -m next -a"

test_expect_failure \
	"commit message from non-existing file" \
	"echo 'more bongo: bongo bongo bongo bongo' >file && \
	 git-commit -F gah -a"

# Empty except stray tabs and spaces on a few lines.
sed -e 's/@$//' >msg <<EOF
		@

  @
Signed-off-by: hula
EOF
test_expect_failure \
	"empty commit message" \
	"git-commit -F msg -a"

test_expect_success \
	"commit message from file" \
	"echo 'this is the commit message, coming from a file' >msg && \
	 git-commit -F msg -a"

cat >editor <<\EOF
#!/bin/sh
sed -e "s/a file/an amend commit/g" < $1 > $1-
mv $1- $1
EOF
chmod 755 editor

test_expect_success \
	"amend commit" \
	"VISUAL=./editor git-commit --amend"

test_expect_failure \
	"passing -m and -F" \
	"echo 'enough with the bongos' >file && \
	 git-commit -F msg -m amending ."

test_expect_success \
	"using message from other commit" \
	"git-commit -C HEAD^ ."

cat >editor <<\EOF
#!/bin/sh
sed -e "s/amend/older/g"  < $1 > $1-
mv $1- $1
EOF
chmod 755 editor

test_expect_success \
	"editing message from other commit" \
	"echo 'hula hula' >file && \
	 VISUAL=./editor git-commit -c HEAD^ -a"

test_expect_success \
	"message from stdin" \
	"echo 'silly new contents' >file && \
	 echo commit message from stdin | git-commit -F - -a"

test_expect_success \
	"overriding author from command line" \
	"echo 'gak' >file && \
	 git-commit -m 'author' --author 'Rubber Duck <rduck@convoy.org>' -a"

test_expect_success \
	"interactive add" \
	"echo 7 | git-commit --interactive | grep 'What now'"

test_expect_success \
	"showing committed revisions" \
	"git-rev-list HEAD >current"

# We could just check the head sha1, but checking each commit makes it
# easier to isolate bugs.

cat >expected <<\EOF
72c0dc9855b0c9dadcbfd5a31cab072e0cb774ca
9b88fc14ce6b32e3d9ee021531a54f18a5cf38a2
3536bbb352c3a1ef9a420f5b4242d48578b92aa7
d381ac431806e53f3dd7ac2f1ae0534f36d738b9
4fd44095ad6334f3ef72e4c5ec8ddf108174b54a
402702b49136e7587daa9280e91e4bb7cb2179f7
EOF

test_expect_success \
    'validate git-rev-list output.' \
    'diff current expected'

test_expect_success 'partial commit that involves removal (1)' '

	git rm --cached file &&
	mv file elif &&
	git add elif &&
	git commit -m "Partial: add elif" elif &&
	git diff-tree --name-status HEAD^ HEAD >current &&
	echo "A	elif" >expected &&
	diff expected current

'

test_expect_success 'partial commit that involves removal (2)' '

	git commit -m "Partial: remove file" file &&
	git diff-tree --name-status HEAD^ HEAD >current &&
	echo "D	file" >expected &&
	diff expected current

'

test_expect_success 'partial commit that involves removal (3)' '

	git rm --cached elif &&
	echo elif >elif &&
	git commit -m "Partial: modify elif" elif &&
	git diff-tree --name-status HEAD^ HEAD >current &&
	echo "M	elif" >expected &&
	diff expected current

'

author="The Real Author <someguy@his.email.org>"
test_expect_success 'amend commit to fix author' '

	oldtick=$GIT_AUTHOR_DATE &&
	test_tick &&
	git reset --hard &&
	git cat-file -p HEAD |
	sed -e "s/author.*/author $author $oldtick/" \
		-e "s/^\(committer.*> \).*$/\1$GIT_COMMITTER_DATE/" > \
		expected &&
	git commit --amend --author="$author" &&
	git cat-file -p HEAD > current &&
	diff expected current

'

test_expect_success 'sign off (1)' '

	echo 1 >positive &&
	git add positive &&
	git commit -s -m "thank you" &&
	git cat-file commit HEAD | sed -e "1,/^\$/d" >actual &&
	(
		echo thank you
		echo
		git var GIT_COMMITTER_IDENT |
		sed -e "s/>.*/>/" -e "s/^/Signed-off-by: /"
	) >expected &&
	diff -u expected actual

'

test_expect_success 'sign off (2)' '

	echo 2 >positive &&
	git add positive &&
	existing="Signed-off-by: Watch This <watchthis@example.com>" &&
	git commit -s -m "thank you

$existing" &&
	git cat-file commit HEAD | sed -e "1,/^\$/d" >actual &&
	(
		echo thank you
		echo
		echo $existing
		git var GIT_COMMITTER_IDENT |
		sed -e "s/>.*/>/" -e "s/^/Signed-off-by: /"
	) >expected &&
	diff -u expected actual

'

test_expect_success 'multiple -m' '

	>negative &&
	git add negative &&
	git commit -m "one" -m "two" -m "three" &&
	git cat-file commit HEAD | sed -e "1,/^\$/d" >actual &&
	(
		echo one
		echo
		echo two
		echo
		echo three
	) >expected &&
	diff -u expected actual

'

<<<<<<< HEAD
test_expect_success 'same tree (single parent)' '

	if git commit -m empty
	then
		echo oops -- should have complained
		false
	else
		: happy
	fi

'

test_expect_success 'same tree (single parent) --allow-empty' '

	git commit --allow-empty -m "forced empty" &&
	git cat-file commit HEAD | grep forced

'

test_expect_success 'same tree (merge and amend merge)' '

	git checkout -b side HEAD^ &&
	echo zero >zero &&
	git add zero &&
	git commit -m "add zero" &&
	git checkout master &&

	git merge -s ours side -m "empty ok" &&
	git diff HEAD^ HEAD >actual &&
	: >expected &&
	diff -u expected actual &&

	git commit --amend -m "empty really ok" &&
	git diff HEAD^ HEAD >actual &&
	: >expected &&
	diff -u expected actual

=======
author="The Real Author <someguy@his.email.org>"
test_expect_success 'amend commit to fix author' '

	oldtick=$GIT_AUTHOR_DATE &&
	test_tick &&
	git reset --hard &&
	git cat-file -p HEAD |
	sed -e "s/author.*/author $author $oldtick/" \
		-e "s/^\(committer.*> \).*$/\1$GIT_COMMITTER_DATE/" > \
		expected &&
	git commit --amend --author="$author" &&
	git cat-file -p HEAD > current &&
	diff expected current

'

test_expect_success 'git commit <file> with dirty index' '
	echo tacocat > elif &&
	echo tehlulz > chz &&
	git add chz &&
	git commit elif -m "tacocat is a palindrome" &&
	git show --stat | grep elif &&
	git diff --cached | grep chz
>>>>>>> 5241b6bf
'

test_done<|MERGE_RESOLUTION|>--- conflicted
+++ resolved
@@ -244,45 +244,6 @@
 
 '
 
-<<<<<<< HEAD
-test_expect_success 'same tree (single parent)' '
-
-	if git commit -m empty
-	then
-		echo oops -- should have complained
-		false
-	else
-		: happy
-	fi
-
-'
-
-test_expect_success 'same tree (single parent) --allow-empty' '
-
-	git commit --allow-empty -m "forced empty" &&
-	git cat-file commit HEAD | grep forced
-
-'
-
-test_expect_success 'same tree (merge and amend merge)' '
-
-	git checkout -b side HEAD^ &&
-	echo zero >zero &&
-	git add zero &&
-	git commit -m "add zero" &&
-	git checkout master &&
-
-	git merge -s ours side -m "empty ok" &&
-	git diff HEAD^ HEAD >actual &&
-	: >expected &&
-	diff -u expected actual &&
-
-	git commit --amend -m "empty really ok" &&
-	git diff HEAD^ HEAD >actual &&
-	: >expected &&
-	diff -u expected actual
-
-=======
 author="The Real Author <someguy@his.email.org>"
 test_expect_success 'amend commit to fix author' '
 
@@ -306,7 +267,47 @@
 	git commit elif -m "tacocat is a palindrome" &&
 	git show --stat | grep elif &&
 	git diff --cached | grep chz
->>>>>>> 5241b6bf
+'
+
+test_expect_success 'same tree (single parent)' '
+
+	git reset --hard
+
+	if git commit -m empty
+	then
+		echo oops -- should have complained
+		false
+	else
+		: happy
+	fi
+
+'
+
+test_expect_success 'same tree (single parent) --allow-empty' '
+
+	git commit --allow-empty -m "forced empty" &&
+	git cat-file commit HEAD | grep forced
+
+'
+
+test_expect_success 'same tree (merge and amend merge)' '
+
+	git checkout -b side HEAD^ &&
+	echo zero >zero &&
+	git add zero &&
+	git commit -m "add zero" &&
+	git checkout master &&
+
+	git merge -s ours side -m "empty ok" &&
+	git diff HEAD^ HEAD >actual &&
+	: >expected &&
+	diff -u expected actual &&
+
+	git commit --amend -m "empty really ok" &&
+	git diff HEAD^ HEAD >actual &&
+	: >expected &&
+	diff -u expected actual
+
 '
 
 test_done