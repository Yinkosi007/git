--- conflicted
+++ resolved
@@ -96,13 +96,9 @@
 	test_tick &&
 	git commit -m "again not subdir" &&
 	git branch sub &&
-<<<<<<< HEAD
 	git branch sub-earlier HEAD~2 &&
-	git-filter-branch -f --subdirectory-filter subdir \
+	git filter-branch -f --subdirectory-filter subdir \
 		refs/heads/sub refs/heads/sub-earlier
-=======
-	git filter-branch -f --subdirectory-filter subdir refs/heads/sub
->>>>>>> de5d560c
 '
 
 test_expect_success 'subdirectory filter result looks okay' '
