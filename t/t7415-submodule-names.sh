#!/bin/sh

test_description='check handling of .. in submodule names

Exercise the name-checking function on a variety of names, and then give a
real-world setup that confirms we catch this in practice.
'
. ./test-lib.sh
. "$TEST_DIRECTORY"/lib-pack.sh

test_expect_success 'check names' '
	cat >expect <<-\EOF &&
	valid
	valid/with/paths
	EOF

	git submodule--helper check-name >actual <<-\EOF &&
	valid
	valid/with/paths

	../foo
	/../foo
	..\foo
	\..\foo
	foo/..
	foo/../
	foo\..
	foo\..\
	foo/../bar
	EOF

	test_cmp expect actual
'

test_expect_success 'create innocent subrepo' '
	git init innocent &&
	git -C innocent commit --allow-empty -m foo
'

test_expect_success 'submodule add refuses invalid names' '
	test_must_fail \
		git submodule add --name ../../modules/evil "$PWD/innocent" evil
'

test_expect_success 'add evil submodule' '
	git submodule add "$PWD/innocent" evil &&

	mkdir modules &&
	cp -r .git/modules/evil modules &&
	write_script modules/evil/hooks/post-checkout <<-\EOF &&
	echo >&2 "RUNNING POST CHECKOUT"
	EOF

	git config -f .gitmodules submodule.evil.update checkout &&
	git config -f .gitmodules --rename-section \
		submodule.evil submodule.../../modules/evil &&
	git add modules &&
	git commit -am evil
'

# This step seems like it shouldn't be necessary, since the payload is
# contained entirely in the evil submodule. But due to the vagaries of the
# submodule code, checking out the evil module will fail unless ".git/modules"
# exists. Adding another submodule (with a name that sorts before "evil") is an
# easy way to make sure this is the case in the victim clone.
test_expect_success 'add other submodule' '
	git submodule add "$PWD/innocent" another-module &&
	git add another-module &&
	git commit -am another
'

test_expect_success 'clone evil superproject' '
	git clone --recurse-submodules . victim >output 2>&1 &&
	! grep "RUNNING POST CHECKOUT" output
'

test_expect_success 'fsck detects evil superproject' '
	test_must_fail git fsck
'

test_expect_success 'transfer.fsckObjects detects evil superproject (unpack)' '
	rm -rf dst.git &&
	git init --bare dst.git &&
	git -C dst.git config transfer.fsckObjects true &&
	test_must_fail git push dst.git HEAD
'

test_expect_success 'transfer.fsckObjects detects evil superproject (index)' '
	rm -rf dst.git &&
	git init --bare dst.git &&
	git -C dst.git config transfer.fsckObjects true &&
	git -C dst.git config transfer.unpackLimit 1 &&
	test_must_fail git push dst.git HEAD
'

# Normally our packs contain commits followed by trees followed by blobs. This
# reverses the order, which requires backtracking to find the context of a
# blob. We'll start with a fresh gitmodules-only tree to make it simpler.
test_expect_success 'create oddly ordered pack' '
	git checkout --orphan odd &&
	git rm -rf --cached . &&
	git add .gitmodules &&
	git commit -m odd &&
	{
		pack_header 3 &&
		pack_obj $(git rev-parse HEAD:.gitmodules) &&
		pack_obj $(git rev-parse HEAD^{tree}) &&
		pack_obj $(git rev-parse HEAD)
	} >odd.pack &&
	pack_trailer odd.pack
'

test_expect_success 'transfer.fsckObjects handles odd pack (unpack)' '
	rm -rf dst.git &&
	git init --bare dst.git &&
	test_must_fail git -C dst.git unpack-objects --strict <odd.pack
'

test_expect_success 'transfer.fsckObjects handles odd pack (index)' '
	rm -rf dst.git &&
	git init --bare dst.git &&
	test_must_fail git -C dst.git index-pack --strict --stdin <odd.pack
'

test_expect_success 'index-pack --strict works for non-repo pack' '
	rm -rf dst.git &&
	git init --bare dst.git &&
	cp odd.pack dst.git &&
	test_must_fail git -C dst.git index-pack --strict odd.pack 2>output &&
	# Make sure we fail due to bad gitmodules content, not because we
	# could not read the blob in the first place.
	grep gitmodulesName output
'

test_expect_success 'fsck detects symlinked .gitmodules file' '
	git init symlink &&
	(
		cd symlink &&

		# Make the tree directly to avoid index restrictions.
		#
		# Because symlinks store the target as a blob, choose
		# a pathname that could be parsed as a .gitmodules file
		# to trick naive non-symlink-aware checking.
		tricky="[foo]bar=true" &&
		content=$(git hash-object -w ../.gitmodules) &&
		target=$(printf "$tricky" | git hash-object -w --stdin) &&
		{
			printf "100644 blob $content\t$tricky\n" &&
			printf "120000 blob $target\t.gitmodules\n"
		} | git mktree &&

		# Check not only that we fail, but that it is due to the
		# symlink detector; this grep string comes from the config
		# variable name and will not be translated.
		test_must_fail git fsck 2>output &&
		grep gitmodulesSymlink output
	)
'

<<<<<<< HEAD
test_expect_success 'fsck detects non-blob .gitmodules' '
	git init non-blob &&
	(
		cd non-blob &&

		# As above, make the funny tree directly to avoid index
		# restrictions.
		mkdir subdir &&
		cp ../.gitmodules subdir/file &&
		git add subdir/file &&
		git commit -m ok &&
		git ls-tree HEAD | sed s/subdir/.gitmodules/ | git mktree &&

		test_must_fail git fsck 2>output &&
		grep gitmodulesBlob output
	)
=======
test_expect_success MINGW 'prevent git~1 squatting on Windows' '
	git init squatting &&
	(
		cd squatting &&
		mkdir a &&
		touch a/..git &&
		git add a/..git &&
		test_tick &&
		git commit -m initial &&

		modules="$(test_write_lines \
			"[submodule \"b.\"]" "url = ." "path = c" \
			"[submodule \"b\"]" "url = ." "path = d\\\\a" |
			git hash-object -w --stdin)" &&
		rev="$(git rev-parse --verify HEAD)" &&
		hash="$(echo x | git hash-object -w --stdin)" &&
		git -c core.protectNTFS=false update-index --add \
			--cacheinfo 100644,$modules,.gitmodules \
			--cacheinfo 160000,$rev,c \
			--cacheinfo 160000,$rev,d\\a \
			--cacheinfo 100644,$hash,d./a/x \
			--cacheinfo 100644,$hash,d./a/..git &&
		test_tick &&
		git -c core.protectNTFS=false commit -m "module" &&
		test_must_fail git show HEAD: 2>err &&
		test_i18ngrep backslash err
	) &&
	test_must_fail git -c core.protectNTFS=false \
		clone --recurse-submodules squatting squatting-clone 2>err &&
	test_i18ngrep -e "directory not empty" -e "not an empty directory" err &&
	! grep gitdir squatting-clone/d/a/git~2
'

test_expect_success 'git dirs of sibling submodules must not be nested' '
	git init nested &&
	test_commit -C nested nested &&
	(
		cd nested &&
		cat >.gitmodules <<-EOF &&
		[submodule "hippo"]
			url = .
			path = thing1
		[submodule "hippo/hooks"]
			url = .
			path = thing2
		EOF
		git clone . thing1 &&
		git clone . thing2 &&
		git add .gitmodules thing1 thing2 &&
		test_tick &&
		git commit -m nested
	) &&
	test_must_fail git clone --recurse-submodules nested clone 2>err &&
	test_i18ngrep "is inside git dir" err
>>>>>>> a5ab8d03
'

test_done<|MERGE_RESOLUTION|>--- conflicted
+++ resolved
@@ -158,7 +158,6 @@
 	)
 '
 
-<<<<<<< HEAD
 test_expect_success 'fsck detects non-blob .gitmodules' '
 	git init non-blob &&
 	(
@@ -175,7 +174,8 @@
 		test_must_fail git fsck 2>output &&
 		grep gitmodulesBlob output
 	)
-=======
+'
+
 test_expect_success MINGW 'prevent git~1 squatting on Windows' '
 	git init squatting &&
 	(
@@ -230,7 +230,6 @@
 	) &&
 	test_must_fail git clone --recurse-submodules nested clone 2>err &&
 	test_i18ngrep "is inside git dir" err
->>>>>>> a5ab8d03
 '
 
 test_done