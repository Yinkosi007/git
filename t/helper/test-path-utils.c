--- conflicted
+++ resolved
@@ -177,9 +177,6 @@
 	return is_hfs_dotgitmodules(path) || is_ntfs_dotgitmodules(path);
 }
 
-<<<<<<< HEAD
-int cmd__path_utils(int argc, const char **argv)
-=======
 /*
  * A very simple, reproducible pseudo-random generator. Copied from
  * `test-genrandom.c`.
@@ -273,8 +270,7 @@
 	return 0;
 }
 
-int cmd_main(int argc, const char **argv)
->>>>>>> a5ab8d03
+int cmd__path_utils(int argc, const char **argv)
 {
 	if (argc == 3 && !strcmp(argv[1], "normalize_path_copy")) {
 		char *buf = xmallocz(strlen(argv[2]));
