#!/bin/sh

test_description='exercise basic multi-pack bitmap functionality'
. ./test-lib.sh
. "${TEST_DIRECTORY}/lib-bitmap.sh"

# We'll be writing our own midx and bitmaps, so avoid getting confused by the
# automatic ones.
GIT_TEST_MULTI_PACK_INDEX=0
GIT_TEST_MULTI_PACK_INDEX_WRITE_BITMAP=0

# This test exercise multi-pack bitmap functionality where the object order is
# stored and read from a special chunk within the MIDX, so use the default
# behavior here.
sane_unset GIT_TEST_MIDX_WRITE_REV
sane_unset GIT_TEST_MIDX_READ_RIDX

midx_bitmap_core

bitmap_reuse_tests() {
	from=$1
	to=$2

	test_expect_success "setup pack reuse tests ($from -> $to)" '
		rm -fr repo &&
		git init repo &&
		(
			cd repo &&
			test_commit_bulk 16 &&
			git tag old-tip &&

			git config core.multiPackIndex true &&
			if test "MIDX" = "$from"
			then
				git repack -Ad &&
				git multi-pack-index write --bitmap
			else
				git repack -Adb
			fi
		)
	'

	test_expect_success "build bitmap from existing ($from -> $to)" '
		(
			cd repo &&
			test_commit_bulk --id=further 16 &&
			git tag new-tip &&

			if test "MIDX" = "$to"
			then
				git repack -d &&
				git multi-pack-index write --bitmap
			else
				git repack -Adb
			fi
		)
	'

	test_expect_success "verify resulting bitmaps ($from -> $to)" '
		(
			cd repo &&
			git for-each-ref &&
			git rev-list --test-bitmap refs/tags/old-tip &&
			git rev-list --test-bitmap refs/tags/new-tip
		)
	'
}

bitmap_reuse_tests 'pack' 'MIDX'
bitmap_reuse_tests 'MIDX' 'pack'
bitmap_reuse_tests 'MIDX' 'MIDX'

test_expect_success 'missing object closure fails gracefully' '
	rm -fr repo &&
	git init repo &&
	test_when_finished "rm -fr repo" &&
	(
		cd repo &&

		test_commit loose &&
		test_commit packed &&

		# Do not pass "--revs"; we want a pack without the "loose"
		# commit.
		git pack-objects $objdir/pack/pack <<-EOF &&
		$(git rev-parse packed)
		EOF

		test_must_fail git multi-pack-index write --bitmap 2>err &&
		grep "doesn.t have full closure" err &&
		test_path_is_missing $midx
	)
'

midx_bitmap_partial_tests

test_expect_success 'removing a MIDX clears stale bitmaps' '
	rm -fr repo &&
	git init repo &&
	test_when_finished "rm -fr repo" &&
	(
		cd repo &&
		test_commit base &&
		git repack &&
		git multi-pack-index write --bitmap &&

		# Write a MIDX and bitmap; remove the MIDX but leave the bitmap.
		stale_bitmap=$midx-$(midx_checksum $objdir).bitmap &&
		rm $midx &&

		# Then write a new MIDX.
		test_commit new &&
		git repack &&
		git multi-pack-index write --bitmap &&

		test_path_is_file $midx &&
		test_path_is_file $midx-$(midx_checksum $objdir).bitmap &&
		test_path_is_missing $stale_bitmap
	)
'

test_expect_success 'pack.preferBitmapTips' '
	git init repo &&
	test_when_finished "rm -fr repo" &&
	(
		cd repo &&

		test_commit_bulk --message="%s" 103 &&

		git log --format="%H" >commits.raw &&
		sort <commits.raw >commits &&

		git log --format="create refs/tags/%s %H" HEAD >refs &&
		git update-ref --stdin <refs &&

		git multi-pack-index write --bitmap &&
		test_path_is_file $midx &&
		test_path_is_file $midx-$(midx_checksum $objdir).bitmap &&

		test-tool bitmap list-commits | sort >bitmaps &&
		comm -13 bitmaps commits >before &&
		test_line_count = 1 before &&

		perl -ne "printf(\"create refs/tags/include/%d \", $.); print" \
			<before | git update-ref --stdin &&

		rm -fr $midx-$(midx_checksum $objdir).bitmap &&
		rm -fr $midx &&

		git -c pack.preferBitmapTips=refs/tags/include \
			multi-pack-index write --bitmap &&
		test-tool bitmap list-commits | sort >bitmaps &&
		comm -13 bitmaps commits >after &&

		! test_cmp before after
	)
'

test_expect_success 'writing a bitmap with --refs-snapshot' '
	git init repo &&
	test_when_finished "rm -fr repo" &&
	(
		cd repo &&

		test_commit one &&
		test_commit two &&

		git rev-parse one >snapshot &&

		git repack -ad &&

		# First, write a MIDX which see both refs/tags/one and
		# refs/tags/two (causing both of those commits to receive
		# bitmaps).
		git multi-pack-index write --bitmap &&

		test_path_is_file $midx &&
		test_path_is_file $midx-$(midx_checksum $objdir).bitmap &&

		test-tool bitmap list-commits | sort >bitmaps &&
		grep "$(git rev-parse one)" bitmaps &&
		grep "$(git rev-parse two)" bitmaps &&

		rm -fr $midx-$(midx_checksum $objdir).bitmap &&
		rm -fr $midx &&

		# Then again, but with a refs snapshot which only sees
		# refs/tags/one.
		git multi-pack-index write --bitmap --refs-snapshot=snapshot &&

		test_path_is_file $midx &&
		test_path_is_file $midx-$(midx_checksum $objdir).bitmap &&

		test-tool bitmap list-commits | sort >bitmaps &&
		grep "$(git rev-parse one)" bitmaps &&
		! grep "$(git rev-parse two)" bitmaps
	)
'

test_expect_success 'write a bitmap with --refs-snapshot (preferred tips)' '
	git init repo &&
	test_when_finished "rm -fr repo" &&
	(
		cd repo &&

		test_commit_bulk --message="%s" 103 &&

		git log --format="%H" >commits.raw &&
		sort <commits.raw >commits &&

		git log --format="create refs/tags/%s %H" HEAD >refs &&
		git update-ref --stdin <refs &&

		git multi-pack-index write --bitmap &&
		test_path_is_file $midx &&
		test_path_is_file $midx-$(midx_checksum $objdir).bitmap &&

		test-tool bitmap list-commits | sort >bitmaps &&
		comm -13 bitmaps commits >before &&
		test_line_count = 1 before &&

		(
			grep -vf before commits.raw &&
			# mark missing commits as preferred
			sed "s/^/+/" before
		) >snapshot &&

		rm -fr $midx-$(midx_checksum $objdir).bitmap &&
		rm -fr $midx &&

		git multi-pack-index write --bitmap --refs-snapshot=snapshot &&
		test-tool bitmap list-commits | sort >bitmaps &&
		comm -13 bitmaps commits >after &&

		! test_cmp before after
	)
'

test_expect_success 'hash-cache values are propagated from pack bitmaps' '
	rm -fr repo &&
	git init repo &&
	test_when_finished "rm -fr repo" &&
	(
		cd repo &&

		test_commit base &&
		test_commit base2 &&
		git repack -adb &&

		test-tool bitmap dump-hashes >pack.raw &&
		test_file_not_empty pack.raw &&
		sort pack.raw >pack.hashes &&

		test_commit new &&
		git repack &&
		git multi-pack-index write --bitmap &&

		test-tool bitmap dump-hashes >midx.raw &&
		sort midx.raw >midx.hashes &&

		# ensure that every namehash in the pack bitmap can be found in
		# the midx bitmap (i.e., that there are no oid-namehash pairs
		# unique to the pack bitmap).
		comm -23 pack.hashes midx.hashes >dropped.hashes &&
		test_must_be_empty dropped.hashes
	)
'

<<<<<<< HEAD
test_expect_success 'graceful fallback when missing reverse index' '
=======
test_expect_success 'no .bitmap is written without any objects' '
>>>>>>> eb57277b
	rm -fr repo &&
	git init repo &&
	test_when_finished "rm -fr repo" &&
	(
		cd repo &&

<<<<<<< HEAD
		test_commit base &&

		# write a pack and MIDX bitmap containing base
		git repack -adb &&
		git multi-pack-index write --bitmap &&

		GIT_TEST_MIDX_READ_RIDX=0 \
			git rev-list --use-bitmap-index HEAD 2>err &&
		! grep "ignoring extra bitmap file" err
=======
		empty="$(git pack-objects $objdir/pack/pack </dev/null)" &&
		cat >packs <<-EOF &&
		pack-$empty.idx
		EOF

		git multi-pack-index write --bitmap --stdin-packs \
			<packs 2>err &&

		grep "bitmap without any objects" err &&

		test_path_is_file $midx &&
		test_path_is_missing $midx-$(midx_checksum $objdir).bitmap
>>>>>>> eb57277b
	)
'

test_done<|MERGE_RESOLUTION|>--- conflicted
+++ resolved
@@ -266,28 +266,13 @@
 	)
 '
 
-<<<<<<< HEAD
-test_expect_success 'graceful fallback when missing reverse index' '
-=======
 test_expect_success 'no .bitmap is written without any objects' '
->>>>>>> eb57277b
-	rm -fr repo &&
-	git init repo &&
-	test_when_finished "rm -fr repo" &&
-	(
-		cd repo &&
-
-<<<<<<< HEAD
-		test_commit base &&
-
-		# write a pack and MIDX bitmap containing base
-		git repack -adb &&
-		git multi-pack-index write --bitmap &&
-
-		GIT_TEST_MIDX_READ_RIDX=0 \
-			git rev-list --use-bitmap-index HEAD 2>err &&
-		! grep "ignoring extra bitmap file" err
-=======
+	rm -fr repo &&
+	git init repo &&
+	test_when_finished "rm -fr repo" &&
+	(
+		cd repo &&
+
 		empty="$(git pack-objects $objdir/pack/pack </dev/null)" &&
 		cat >packs <<-EOF &&
 		pack-$empty.idx
@@ -300,7 +285,25 @@
 
 		test_path_is_file $midx &&
 		test_path_is_missing $midx-$(midx_checksum $objdir).bitmap
->>>>>>> eb57277b
+	)
+'
+
+test_expect_success 'graceful fallback when missing reverse index' '
+	rm -fr repo &&
+	git init repo &&
+	test_when_finished "rm -fr repo" &&
+	(
+		cd repo &&
+
+		test_commit base &&
+
+		# write a pack and MIDX bitmap containing base
+		git repack -adb &&
+		git multi-pack-index write --bitmap &&
+
+		GIT_TEST_MIDX_READ_RIDX=0 \
+			git rev-list --use-bitmap-index HEAD 2>err &&
+		! grep "ignoring extra bitmap file" err
 	)
 '
 
