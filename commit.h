--- conflicted
+++ resolved
@@ -51,11 +51,7 @@
 };
 
 extern enum cmit_fmt get_commit_format(const char *arg);
-<<<<<<< HEAD
-extern unsigned long pretty_print_commit(enum cmit_fmt fmt, const struct commit *, unsigned long len, char *buf, unsigned long space, int abbrev, const char *subject);
-=======
 extern unsigned long pretty_print_commit(enum cmit_fmt fmt, const struct commit *, unsigned long len, char *buf, unsigned long space, int abbrev, const char *subject, const char *after_subject);
->>>>>>> 68563738
 
 /** Removes the first commit from a list sorted by date, and adds all
  * of its parents.
