--- conflicted
+++ resolved
@@ -603,14 +603,14 @@
 }
 
 is_tip_reachable () (
-	clear_local_git_env
+	sanitize_submodule_env &&
 	cd "$1" &&
 	rev=$(git rev-list -n 1 "$2" --not --all 2>/dev/null) &&
 	test -z "$rev"
 )
 
 fetch_in_submodule () (
-	clear_local_git_env
+	sanitize_submodule_env &&
 	cd "$1" &&
 	case "$2" in
 	'')
@@ -774,14 +774,8 @@
 			then
 				# Run fetch only if $sha1 isn't present or it
 				# is not reachable from a ref.
-<<<<<<< HEAD
 				is_tip_reachable "$sm_path" "$sha1" ||
 				fetch_in_submodule "$sm_path" ||
-=======
-				(sanitize_submodule_env; cd "$sm_path" &&
-					( (rev=$(git rev-list -n 1 $sha1 --not --all 2>/dev/null) &&
-					 test -z "$rev") || git-fetch)) ||
->>>>>>> 89044baa
 				die "$(eval_gettext "Unable to fetch in submodule path '\$displaypath'")"
 
 				# Now we tried the usual fetch, but $sha1 may
