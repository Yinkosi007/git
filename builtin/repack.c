#include "builtin.h"
#include "cache.h"
#include "config.h"
#include "dir.h"
#include "parse-options.h"
#include "run-command.h"
#include "sigchain.h"
#include "strbuf.h"
#include "string-list.h"
#include "strvec.h"
#include "midx.h"
#include "packfile.h"
#include "prune-packed.h"
#include "object-store.h"
#include "promisor-remote.h"
#include "shallow.h"
#include "pack.h"
#include "pack-bitmap.h"
#include "refs.h"

#define ALL_INTO_ONE 1
#define LOOSEN_UNREACHABLE 2
#define PACK_CRUFT 4

#define DELETE_PACK 1
#define CRUFT_PACK 2

static int pack_everything;
static int delta_base_offset = 1;
static int pack_kept_objects = -1;
static int write_bitmaps = -1;
static int use_delta_islands;
static int run_update_server_info = 1;
static char *packdir, *packtmp_name, *packtmp;

static const char *const git_repack_usage[] = {
	N_("git repack [<options>]"),
	NULL
};

static const char incremental_bitmap_conflict_error[] = N_(
"Incremental repacks are incompatible with bitmap indexes.  Use\n"
"--no-write-bitmap-index or disable the pack.writeBitmaps configuration."
);

struct pack_objects_args {
	const char *window;
	const char *window_memory;
	const char *depth;
	const char *threads;
	const char *max_pack_size;
	const char *filter;
	int no_reuse_delta;
	int no_reuse_object;
	int quiet;
	int local;
};

static int repack_config(const char *var, const char *value, void *cb)
{
	struct pack_objects_args *cruft_po_args = cb;
	if (!strcmp(var, "repack.usedeltabaseoffset")) {
		delta_base_offset = git_config_bool(var, value);
		return 0;
	}
	if (!strcmp(var, "repack.packkeptobjects")) {
		pack_kept_objects = git_config_bool(var, value);
		return 0;
	}
	if (!strcmp(var, "repack.writebitmaps") ||
	    !strcmp(var, "pack.writebitmaps")) {
		write_bitmaps = git_config_bool(var, value);
		return 0;
	}
	if (!strcmp(var, "repack.usedeltaislands")) {
		use_delta_islands = git_config_bool(var, value);
		return 0;
	}
	if (strcmp(var, "repack.updateserverinfo") == 0) {
		run_update_server_info = git_config_bool(var, value);
		return 0;
	}
	if (!strcmp(var, "repack.cruftwindow"))
		return git_config_string(&cruft_po_args->window, var, value);
	if (!strcmp(var, "repack.cruftwindowmemory"))
		return git_config_string(&cruft_po_args->window_memory, var, value);
	if (!strcmp(var, "repack.cruftdepth"))
		return git_config_string(&cruft_po_args->depth, var, value);
	if (!strcmp(var, "repack.cruftthreads"))
		return git_config_string(&cruft_po_args->threads, var, value);
	return git_default_config(var, value, cb);
}

/*
 * Adds all packs hex strings to either fname_nonkept_list or
 * fname_kept_list based on whether each pack has a corresponding
 * .keep file or not.  Packs without a .keep file are not to be kept
 * if we are going to pack everything into one file.
 */
static void collect_pack_filenames(struct string_list *fname_nonkept_list,
				   struct string_list *fname_kept_list,
				   const struct string_list *extra_keep)
{
	DIR *dir;
	struct dirent *e;
	char *fname;

	if (!(dir = opendir(packdir)))
		return;

	while ((e = readdir(dir)) != NULL) {
		size_t len;
		int i;

		if (!strip_suffix(e->d_name, ".pack", &len))
			continue;

		for (i = 0; i < extra_keep->nr; i++)
			if (!fspathcmp(e->d_name, extra_keep->items[i].string))
				break;

		fname = xmemdupz(e->d_name, len);

		if ((extra_keep->nr > 0 && i < extra_keep->nr) ||
		    (file_exists(mkpath("%s/%s.keep", packdir, fname)))) {
			string_list_append_nodup(fname_kept_list, fname);
		} else {
			struct string_list_item *item;
			item = string_list_append_nodup(fname_nonkept_list,
							fname);
			if (file_exists(mkpath("%s/%s.mtimes", packdir, fname)))
				item->util = (void*)(uintptr_t)CRUFT_PACK;
		}
	}
	closedir(dir);

	string_list_sort(fname_kept_list);
}

static void remove_redundant_pack(const char *dir_name, const char *base_name)
{
	struct strbuf buf = STRBUF_INIT;
	struct multi_pack_index *m = get_local_multi_pack_index(the_repository);
	strbuf_addf(&buf, "%s.pack", base_name);
	if (m && midx_contains_pack(m, buf.buf))
		clear_midx_file(the_repository);
	strbuf_insertf(&buf, 0, "%s/", dir_name);
	unlink_pack_path(buf.buf, 1);
	strbuf_release(&buf);
}

static void prepare_pack_objects(struct child_process *cmd,
				 const struct pack_objects_args *args,
				 const char *out)
{
	strvec_push(&cmd->args, "pack-objects");
	if (args->window)
		strvec_pushf(&cmd->args, "--window=%s", args->window);
	if (args->window_memory)
		strvec_pushf(&cmd->args, "--window-memory=%s", args->window_memory);
	if (args->depth)
		strvec_pushf(&cmd->args, "--depth=%s", args->depth);
	if (args->threads)
		strvec_pushf(&cmd->args, "--threads=%s", args->threads);
	if (args->max_pack_size)
		strvec_pushf(&cmd->args, "--max-pack-size=%s", args->max_pack_size);
	if (args->filter)
		strvec_pushf(&cmd->args, "--filter=%s", args->filter);
	if (args->no_reuse_delta)
		strvec_pushf(&cmd->args, "--no-reuse-delta");
	if (args->no_reuse_object)
		strvec_pushf(&cmd->args, "--no-reuse-object");
	if (args->local)
		strvec_push(&cmd->args,  "--local");
	if (args->quiet)
		strvec_push(&cmd->args,  "--quiet");
	if (delta_base_offset)
		strvec_push(&cmd->args,  "--delta-base-offset");
	strvec_push(&cmd->args, out);
	cmd->git_cmd = 1;
	cmd->out = -1;
}

/*
 * Write oid to the given struct child_process's stdin, starting it first if
 * necessary.
 */
static int write_oid(const struct object_id *oid, struct packed_git *pack,
		     uint32_t pos, void *data)
{
	struct child_process *cmd = data;

	if (cmd->in == -1) {
		if (start_command(cmd))
			die(_("could not start pack-objects to repack promisor objects"));
	}

	xwrite(cmd->in, oid_to_hex(oid), the_hash_algo->hexsz);
	xwrite(cmd->in, "\n", 1);
	return 0;
}

static struct {
	const char *name;
	unsigned optional:1;
} exts[] = {
	{".pack"},
	{".rev", 1},
	{".mtimes", 1},
	{".bitmap", 1},
	{".promisor", 1},
	{".idx"},
};

struct generated_pack_data {
	struct tempfile *tempfiles[ARRAY_SIZE(exts)];
};

static struct generated_pack_data *populate_pack_exts(const char *name)
{
	struct stat statbuf;
	struct strbuf path = STRBUF_INIT;
	struct generated_pack_data *data = xcalloc(1, sizeof(*data));
	int i;

	for (i = 0; i < ARRAY_SIZE(exts); i++) {
		strbuf_reset(&path);
		strbuf_addf(&path, "%s-%s%s", packtmp, name, exts[i].name);

		if (stat(path.buf, &statbuf))
			continue;

		data->tempfiles[i] = register_tempfile(path.buf);
	}

	strbuf_release(&path);
	return data;
}

static void write_promisor_file_1(char *p)
{
	char *promisor_name = mkpathdup("%s-%s.promisor", packtmp, p);
	write_promisor_file(promisor_name, NULL, 0);
	free(promisor_name);
}

static void repack_promisor_objects(const struct pack_objects_args *args,
				    struct string_list *names)
{
	struct child_process cmd = CHILD_PROCESS_INIT;
	FILE *out;
	struct strbuf line = STRBUF_INIT;

	prepare_pack_objects(&cmd, args, packtmp);
	cmd.in = -1;

	/*
	 * NEEDSWORK: Giving pack-objects only the OIDs without any ordering
	 * hints may result in suboptimal deltas in the resulting pack. See if
	 * the OIDs can be sent with fake paths such that pack-objects can use a
	 * {type -> existing pack order} ordering when computing deltas instead
	 * of a {type -> size} ordering, which may produce better deltas.
	 */
	for_each_packed_object(write_oid, &cmd,
			       FOR_EACH_OBJECT_PROMISOR_ONLY);

	if (cmd.in == -1) {
		/* No packed objects; cmd was never started */
		child_process_clear(&cmd);
		return;
	}

	close(cmd.in);

	out = xfdopen(cmd.out, "r");
	while (strbuf_getline_lf(&line, out) != EOF) {
		struct string_list_item *item;

		if (line.len != the_hash_algo->hexsz)
			die(_("repack: Expecting full hex object ID lines only from pack-objects."));
		item = string_list_append(names, line.buf);

		/*
		 * pack-objects creates the .pack and .idx files, but not the
		 * .promisor file. Create the .promisor file, which is empty.
		 *
		 * NEEDSWORK: fetch-pack sometimes generates non-empty
		 * .promisor files containing the ref names and associated
		 * hashes at the point of generation of the corresponding
		 * packfile, but this would not preserve their contents. Maybe
		 * concatenate the contents of all .promisor files instead of
		 * just creating a new empty file.
		 */
<<<<<<< HEAD
		promisor_name = mkpathdup("%s-%s.promisor", packtmp,
					  line.buf);
		write_promisor_file(promisor_name, NULL, 0);

		item->util = populate_pack_exts(item->string);

		free(promisor_name);
=======
		write_promisor_file_1(line.buf);
		item->util = (void *)(uintptr_t)populate_pack_exts(item->string);
>>>>>>> 423b1ad3
	}
	fclose(out);
	if (finish_command(&cmd))
		die(_("could not finish pack-objects to repack promisor objects"));
}

struct pack_geometry {
	struct packed_git **pack;
	uint32_t pack_nr, pack_alloc;
	uint32_t split;
};

static uint32_t geometry_pack_weight(struct packed_git *p)
{
	if (open_pack_index(p))
		die(_("cannot open index for %s"), p->pack_name);
	return p->num_objects;
}

static int geometry_cmp(const void *va, const void *vb)
{
	uint32_t aw = geometry_pack_weight(*(struct packed_git **)va),
		 bw = geometry_pack_weight(*(struct packed_git **)vb);

	if (aw < bw)
		return -1;
	if (aw > bw)
		return 1;
	return 0;
}

static void init_pack_geometry(struct pack_geometry **geometry_p,
			       struct string_list *existing_kept_packs)
{
	struct packed_git *p;
	struct pack_geometry *geometry;
	struct strbuf buf = STRBUF_INIT;

	*geometry_p = xcalloc(1, sizeof(struct pack_geometry));
	geometry = *geometry_p;

	for (p = get_all_packs(the_repository); p; p = p->next) {
		if (!pack_kept_objects) {
			/*
			 * Any pack that has its pack_keep bit set will appear
			 * in existing_kept_packs below, but this saves us from
			 * doing a more expensive check.
			 */
			if (p->pack_keep)
				continue;

			/*
			 * The pack may be kept via the --keep-pack option;
			 * check 'existing_kept_packs' to determine whether to
			 * ignore it.
			 */
			strbuf_reset(&buf);
			strbuf_addstr(&buf, pack_basename(p));
			strbuf_strip_suffix(&buf, ".pack");

			if (string_list_has_string(existing_kept_packs, buf.buf))
				continue;
		}
		if (p->is_cruft)
			continue;

		ALLOC_GROW(geometry->pack,
			   geometry->pack_nr + 1,
			   geometry->pack_alloc);

		geometry->pack[geometry->pack_nr] = p;
		geometry->pack_nr++;
	}

	QSORT(geometry->pack, geometry->pack_nr, geometry_cmp);
	strbuf_release(&buf);
}

static void split_pack_geometry(struct pack_geometry *geometry, int factor)
{
	uint32_t i;
	uint32_t split;
	off_t total_size = 0;

	if (!geometry->pack_nr) {
		geometry->split = geometry->pack_nr;
		return;
	}

	/*
	 * First, count the number of packs (in descending order of size) which
	 * already form a geometric progression.
	 */
	for (i = geometry->pack_nr - 1; i > 0; i--) {
		struct packed_git *ours = geometry->pack[i];
		struct packed_git *prev = geometry->pack[i - 1];

		if (unsigned_mult_overflows(factor, geometry_pack_weight(prev)))
			die(_("pack %s too large to consider in geometric "
			      "progression"),
			    prev->pack_name);

		if (geometry_pack_weight(ours) < factor * geometry_pack_weight(prev))
			break;
	}

	split = i;

	if (split) {
		/*
		 * Move the split one to the right, since the top element in the
		 * last-compared pair can't be in the progression. Only do this
		 * when we split in the middle of the array (otherwise if we got
		 * to the end, then the split is in the right place).
		 */
		split++;
	}

	/*
	 * Then, anything to the left of 'split' must be in a new pack. But,
	 * creating that new pack may cause packs in the heavy half to no longer
	 * form a geometric progression.
	 *
	 * Compute an expected size of the new pack, and then determine how many
	 * packs in the heavy half need to be joined into it (if any) to restore
	 * the geometric progression.
	 */
	for (i = 0; i < split; i++) {
		struct packed_git *p = geometry->pack[i];

		if (unsigned_add_overflows(total_size, geometry_pack_weight(p)))
			die(_("pack %s too large to roll up"), p->pack_name);
		total_size += geometry_pack_weight(p);
	}
	for (i = split; i < geometry->pack_nr; i++) {
		struct packed_git *ours = geometry->pack[i];

		if (unsigned_mult_overflows(factor, total_size))
			die(_("pack %s too large to roll up"), ours->pack_name);

		if (geometry_pack_weight(ours) < factor * total_size) {
			if (unsigned_add_overflows(total_size,
						   geometry_pack_weight(ours)))
				die(_("pack %s too large to roll up"),
				    ours->pack_name);

			split++;
			total_size += geometry_pack_weight(ours);
		} else
			break;
	}

	geometry->split = split;
}

static struct packed_git *get_largest_active_pack(struct pack_geometry *geometry)
{
	if (!geometry) {
		/*
		 * No geometry means either an all-into-one repack (in which
		 * case there is only one pack left and it is the largest) or an
		 * incremental one.
		 *
		 * If repacking incrementally, then we could check the size of
		 * all packs to determine which should be preferred, but leave
		 * this for later.
		 */
		return NULL;
	}
	if (geometry->split == geometry->pack_nr)
		return NULL;
	return geometry->pack[geometry->pack_nr - 1];
}

static void clear_pack_geometry(struct pack_geometry *geometry)
{
	if (!geometry)
		return;

	free(geometry->pack);
	geometry->pack_nr = 0;
	geometry->pack_alloc = 0;
	geometry->split = 0;
}

struct midx_snapshot_ref_data {
	struct tempfile *f;
	struct oidset seen;
	int preferred;
};

static int midx_snapshot_ref_one(const char *refname UNUSED,
				 const struct object_id *oid,
				 int flag UNUSED, void *_data)
{
	struct midx_snapshot_ref_data *data = _data;
	struct object_id peeled;

	if (!peel_iterated_oid(oid, &peeled))
		oid = &peeled;

	if (oidset_insert(&data->seen, oid))
		return 0; /* already seen */

	if (oid_object_info(the_repository, oid, NULL) != OBJ_COMMIT)
		return 0;

	fprintf(data->f->fp, "%s%s\n", data->preferred ? "+" : "",
		oid_to_hex(oid));

	return 0;
}

static void midx_snapshot_refs(struct tempfile *f)
{
	struct midx_snapshot_ref_data data;
	const struct string_list *preferred = bitmap_preferred_tips(the_repository);

	data.f = f;
	data.preferred = 0;
	oidset_init(&data.seen, 0);

	if (!fdopen_tempfile(f, "w"))
		 die(_("could not open tempfile %s for writing"),
		     get_tempfile_path(f));

	if (preferred) {
		struct string_list_item *item;

		data.preferred = 1;
		for_each_string_list_item(item, preferred)
			for_each_ref_in(item->string, midx_snapshot_ref_one, &data);
		data.preferred = 0;
	}

	for_each_ref(midx_snapshot_ref_one, &data);

	if (close_tempfile_gently(f)) {
		int save_errno = errno;
		delete_tempfile(&f);
		errno = save_errno;
		die_errno(_("could not close refs snapshot tempfile"));
	}

	oidset_clear(&data.seen);
}

static void midx_included_packs(struct string_list *include,
				struct string_list *existing_nonkept_packs,
				struct string_list *existing_kept_packs,
				struct string_list *names,
				struct pack_geometry *geometry)
{
	struct string_list_item *item;

	for_each_string_list_item(item, existing_kept_packs)
		string_list_insert(include, xstrfmt("%s.idx", item->string));
	for_each_string_list_item(item, names)
		string_list_insert(include, xstrfmt("pack-%s.idx", item->string));
	if (geometry) {
		struct strbuf buf = STRBUF_INIT;
		uint32_t i;
		for (i = geometry->split; i < geometry->pack_nr; i++) {
			struct packed_git *p = geometry->pack[i];

			strbuf_addstr(&buf, pack_basename(p));
			strbuf_strip_suffix(&buf, ".pack");
			strbuf_addstr(&buf, ".idx");

			string_list_insert(include, strbuf_detach(&buf, NULL));
		}

		for_each_string_list_item(item, existing_nonkept_packs) {
			if (!((uintptr_t)item->util & CRUFT_PACK)) {
				/*
				 * no need to check DELETE_PACK, since we're not
				 * doing an ALL_INTO_ONE repack
				 */
				continue;
			}
			string_list_insert(include, xstrfmt("%s.idx", item->string));
		}
	} else {
		for_each_string_list_item(item, existing_nonkept_packs) {
			if ((uintptr_t)item->util & DELETE_PACK)
				continue;
			string_list_insert(include, xstrfmt("%s.idx", item->string));
		}
	}
}

static int write_midx_included_packs(struct string_list *include,
				     struct pack_geometry *geometry,
				     const char *refs_snapshot,
				     int show_progress, int write_bitmaps)
{
	struct child_process cmd = CHILD_PROCESS_INIT;
	struct string_list_item *item;
	struct packed_git *largest = get_largest_active_pack(geometry);
	FILE *in;
	int ret;

	if (!include->nr)
		return 0;

	cmd.in = -1;
	cmd.git_cmd = 1;

	strvec_push(&cmd.args, "multi-pack-index");
	strvec_pushl(&cmd.args, "write", "--stdin-packs", NULL);

	if (show_progress)
		strvec_push(&cmd.args, "--progress");
	else
		strvec_push(&cmd.args, "--no-progress");

	if (write_bitmaps)
		strvec_push(&cmd.args, "--bitmap");

	if (largest)
		strvec_pushf(&cmd.args, "--preferred-pack=%s",
			     pack_basename(largest));

	if (refs_snapshot)
		strvec_pushf(&cmd.args, "--refs-snapshot=%s", refs_snapshot);

	ret = start_command(&cmd);
	if (ret)
		return ret;

	in = xfdopen(cmd.in, "w");
	for_each_string_list_item(item, include)
		fprintf(in, "%s\n", item->string);
	fclose(in);

	return finish_command(&cmd);
}

static void remove_redundant_bitmaps(struct string_list *include,
				     const char *packdir)
{
	struct strbuf path = STRBUF_INIT;
	struct string_list_item *item;
	size_t packdir_len;

	strbuf_addstr(&path, packdir);
	strbuf_addch(&path, '/');
	packdir_len = path.len;

	/*
	 * Remove any pack bitmaps corresponding to packs which are now
	 * included in the MIDX.
	 */
	for_each_string_list_item(item, include) {
		strbuf_addstr(&path, item->string);
		strbuf_strip_suffix(&path, ".idx");
		strbuf_addstr(&path, ".bitmap");

		if (unlink(path.buf) && errno != ENOENT)
			warning_errno(_("could not remove stale bitmap: %s"),
				      path.buf);

		strbuf_setlen(&path, packdir_len);
	}
	strbuf_release(&path);
}

static int write_cruft_pack(const struct pack_objects_args *args,
			    const char *destination,
			    const char *pack_prefix,
			    const char *cruft_expiration,
			    struct string_list *names,
			    struct string_list *existing_packs,
			    struct string_list *existing_kept_packs)
{
	struct child_process cmd = CHILD_PROCESS_INIT;
	struct strbuf line = STRBUF_INIT;
	struct string_list_item *item;
	FILE *in, *out;
	int ret;
	const char *scratch;
	int local = skip_prefix(destination, packdir, &scratch);

	prepare_pack_objects(&cmd, args, destination);

	strvec_push(&cmd.args, "--cruft");
	if (cruft_expiration)
		strvec_pushf(&cmd.args, "--cruft-expiration=%s",
			     cruft_expiration);

	strvec_push(&cmd.args, "--honor-pack-keep");
	strvec_push(&cmd.args, "--non-empty");
	strvec_push(&cmd.args, "--max-pack-size=0");

	cmd.in = -1;

	ret = start_command(&cmd);
	if (ret)
		return ret;

	/*
	 * names has a confusing double use: it both provides the list
	 * of just-written new packs, and accepts the name of the cruft
	 * pack we are writing.
	 *
	 * By the time it is read here, it contains only the pack(s)
	 * that were just written, which is exactly the set of packs we
	 * want to consider kept.
	 *
	 * If `--expire-to` is given, the double-use served by `names`
	 * ensures that the pack written to `--expire-to` excludes any
	 * objects contained in the cruft pack.
	 */
	in = xfdopen(cmd.in, "w");
	for_each_string_list_item(item, names)
		fprintf(in, "%s-%s.pack\n", pack_prefix, item->string);
	for_each_string_list_item(item, existing_packs)
		fprintf(in, "-%s.pack\n", item->string);
	for_each_string_list_item(item, existing_kept_packs)
		fprintf(in, "%s.pack\n", item->string);
	fclose(in);

	out = xfdopen(cmd.out, "r");
	while (strbuf_getline_lf(&line, out) != EOF) {
		struct string_list_item *item;

		if (line.len != the_hash_algo->hexsz)
			die(_("repack: Expecting full hex object ID lines only "
			      "from pack-objects."));
		/*
		 * avoid putting packs written outside of the repository in the
		 * list of names
		 */
		if (local) {
			item = string_list_append(names, line.buf);
			item->util = populate_pack_exts(line.buf);
		}
	}
	fclose(out);

	strbuf_release(&line);

	return finish_command(&cmd);
}

int cmd_repack(int argc, const char **argv, const char *prefix)
{
	struct child_process cmd = CHILD_PROCESS_INIT;
	struct string_list_item *item;
	struct string_list names = STRING_LIST_INIT_DUP;
	struct string_list existing_nonkept_packs = STRING_LIST_INIT_DUP;
	struct string_list existing_kept_packs = STRING_LIST_INIT_DUP;
	struct pack_geometry *geometry = NULL;
	struct strbuf line = STRBUF_INIT;
	struct tempfile *refs_snapshot = NULL;
	int i, ext, ret;
	FILE *out;
	int show_progress;

	/* variables to be filled by option parsing */
	int delete_redundant = 0;
	const char *unpack_unreachable = NULL;
	int keep_unreachable = 0;
	struct string_list keep_pack_list = STRING_LIST_INIT_NODUP;
	struct pack_objects_args po_args = {NULL};
	struct pack_objects_args cruft_po_args = {NULL};
	int geometric_factor = 0;
	int write_midx = 0;
	const char *cruft_expiration = NULL;
	const char *expire_to = NULL;

	struct option builtin_repack_options[] = {
		OPT_BIT('a', NULL, &pack_everything,
				N_("pack everything in a single pack"), ALL_INTO_ONE),
		OPT_BIT('A', NULL, &pack_everything,
				N_("same as -a, and turn unreachable objects loose"),
				   LOOSEN_UNREACHABLE | ALL_INTO_ONE),
		OPT_BIT(0, "cruft", &pack_everything,
				N_("same as -a, pack unreachable cruft objects separately"),
				   PACK_CRUFT),
		OPT_STRING(0, "cruft-expiration", &cruft_expiration, N_("approxidate"),
				N_("with -C, expire objects older than this")),
		OPT_BOOL('d', NULL, &delete_redundant,
				N_("remove redundant packs, and run git-prune-packed")),
		OPT_BOOL('f', NULL, &po_args.no_reuse_delta,
				N_("pass --no-reuse-delta to git-pack-objects")),
		OPT_BOOL('F', NULL, &po_args.no_reuse_object,
				N_("pass --no-reuse-object to git-pack-objects")),
		OPT_NEGBIT('n', NULL, &run_update_server_info,
				N_("do not run git-update-server-info"), 1),
		OPT__QUIET(&po_args.quiet, N_("be quiet")),
		OPT_BOOL('l', "local", &po_args.local,
				N_("pass --local to git-pack-objects")),
		OPT_BOOL('b', "write-bitmap-index", &write_bitmaps,
				N_("write bitmap index")),
		OPT_BOOL('i', "delta-islands", &use_delta_islands,
				N_("pass --delta-islands to git-pack-objects")),
		OPT_STRING(0, "unpack-unreachable", &unpack_unreachable, N_("approxidate"),
				N_("with -A, do not loosen objects older than this")),
		OPT_BOOL('k', "keep-unreachable", &keep_unreachable,
				N_("with -a, repack unreachable objects")),
		OPT_STRING(0, "window", &po_args.window, N_("n"),
				N_("size of the window used for delta compression")),
		OPT_STRING(0, "window-memory", &po_args.window_memory, N_("bytes"),
				N_("same as the above, but limit memory size instead of entries count")),
		OPT_STRING(0, "depth", &po_args.depth, N_("n"),
				N_("limits the maximum delta depth")),
		OPT_STRING(0, "threads", &po_args.threads, N_("n"),
				N_("limits the maximum number of threads")),
		OPT_STRING(0, "max-pack-size", &po_args.max_pack_size, N_("bytes"),
				N_("maximum size of each packfile")),
		OPT_STRING(0, "filter", &po_args.filter, N_("args"),
				N_("object filtering")),
		OPT_BOOL(0, "pack-kept-objects", &pack_kept_objects,
				N_("repack objects in packs marked with .keep")),
		OPT_STRING_LIST(0, "keep-pack", &keep_pack_list, N_("name"),
				N_("do not repack this pack")),
		OPT_INTEGER('g', "geometric", &geometric_factor,
			    N_("find a geometric progression with factor <N>")),
		OPT_BOOL('m', "write-midx", &write_midx,
			   N_("write a multi-pack index of the resulting packs")),
		OPT_STRING(0, "expire-to", &expire_to, N_("dir"),
			   N_("pack prefix to store a pack containing pruned objects")),
		OPT_END()
	};

	git_config(repack_config, &cruft_po_args);

	argc = parse_options(argc, argv, prefix, builtin_repack_options,
				git_repack_usage, 0);

	if (delete_redundant && repository_format_precious_objects)
		die(_("cannot delete packs in a precious-objects repo"));

	if (keep_unreachable &&
	    (unpack_unreachable || (pack_everything & LOOSEN_UNREACHABLE)))
		die(_("options '%s' and '%s' cannot be used together"), "--keep-unreachable", "-A");

	if (pack_everything & PACK_CRUFT) {
		pack_everything |= ALL_INTO_ONE;

		if (unpack_unreachable || (pack_everything & LOOSEN_UNREACHABLE))
			die(_("options '%s' and '%s' cannot be used together"), "--cruft", "-A");
		if (keep_unreachable)
			die(_("options '%s' and '%s' cannot be used together"), "--cruft", "-k");
	}

	if (write_bitmaps < 0) {
		if (!write_midx &&
		    (!(pack_everything & ALL_INTO_ONE) || !is_bare_repository()))
			write_bitmaps = 0;
	} else if (write_bitmaps &&
		   git_env_bool(GIT_TEST_MULTI_PACK_INDEX, 0) &&
		   git_env_bool(GIT_TEST_MULTI_PACK_INDEX_WRITE_BITMAP, 0)) {
		write_bitmaps = 0;
	}
	if (pack_kept_objects < 0)
		pack_kept_objects = write_bitmaps > 0 && !write_midx;

	if (write_bitmaps && !(pack_everything & ALL_INTO_ONE) && !write_midx)
		die(_(incremental_bitmap_conflict_error));

	if (write_midx && write_bitmaps) {
		struct strbuf path = STRBUF_INIT;

		strbuf_addf(&path, "%s/%s_XXXXXX", get_object_directory(),
			    "bitmap-ref-tips");

		refs_snapshot = xmks_tempfile(path.buf);
		midx_snapshot_refs(refs_snapshot);

		strbuf_release(&path);
	}

	packdir = mkpathdup("%s/pack", get_object_directory());
	packtmp_name = xstrfmt(".tmp-%d-pack", (int)getpid());
	packtmp = mkpathdup("%s/%s", packdir, packtmp_name);

	collect_pack_filenames(&existing_nonkept_packs, &existing_kept_packs,
			       &keep_pack_list);

	if (geometric_factor) {
		if (pack_everything)
			die(_("options '%s' and '%s' cannot be used together"), "--geometric", "-A/-a");
		init_pack_geometry(&geometry, &existing_kept_packs);
		split_pack_geometry(geometry, geometric_factor);
	}

	prepare_pack_objects(&cmd, &po_args, packtmp);

	show_progress = !po_args.quiet && isatty(2);

	strvec_push(&cmd.args, "--keep-true-parents");
	if (!pack_kept_objects)
		strvec_push(&cmd.args, "--honor-pack-keep");
	for (i = 0; i < keep_pack_list.nr; i++)
		strvec_pushf(&cmd.args, "--keep-pack=%s",
			     keep_pack_list.items[i].string);
	strvec_push(&cmd.args, "--non-empty");
	if (!geometry) {
		/*
		 * We need to grab all reachable objects, including those that
		 * are reachable from reflogs and the index.
		 *
		 * When repacking into a geometric progression of packs,
		 * however, we ask 'git pack-objects --stdin-packs', and it is
		 * not about packing objects based on reachability but about
		 * repacking all the objects in specified packs and loose ones
		 * (indeed, --stdin-packs is incompatible with these options).
		 */
		strvec_push(&cmd.args, "--all");
		strvec_push(&cmd.args, "--reflog");
		strvec_push(&cmd.args, "--indexed-objects");
	}
	if (has_promisor_remote())
		strvec_push(&cmd.args, "--exclude-promisor-objects");
	if (!write_midx) {
		if (write_bitmaps > 0)
			strvec_push(&cmd.args, "--write-bitmap-index");
		else if (write_bitmaps < 0)
			strvec_push(&cmd.args, "--write-bitmap-index-quiet");
	}
	if (use_delta_islands)
		strvec_push(&cmd.args, "--delta-islands");

	if (pack_everything & ALL_INTO_ONE) {
		repack_promisor_objects(&po_args, &names);

		if (existing_nonkept_packs.nr && delete_redundant &&
		    !(pack_everything & PACK_CRUFT)) {
			for_each_string_list_item(item, &names) {
				strvec_pushf(&cmd.args, "--keep-pack=%s-%s.pack",
					     packtmp_name, item->string);
			}
			if (unpack_unreachable) {
				strvec_pushf(&cmd.args,
					     "--unpack-unreachable=%s",
					     unpack_unreachable);
			} else if (pack_everything & LOOSEN_UNREACHABLE) {
				strvec_push(&cmd.args,
					    "--unpack-unreachable");
			} else if (keep_unreachable) {
				strvec_push(&cmd.args, "--keep-unreachable");
				strvec_push(&cmd.args, "--pack-loose-unreachable");
			}
		}
	} else if (geometry) {
		strvec_push(&cmd.args, "--stdin-packs");
		strvec_push(&cmd.args, "--unpacked");
	} else {
		strvec_push(&cmd.args, "--unpacked");
		strvec_push(&cmd.args, "--incremental");
	}

	if (geometry)
		cmd.in = -1;
	else
		cmd.no_stdin = 1;

	ret = start_command(&cmd);
	if (ret)
		return ret;

	if (geometry) {
		FILE *in = xfdopen(cmd.in, "w");
		/*
		 * The resulting pack should contain all objects in packs that
		 * are going to be rolled up, but exclude objects in packs which
		 * are being left alone.
		 */
		for (i = 0; i < geometry->split; i++)
			fprintf(in, "%s\n", pack_basename(geometry->pack[i]));
		for (i = geometry->split; i < geometry->pack_nr; i++)
			fprintf(in, "^%s\n", pack_basename(geometry->pack[i]));
		fclose(in);
	}

	out = xfdopen(cmd.out, "r");
	while (strbuf_getline_lf(&line, out) != EOF) {
		struct string_list_item *item;

		if (line.len != the_hash_algo->hexsz)
			die(_("repack: Expecting full hex object ID lines only from pack-objects."));
<<<<<<< HEAD
		item = string_list_append(&names, line.buf);
		item->util = populate_pack_exts(item->string);
=======
		string_list_append(&names, line.buf);
		if (po_args.filter)
			write_promisor_file_1(line.buf);
>>>>>>> 423b1ad3
	}
	strbuf_release(&line);
	fclose(out);
	ret = finish_command(&cmd);
	if (ret)
		return ret;

	if (!names.nr && !po_args.quiet)
		printf_ln(_("Nothing new to pack."));

	if (pack_everything & PACK_CRUFT) {
		const char *pack_prefix;
		if (!skip_prefix(packtmp, packdir, &pack_prefix))
			die(_("pack prefix %s does not begin with objdir %s"),
			    packtmp, packdir);
		if (*pack_prefix == '/')
			pack_prefix++;

		if (!cruft_po_args.window)
			cruft_po_args.window = po_args.window;
		if (!cruft_po_args.window_memory)
			cruft_po_args.window_memory = po_args.window_memory;
		if (!cruft_po_args.depth)
			cruft_po_args.depth = po_args.depth;
		if (!cruft_po_args.threads)
			cruft_po_args.threads = po_args.threads;

		cruft_po_args.local = po_args.local;
		cruft_po_args.quiet = po_args.quiet;

		ret = write_cruft_pack(&cruft_po_args, packtmp, pack_prefix,
				       cruft_expiration, &names,
				       &existing_nonkept_packs,
				       &existing_kept_packs);
		if (ret)
			return ret;

		if (delete_redundant && expire_to) {
			/*
			 * If `--expire-to` is given with `-d`, it's possible
			 * that we're about to prune some objects. With cruft
			 * packs, pruning is implicit: any objects from existing
			 * packs that weren't picked up by new packs are removed
			 * when their packs are deleted.
			 *
			 * Generate an additional cruft pack, with one twist:
			 * `names` now includes the name of the cruft pack
			 * written in the previous step. So the contents of
			 * _this_ cruft pack exclude everything contained in the
			 * existing cruft pack (that is, all of the unreachable
			 * objects which are no older than
			 * `--cruft-expiration`).
			 *
			 * To make this work, cruft_expiration must become NULL
			 * so that this cruft pack doesn't actually prune any
			 * objects. If it were non-NULL, this call would always
			 * generate an empty pack (since every object not in the
			 * cruft pack generated above will have an mtime older
			 * than the expiration).
			 */
			ret = write_cruft_pack(&cruft_po_args, expire_to,
					       pack_prefix,
					       NULL,
					       &names,
					       &existing_nonkept_packs,
					       &existing_kept_packs);
			if (ret)
				return ret;
		}
	}

	string_list_sort(&names);

	close_object_store(the_repository->objects);

	/*
	 * Ok we have prepared all new packfiles.
	 */
	for_each_string_list_item(item, &names) {
		struct generated_pack_data *data = item->util;

		for (ext = 0; ext < ARRAY_SIZE(exts); ext++) {
			char *fname;

			fname = mkpathdup("%s/pack-%s%s",
					packdir, item->string, exts[ext].name);

			if (data->tempfiles[ext]) {
				const char *fname_old = get_tempfile_path(data->tempfiles[ext]);
				struct stat statbuffer;

				if (!stat(fname_old, &statbuffer)) {
					statbuffer.st_mode &= ~(S_IWUSR | S_IWGRP | S_IWOTH);
					chmod(fname_old, statbuffer.st_mode);
				}

				if (rename_tempfile(&data->tempfiles[ext], fname))
					die_errno(_("renaming pack to '%s' failed"), fname);
			} else if (!exts[ext].optional)
				die(_("pack-objects did not write a '%s' file for pack %s-%s"),
				    exts[ext].name, packtmp, item->string);
			else if (unlink(fname) < 0 && errno != ENOENT)
				die_errno(_("could not unlink: %s"), fname);

			free(fname);
		}
	}
	/* End of pack replacement. */

	if (delete_redundant && pack_everything & ALL_INTO_ONE) {
		const int hexsz = the_hash_algo->hexsz;
		for_each_string_list_item(item, &existing_nonkept_packs) {
			char *sha1;
			size_t len = strlen(item->string);
			if (len < hexsz)
				continue;
			sha1 = item->string + len - hexsz;
			/*
			 * Mark this pack for deletion, which ensures that this
			 * pack won't be included in a MIDX (if `--write-midx`
			 * was given) and that we will actually delete this pack
			 * (if `-d` was given).
			 */
			if (!string_list_has_string(&names, sha1))
				item->util = (void*)(uintptr_t)((size_t)item->util | DELETE_PACK);
		}
	}

	if (write_midx) {
		struct string_list include = STRING_LIST_INIT_NODUP;
		midx_included_packs(&include, &existing_nonkept_packs,
				    &existing_kept_packs, &names, geometry);

		ret = write_midx_included_packs(&include, geometry,
						refs_snapshot ? get_tempfile_path(refs_snapshot) : NULL,
						show_progress, write_bitmaps > 0);

		if (!ret && write_bitmaps)
			remove_redundant_bitmaps(&include, packdir);

		string_list_clear(&include, 0);

		if (ret)
			return ret;
	}

	reprepare_packed_git(the_repository);

	if (delete_redundant) {
		int opts = 0;
		for_each_string_list_item(item, &existing_nonkept_packs) {
			if (!((uintptr_t)item->util & DELETE_PACK))
				continue;
			remove_redundant_pack(packdir, item->string);
		}

		if (geometry) {
			struct strbuf buf = STRBUF_INIT;

			uint32_t i;
			for (i = 0; i < geometry->split; i++) {
				struct packed_git *p = geometry->pack[i];
				if (string_list_has_string(&names,
							   hash_to_hex(p->hash)))
					continue;

				strbuf_reset(&buf);
				strbuf_addstr(&buf, pack_basename(p));
				strbuf_strip_suffix(&buf, ".pack");

				if ((p->pack_keep) ||
				    (string_list_has_string(&existing_kept_packs,
							    buf.buf)))
					continue;

				remove_redundant_pack(packdir, buf.buf);
			}
			strbuf_release(&buf);
		}
		if (show_progress)
			opts |= PRUNE_PACKED_VERBOSE;
		prune_packed_objects(opts);

		if (!keep_unreachable &&
		    (!(pack_everything & LOOSEN_UNREACHABLE) ||
		     unpack_unreachable) &&
		    is_repository_shallow(the_repository))
			prune_shallow(PRUNE_QUICK);
	}

	if (run_update_server_info)
		update_server_info(0);

	if (git_env_bool(GIT_TEST_MULTI_PACK_INDEX, 0)) {
		unsigned flags = 0;
		if (git_env_bool(GIT_TEST_MULTI_PACK_INDEX_WRITE_BITMAP, 0))
			flags |= MIDX_WRITE_BITMAP | MIDX_WRITE_REV_INDEX;
		write_midx_file(get_object_directory(), NULL, NULL, flags);
	}

	string_list_clear(&names, 1);
	string_list_clear(&existing_nonkept_packs, 0);
	string_list_clear(&existing_kept_packs, 0);
	clear_pack_geometry(geometry);

	return 0;
}<|MERGE_RESOLUTION|>--- conflicted
+++ resolved
@@ -291,18 +291,8 @@
 		 * concatenate the contents of all .promisor files instead of
 		 * just creating a new empty file.
 		 */
-<<<<<<< HEAD
-		promisor_name = mkpathdup("%s-%s.promisor", packtmp,
-					  line.buf);
-		write_promisor_file(promisor_name, NULL, 0);
-
+		write_promisor_file_1(line.buf);
 		item->util = populate_pack_exts(item->string);
-
-		free(promisor_name);
-=======
-		write_promisor_file_1(line.buf);
-		item->util = (void *)(uintptr_t)populate_pack_exts(item->string);
->>>>>>> 423b1ad3
 	}
 	fclose(out);
 	if (finish_command(&cmd))
@@ -986,14 +976,10 @@
 
 		if (line.len != the_hash_algo->hexsz)
 			die(_("repack: Expecting full hex object ID lines only from pack-objects."));
-<<<<<<< HEAD
 		item = string_list_append(&names, line.buf);
-		item->util = populate_pack_exts(item->string);
-=======
-		string_list_append(&names, line.buf);
 		if (po_args.filter)
 			write_promisor_file_1(line.buf);
->>>>>>> 423b1ad3
+		item->util = populate_pack_exts(item->string);
 	}
 	strbuf_release(&line);
 	fclose(out);
