--- conflicted
+++ resolved
@@ -163,13 +163,8 @@
 		strbuf_addstr(&branch, commit);
 	}
 
-<<<<<<< HEAD
 	if (!ref_exists("BISECT_HEAD")) {
-		struct argv_array argv = ARGV_ARRAY_INIT;
-=======
-	if (!file_exists(git_path_bisect_head())) {
 		struct strvec argv = STRVEC_INIT;
->>>>>>> d70a9eb6
 
 		strvec_pushl(&argv, "checkout", branch.buf, "--", NULL);
 		if (run_command_v_opt(argv.v, RUN_GIT_CMD)) {
