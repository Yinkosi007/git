#define USE_THE_INDEX_COMPATIBILITY_MACROS
#include "builtin.h"
#include "repository.h"
#include "cache.h"
#include "config.h"
#include "parse-options.h"
#include "quote.h"
#include "pathspec.h"
#include "dir.h"
#include "submodule.h"
#include "submodule-config.h"
#include "string-list.h"
#include "run-command.h"
#include "remote.h"
#include "refs.h"
#include "refspec.h"
#include "connect.h"
#include "revision.h"
#include "diffcore.h"
#include "diff.h"
#include "object-store.h"
#include "advice.h"
#include "branch.h"
#include "list-objects-filter-options.h"

#define OPT_QUIET (1 << 0)
#define OPT_CACHED (1 << 1)
#define OPT_RECURSIVE (1 << 2)
#define OPT_FORCE (1 << 3)

typedef void (*each_submodule_fn)(const struct cache_entry *list_item,
				  void *cb_data);

static int repo_get_default_remote(struct repository *repo, char **default_remote)
{
	char *dest = NULL;
	struct strbuf sb = STRBUF_INIT;
	struct ref_store *store = get_main_ref_store(repo);
	const char *refname = refs_resolve_ref_unsafe(store, "HEAD", 0, NULL,
						      NULL);

	if (!refname)
		return die_message(_("No such ref: %s"), "HEAD");

	/* detached HEAD */
	if (!strcmp(refname, "HEAD")) {
		*default_remote = xstrdup("origin");
		return 0;
	}

	if (!skip_prefix(refname, "refs/heads/", &refname))
		return die_message(_("Expecting a full ref name, got %s"),
				   refname);

	strbuf_addf(&sb, "branch.%s.remote", refname);
	if (repo_config_get_string(repo, sb.buf, &dest))
		*default_remote = xstrdup("origin");
	else
		*default_remote = dest;

	strbuf_release(&sb);
	return 0;
}

static int get_default_remote_submodule(const char *module_path, char **default_remote)
{
	struct repository subrepo;
	int ret;

	if (repo_submodule_init(&subrepo, the_repository, module_path,
				null_oid()) < 0)
		return die_message(_("could not get a repository handle for submodule '%s'"),
				   module_path);
	ret = repo_get_default_remote(&subrepo, default_remote);
	repo_clear(&subrepo);

	return ret;
}

static char *get_default_remote(void)
{
	char *default_remote;
	int code = repo_get_default_remote(the_repository, &default_remote);

	if (code)
		exit(code);

	return default_remote;
}

static char *resolve_relative_url(const char *rel_url, const char *up_path, int quiet)
{
	char *remoteurl, *resolved_url;
	char *remote = get_default_remote();
	struct strbuf remotesb = STRBUF_INIT;

	strbuf_addf(&remotesb, "remote.%s.url", remote);
	if (git_config_get_string(remotesb.buf, &remoteurl)) {
		if (!quiet)
			warning(_("could not look up configuration '%s'. "
				  "Assuming this repository is its own "
				  "authoritative upstream."),
				remotesb.buf);
		remoteurl = xgetcwd();
	}
	resolved_url = relative_url(remoteurl, rel_url, up_path);

	free(remote);
	free(remoteurl);
	strbuf_release(&remotesb);

	return resolved_url;
}

/* the result should be freed by the caller. */
static char *get_submodule_displaypath_sp(const char *path, const char *prefix,
					  const char *super_prefix)
{
	if (prefix && super_prefix) {
		BUG("cannot have prefix '%s' and superprefix '%s'",
		    prefix, super_prefix);
	} else if (prefix) {
		struct strbuf sb = STRBUF_INIT;
		char *displaypath = xstrdup(relative_path(path, prefix, &sb));
		strbuf_release(&sb);
		return displaypath;
	} else if (super_prefix) {
		return xstrfmt("%s%s", super_prefix, path);
	} else {
		return xstrdup(path);
	}
}

static char *compute_rev_name(const char *sub_path, const char* object_id)
{
	struct strbuf sb = STRBUF_INIT;
	const char ***d;

	static const char *describe_bare[] = { NULL };

	static const char *describe_tags[] = { "--tags", NULL };

	static const char *describe_contains[] = { "--contains", NULL };

	static const char *describe_all_always[] = { "--all", "--always", NULL };

	static const char **describe_argv[] = { describe_bare, describe_tags,
						describe_contains,
						describe_all_always, NULL };

	for (d = describe_argv; *d; d++) {
		struct child_process cp = CHILD_PROCESS_INIT;
		prepare_submodule_repo_env(&cp.env);
		cp.dir = sub_path;
		cp.git_cmd = 1;
		cp.no_stderr = 1;

		strvec_push(&cp.args, "describe");
		strvec_pushv(&cp.args, *d);
		strvec_push(&cp.args, object_id);

		if (!capture_command(&cp, &sb, 0)) {
			strbuf_strip_suffix(&sb, "\n");
			return strbuf_detach(&sb, NULL);
		}
	}

	strbuf_release(&sb);
	return NULL;
}

struct module_list {
	const struct cache_entry **entries;
	int alloc, nr;
};
#define MODULE_LIST_INIT { 0 }

static void module_list_release(struct module_list *ml)
{
	free(ml->entries);
}

static int module_list_compute(const char **argv,
			       const char *prefix,
			       struct pathspec *pathspec,
			       struct module_list *list)
{
	int i, result = 0;
	char *ps_matched = NULL;

	parse_pathspec(pathspec, 0,
		       PATHSPEC_PREFER_FULL,
		       prefix, argv);

	if (pathspec->nr)
		ps_matched = xcalloc(pathspec->nr, 1);

	if (read_cache() < 0)
		die(_("index file corrupt"));

	for (i = 0; i < active_nr; i++) {
		const struct cache_entry *ce = active_cache[i];

		if (!match_pathspec(&the_index, pathspec, ce->name, ce_namelen(ce),
				    0, ps_matched, 1) ||
		    !S_ISGITLINK(ce->ce_mode))
			continue;

		ALLOC_GROW(list->entries, list->nr + 1, list->alloc);
		list->entries[list->nr++] = ce;
		while (i + 1 < active_nr &&
		       !strcmp(ce->name, active_cache[i + 1]->name))
			/*
			 * Skip entries with the same name in different stages
			 * to make sure an entry is returned only once.
			 */
			i++;
	}

	if (ps_matched && report_path_error(ps_matched, pathspec))
		result = -1;

	free(ps_matched);

	return result;
}

static void module_list_active(struct module_list *list)
{
	int i;
	struct module_list active_modules = MODULE_LIST_INIT;

	for (i = 0; i < list->nr; i++) {
		const struct cache_entry *ce = list->entries[i];

		if (!is_submodule_active(the_repository, ce->name))
			continue;

		ALLOC_GROW(active_modules.entries,
			   active_modules.nr + 1,
			   active_modules.alloc);
		active_modules.entries[active_modules.nr++] = ce;
	}

	module_list_release(list);
	*list = active_modules;
}

static char *get_up_path(const char *path)
{
	int i;
	struct strbuf sb = STRBUF_INIT;

	for (i = count_slashes(path); i; i--)
		strbuf_addstr(&sb, "../");

	/*
	 * Check if 'path' ends with slash or not
	 * for having the same output for dir/sub_dir
	 * and dir/sub_dir/
	 */
	if (!is_dir_sep(path[strlen(path) - 1]))
		strbuf_addstr(&sb, "../");

	return strbuf_detach(&sb, NULL);
}

static void for_each_listed_submodule(const struct module_list *list,
				      each_submodule_fn fn, void *cb_data)
{
	int i;

	for (i = 0; i < list->nr; i++)
		fn(list->entries[i], cb_data);
}

struct foreach_cb {
	int argc;
	const char **argv;
	const char *prefix;
	const char *super_prefix;
	int quiet;
	int recursive;
};
#define FOREACH_CB_INIT { 0 }

static void runcommand_in_submodule_cb(const struct cache_entry *list_item,
				       void *cb_data)
{
	struct foreach_cb *info = cb_data;
	const char *path = list_item->name;
	const struct object_id *ce_oid = &list_item->oid;
	const struct submodule *sub;
	struct child_process cp = CHILD_PROCESS_INIT;
	char *displaypath;

	displaypath = get_submodule_displaypath_sp(path, info->prefix,
						   info->super_prefix);

	sub = submodule_from_path(the_repository, null_oid(), path);

	if (!sub)
		die(_("No url found for submodule path '%s' in .gitmodules"),
			displaypath);

	if (!is_submodule_populated_gently(path, NULL))
		goto cleanup;

	prepare_submodule_repo_env(&cp.env);

	/*
	 * For the purpose of executing <command> in the submodule,
	 * separate shell is used for the purpose of running the
	 * child process.
	 */
	cp.use_shell = 1;
	cp.dir = path;

	/*
	 * NEEDSWORK: the command currently has access to the variables $name,
	 * $sm_path, $displaypath, $sha1 and $toplevel only when the command
	 * contains a single argument. This is done for maintaining a faithful
	 * translation from shell script.
	 */
	if (info->argc == 1) {
		char *toplevel = xgetcwd();
		struct strbuf sb = STRBUF_INIT;

		strvec_pushf(&cp.env, "name=%s", sub->name);
		strvec_pushf(&cp.env, "sm_path=%s", path);
		strvec_pushf(&cp.env, "displaypath=%s", displaypath);
		strvec_pushf(&cp.env, "sha1=%s",
			     oid_to_hex(ce_oid));
		strvec_pushf(&cp.env, "toplevel=%s", toplevel);

		/*
		 * Since the path variable was accessible from the script
		 * before porting, it is also made available after porting.
		 * The environment variable "PATH" has a very special purpose
		 * on windows. And since environment variables are
		 * case-insensitive in windows, it interferes with the
		 * existing PATH variable. Hence, to avoid that, we expose
		 * path via the args strvec and not via env.
		 */
		sq_quote_buf(&sb, path);
		strvec_pushf(&cp.args, "path=%s; %s",
			     sb.buf, info->argv[0]);
		strbuf_release(&sb);
		free(toplevel);
	} else {
		strvec_pushv(&cp.args, info->argv);
	}

	if (!info->quiet)
		printf(_("Entering '%s'\n"), displaypath);

	if (info->argv[0] && run_command(&cp))
		die(_("run_command returned non-zero status for %s\n."),
			displaypath);

	if (info->recursive) {
		struct child_process cpr = CHILD_PROCESS_INIT;

		cpr.git_cmd = 1;
		cpr.dir = path;
		prepare_submodule_repo_env(&cpr.env);

		strvec_pushl(&cpr.args, "submodule--helper", "foreach", "--recursive",
			     NULL);
		strvec_pushl(&cpr.args, "--super-prefix", NULL);
		strvec_pushf(&cpr.args, "%s/", displaypath);

		if (info->quiet)
			strvec_push(&cpr.args, "--quiet");

		strvec_push(&cpr.args, "--");
		strvec_pushv(&cpr.args, info->argv);

		if (run_command(&cpr))
			die(_("run_command returned non-zero status while "
				"recursing in the nested submodules of %s\n."),
				displaypath);
	}

cleanup:
	free(displaypath);
}

static int module_foreach(int argc, const char **argv, const char *prefix)
{
	struct foreach_cb info = FOREACH_CB_INIT;
	struct pathspec pathspec = { 0 };
	struct module_list list = MODULE_LIST_INIT;
	const char *super_prefix = NULL;
	struct option module_foreach_options[] = {
		OPT__SUPER_PREFIX(&super_prefix),
		OPT__QUIET(&info.quiet, N_("suppress output of entering each submodule command")),
		OPT_BOOL(0, "recursive", &info.recursive,
			 N_("recurse into nested submodules")),
		OPT_END()
	};
	const char *const git_submodule_helper_usage[] = {
		N_("git submodule foreach [--quiet] [--recursive] [--] <command>"),
		NULL
	};
	int ret = 1;

	argc = parse_options(argc, argv, prefix, module_foreach_options,
			     git_submodule_helper_usage, 0);

	if (module_list_compute(NULL, prefix, &pathspec, &list) < 0)
		goto cleanup;

	info.argc = argc;
	info.argv = argv;
	info.prefix = prefix;
	info.super_prefix = super_prefix;

	for_each_listed_submodule(&list, runcommand_in_submodule_cb, &info);

	ret = 0;
cleanup:
	module_list_release(&list);
	clear_pathspec(&pathspec);
	return ret;
}

static int starts_with_dot_slash(const char *const path)
{
	return path_match_flags(path, PATH_MATCH_STARTS_WITH_DOT_SLASH |
				PATH_MATCH_XPLATFORM);
}

static int starts_with_dot_dot_slash(const char *const path)
{
	return path_match_flags(path, PATH_MATCH_STARTS_WITH_DOT_DOT_SLASH |
				PATH_MATCH_XPLATFORM);
}

struct init_cb {
	const char *prefix;
	const char *super_prefix;
	unsigned int flags;
};
#define INIT_CB_INIT { 0 }

static void init_submodule(const char *path, const char *prefix,
			   const char *super_prefix,
			   unsigned int flags)
{
	const struct submodule *sub;
	struct strbuf sb = STRBUF_INIT;
	const char *upd;
	char *url = NULL, *displaypath;

	displaypath = get_submodule_displaypath_sp(path, prefix, super_prefix);

	sub = submodule_from_path(the_repository, null_oid(), path);

	if (!sub)
		die(_("No url found for submodule path '%s' in .gitmodules"),
			displaypath);

	/*
	 * NEEDSWORK: In a multi-working-tree world, this needs to be
	 * set in the per-worktree config.
	 *
	 * Set active flag for the submodule being initialized
	 */
	if (!is_submodule_active(the_repository, path)) {
		strbuf_addf(&sb, "submodule.%s.active", sub->name);
		git_config_set_gently(sb.buf, "true");
		strbuf_reset(&sb);
	}

	/*
	 * Copy url setting when it is not set yet.
	 * To look up the url in .git/config, we must not fall back to
	 * .gitmodules, so look it up directly.
	 */
	strbuf_addf(&sb, "submodule.%s.url", sub->name);
	if (git_config_get_string(sb.buf, &url)) {
		if (!sub->url)
			die(_("No url found for submodule path '%s' in .gitmodules"),
				displaypath);

		url = xstrdup(sub->url);

		/* Possibly a url relative to parent */
		if (starts_with_dot_dot_slash(url) ||
		    starts_with_dot_slash(url)) {
			char *oldurl = url;

			url = resolve_relative_url(oldurl, NULL, 0);
			free(oldurl);
		}

		if (git_config_set_gently(sb.buf, url))
			die(_("Failed to register url for submodule path '%s'"),
			    displaypath);
		if (!(flags & OPT_QUIET))
			fprintf(stderr,
				_("Submodule '%s' (%s) registered for path '%s'\n"),
				sub->name, url, displaypath);
	}
	strbuf_reset(&sb);

	/* Copy "update" setting when it is not set yet */
	strbuf_addf(&sb, "submodule.%s.update", sub->name);
	if (git_config_get_string_tmp(sb.buf, &upd) &&
	    sub->update_strategy.type != SM_UPDATE_UNSPECIFIED) {
		if (sub->update_strategy.type == SM_UPDATE_COMMAND) {
			fprintf(stderr, _("warning: command update mode suggested for submodule '%s'\n"),
				sub->name);
			upd = "none";
		} else {
			upd = submodule_update_type_to_string(sub->update_strategy.type);
		}

		if (git_config_set_gently(sb.buf, upd))
			die(_("Failed to register update mode for submodule path '%s'"), displaypath);
	}
	strbuf_release(&sb);
	free(displaypath);
	free(url);
}

static void init_submodule_cb(const struct cache_entry *list_item, void *cb_data)
{
	struct init_cb *info = cb_data;

	init_submodule(list_item->name, info->prefix, info->super_prefix,
		       info->flags);
}

static int module_init(int argc, const char **argv, const char *prefix)
{
	struct init_cb info = INIT_CB_INIT;
	struct pathspec pathspec = { 0 };
	struct module_list list = MODULE_LIST_INIT;
	int quiet = 0;
	struct option module_init_options[] = {
		OPT__QUIET(&quiet, N_("suppress output for initializing a submodule")),
		OPT_END()
	};
	const char *const git_submodule_helper_usage[] = {
		N_("git submodule init [<options>] [<path>]"),
		NULL
	};
	int ret = 1;

	argc = parse_options(argc, argv, prefix, module_init_options,
			     git_submodule_helper_usage, 0);

	if (module_list_compute(argv, prefix, &pathspec, &list) < 0)
		goto cleanup;

	/*
	 * If there are no path args and submodule.active is set then,
	 * by default, only initialize 'active' modules.
	 */
	if (!argc && git_config_get_value_multi("submodule.active"))
		module_list_active(&list);

	info.prefix = prefix;
	if (quiet)
		info.flags |= OPT_QUIET;

	for_each_listed_submodule(&list, init_submodule_cb, &info);

	ret = 0;
cleanup:
	module_list_release(&list);
	clear_pathspec(&pathspec);
	return ret;
}

struct status_cb {
	const char *prefix;
	const char *super_prefix;
	unsigned int flags;
};
#define STATUS_CB_INIT { 0 }

static void print_status(unsigned int flags, char state, const char *path,
			 const struct object_id *oid, const char *displaypath)
{
	if (flags & OPT_QUIET)
		return;

	printf("%c%s %s", state, oid_to_hex(oid), displaypath);

	if (state == ' ' || state == '+') {
		char *name = compute_rev_name(path, oid_to_hex(oid));

		if (name)
			printf(" (%s)", name);
		free(name);
	}

	printf("\n");
}

static int handle_submodule_head_ref(const char *refname UNUSED,
				     const struct object_id *oid,
				     int flags UNUSED,
				     void *cb_data)
{
	struct object_id *output = cb_data;

	if (oid)
		oidcpy(output, oid);

	return 0;
}

static void status_submodule(const char *path, const struct object_id *ce_oid,
			     unsigned int ce_flags, const char *prefix,
			     const char *super_prefix, unsigned int flags)
{
	char *displaypath;
	struct strvec diff_files_args = STRVEC_INIT;
	struct rev_info rev = REV_INFO_INIT;
	int diff_files_result;
	struct strbuf buf = STRBUF_INIT;
	const char *git_dir;
	struct setup_revision_opt opt = {
		.free_removed_argv_elements = 1,
	};

	if (!submodule_from_path(the_repository, null_oid(), path))
		die(_("no submodule mapping found in .gitmodules for path '%s'"),
		      path);

	displaypath = get_submodule_displaypath_sp(path, prefix, super_prefix);

	if ((CE_STAGEMASK & ce_flags) >> CE_STAGESHIFT) {
		print_status(flags, 'U', path, null_oid(), displaypath);
		goto cleanup;
	}

	strbuf_addf(&buf, "%s/.git", path);
	git_dir = read_gitfile(buf.buf);
	if (!git_dir)
		git_dir = buf.buf;

	if (!is_submodule_active(the_repository, path) ||
	    !is_git_directory(git_dir)) {
		print_status(flags, '-', path, ce_oid, displaypath);
		strbuf_release(&buf);
		goto cleanup;
	}
	strbuf_release(&buf);

	strvec_pushl(&diff_files_args, "diff-files",
		     "--ignore-submodules=dirty", "--quiet", "--",
		     path, NULL);

	git_config(git_diff_basic_config, NULL);

	repo_init_revisions(the_repository, &rev, NULL);
	rev.abbrev = 0;
	setup_revisions(diff_files_args.nr, diff_files_args.v, &rev, &opt);
	diff_files_result = run_diff_files(&rev, 0);

	if (!diff_result_code(&rev.diffopt, diff_files_result)) {
		print_status(flags, ' ', path, ce_oid,
			     displaypath);
	} else if (!(flags & OPT_CACHED)) {
		struct object_id oid;
		struct ref_store *refs = get_submodule_ref_store(path);

		if (!refs) {
			print_status(flags, '-', path, ce_oid, displaypath);
			goto cleanup;
		}
		if (refs_head_ref(refs, handle_submodule_head_ref, &oid))
			die(_("could not resolve HEAD ref inside the "
			      "submodule '%s'"), path);

		print_status(flags, '+', path, &oid, displaypath);
	} else {
		print_status(flags, '+', path, ce_oid, displaypath);
	}

	if (flags & OPT_RECURSIVE) {
		struct child_process cpr = CHILD_PROCESS_INIT;

		cpr.git_cmd = 1;
		cpr.dir = path;
		prepare_submodule_repo_env(&cpr.env);

		strvec_pushl(&cpr.args, "submodule--helper", "status",
			     "--recursive", NULL);
		strvec_push(&cpr.args, "--super-prefix");
		strvec_pushf(&cpr.args, "%s/", displaypath);

		if (flags & OPT_CACHED)
			strvec_push(&cpr.args, "--cached");

		if (flags & OPT_QUIET)
			strvec_push(&cpr.args, "--quiet");

		if (run_command(&cpr))
			die(_("failed to recurse into submodule '%s'"), path);
	}

cleanup:
	strvec_clear(&diff_files_args);
	free(displaypath);
	release_revisions(&rev);
}

static void status_submodule_cb(const struct cache_entry *list_item,
				void *cb_data)
{
	struct status_cb *info = cb_data;

	status_submodule(list_item->name, &list_item->oid, list_item->ce_flags,
			 info->prefix, info->super_prefix, info->flags);
}

static int module_status(int argc, const char **argv, const char *prefix)
{
	struct status_cb info = STATUS_CB_INIT;
	struct pathspec pathspec = { 0 };
	struct module_list list = MODULE_LIST_INIT;
	int quiet = 0;
	const char *super_prefix = NULL;
	struct option module_status_options[] = {
		OPT__SUPER_PREFIX(&super_prefix),
		OPT__QUIET(&quiet, N_("suppress submodule status output")),
		OPT_BIT(0, "cached", &info.flags, N_("use commit stored in the index instead of the one stored in the submodule HEAD"), OPT_CACHED),
		OPT_BIT(0, "recursive", &info.flags, N_("recurse into nested submodules"), OPT_RECURSIVE),
		OPT_END()
	};
	const char *const git_submodule_helper_usage[] = {
		N_("git submodule status [--quiet] [--cached] [--recursive] [<path>...]"),
		NULL
	};
	int ret = 1;

	argc = parse_options(argc, argv, prefix, module_status_options,
			     git_submodule_helper_usage, 0);

	if (module_list_compute(argv, prefix, &pathspec, &list) < 0)
		goto cleanup;

	info.prefix = prefix;
	info.super_prefix = super_prefix;
	if (quiet)
		info.flags |= OPT_QUIET;

	for_each_listed_submodule(&list, status_submodule_cb, &info);

	ret = 0;
cleanup:
	module_list_release(&list);
	clear_pathspec(&pathspec);
	return ret;
}

struct module_cb {
	unsigned int mod_src;
	unsigned int mod_dst;
	struct object_id oid_src;
	struct object_id oid_dst;
	char status;
	char *sm_path;
};
#define MODULE_CB_INIT { 0 }

static void module_cb_release(struct module_cb *mcb)
{
	free(mcb->sm_path);
}

struct module_cb_list {
	struct module_cb **entries;
	int alloc, nr;
};
#define MODULE_CB_LIST_INIT { 0 }

static void module_cb_list_release(struct module_cb_list *mcbl)
{
	int i;

	for (i = 0; i < mcbl->nr; i++) {
		struct module_cb *mcb = mcbl->entries[i];

		module_cb_release(mcb);
		free(mcb);
	}
	free(mcbl->entries);
}

struct summary_cb {
	int argc;
	const char **argv;
	const char *prefix;
	const char *super_prefix;
	unsigned int cached: 1;
	unsigned int for_status: 1;
	unsigned int files: 1;
	int summary_limit;
};
#define SUMMARY_CB_INIT { 0 }

enum diff_cmd {
	DIFF_INDEX,
	DIFF_FILES
};

static char *verify_submodule_committish(const char *sm_path,
					 const char *committish)
{
	struct child_process cp_rev_parse = CHILD_PROCESS_INIT;
	struct strbuf result = STRBUF_INIT;

	cp_rev_parse.git_cmd = 1;
	cp_rev_parse.dir = sm_path;
	prepare_submodule_repo_env(&cp_rev_parse.env);
	strvec_pushl(&cp_rev_parse.args, "rev-parse", "-q", "--short", NULL);
	strvec_pushf(&cp_rev_parse.args, "%s^0", committish);
	strvec_push(&cp_rev_parse.args, "--");

	if (capture_command(&cp_rev_parse, &result, 0))
		return NULL;

	strbuf_trim_trailing_newline(&result);
	return strbuf_detach(&result, NULL);
}

static void print_submodule_summary(struct summary_cb *info, const char *errmsg,
				    int total_commits, const char *displaypath,
				    const char *src_abbrev, const char *dst_abbrev,
				    struct module_cb *p)
{
	if (p->status == 'T') {
		if (S_ISGITLINK(p->mod_dst))
			printf(_("* %s %s(blob)->%s(submodule)"),
				 displaypath, src_abbrev, dst_abbrev);
		else
			printf(_("* %s %s(submodule)->%s(blob)"),
				 displaypath, src_abbrev, dst_abbrev);
	} else {
		printf("* %s %s...%s",
			displaypath, src_abbrev, dst_abbrev);
	}

	if (total_commits < 0)
		printf(":\n");
	else
		printf(" (%d):\n", total_commits);

	if (errmsg) {
		printf(_("%s"), errmsg);
	} else if (total_commits > 0) {
		struct child_process cp_log = CHILD_PROCESS_INIT;

		cp_log.git_cmd = 1;
		cp_log.dir = p->sm_path;
		prepare_submodule_repo_env(&cp_log.env);
		strvec_pushl(&cp_log.args, "log", NULL);

		if (S_ISGITLINK(p->mod_src) && S_ISGITLINK(p->mod_dst)) {
			if (info->summary_limit > 0)
				strvec_pushf(&cp_log.args, "-%d",
					     info->summary_limit);

			strvec_pushl(&cp_log.args, "--pretty=  %m %s",
				     "--first-parent", NULL);
			strvec_pushf(&cp_log.args, "%s...%s",
				     src_abbrev, dst_abbrev);
		} else if (S_ISGITLINK(p->mod_dst)) {
			strvec_pushl(&cp_log.args, "--pretty=  > %s",
				     "-1", dst_abbrev, NULL);
		} else {
			strvec_pushl(&cp_log.args, "--pretty=  < %s",
				     "-1", src_abbrev, NULL);
		}
		run_command(&cp_log);
	}
	printf("\n");
}

static void generate_submodule_summary(struct summary_cb *info,
				       struct module_cb *p)
{
	char *displaypath, *src_abbrev = NULL, *dst_abbrev;
	int missing_src = 0, missing_dst = 0;
	struct strbuf errmsg = STRBUF_INIT;
	int total_commits = -1;

	if (!info->cached && oideq(&p->oid_dst, null_oid())) {
		if (S_ISGITLINK(p->mod_dst)) {
			struct ref_store *refs = get_submodule_ref_store(p->sm_path);

			if (refs)
				refs_head_ref(refs, handle_submodule_head_ref, &p->oid_dst);
		} else if (S_ISLNK(p->mod_dst) || S_ISREG(p->mod_dst)) {
			struct stat st;
			int fd = open(p->sm_path, O_RDONLY);

			if (fd < 0 || fstat(fd, &st) < 0 ||
			    index_fd(&the_index, &p->oid_dst, fd, &st, OBJ_BLOB,
				     p->sm_path, 0))
				error(_("couldn't hash object from '%s'"), p->sm_path);
		} else {
			/* for a submodule removal (mode:0000000), don't warn */
			if (p->mod_dst)
				warning(_("unexpected mode %o\n"), p->mod_dst);
		}
	}

	if (S_ISGITLINK(p->mod_src)) {
		if (p->status != 'D')
			src_abbrev = verify_submodule_committish(p->sm_path,
								 oid_to_hex(&p->oid_src));
		if (!src_abbrev) {
			missing_src = 1;
			/*
			 * As `rev-parse` failed, we fallback to getting
			 * the abbreviated hash using oid_src. We do
			 * this as we might still need the abbreviated
			 * hash in cases like a submodule type change, etc.
			 */
			src_abbrev = xstrndup(oid_to_hex(&p->oid_src), 7);
		}
	} else {
		/*
		 * The source does not point to a submodule.
		 * So, we fallback to getting the abbreviation using
		 * oid_src as we might still need the abbreviated
		 * hash in cases like submodule add, etc.
		 */
		src_abbrev = xstrndup(oid_to_hex(&p->oid_src), 7);
	}

	if (S_ISGITLINK(p->mod_dst)) {
		dst_abbrev = verify_submodule_committish(p->sm_path,
							 oid_to_hex(&p->oid_dst));
		if (!dst_abbrev) {
			missing_dst = 1;
			/*
			 * As `rev-parse` failed, we fallback to getting
			 * the abbreviated hash using oid_dst. We do
			 * this as we might still need the abbreviated
			 * hash in cases like a submodule type change, etc.
			 */
			dst_abbrev = xstrndup(oid_to_hex(&p->oid_dst), 7);
		}
	} else {
		/*
		 * The destination does not point to a submodule.
		 * So, we fallback to getting the abbreviation using
		 * oid_dst as we might still need the abbreviated
		 * hash in cases like a submodule removal, etc.
		 */
		dst_abbrev = xstrndup(oid_to_hex(&p->oid_dst), 7);
	}

	displaypath = get_submodule_displaypath_sp(p->sm_path, info->prefix,
						   info->super_prefix);

	if (!missing_src && !missing_dst) {
		struct child_process cp_rev_list = CHILD_PROCESS_INIT;
		struct strbuf sb_rev_list = STRBUF_INIT;

		strvec_pushl(&cp_rev_list.args, "rev-list",
			     "--first-parent", "--count", NULL);
		if (S_ISGITLINK(p->mod_src) && S_ISGITLINK(p->mod_dst))
			strvec_pushf(&cp_rev_list.args, "%s...%s",
				     src_abbrev, dst_abbrev);
		else
			strvec_push(&cp_rev_list.args, S_ISGITLINK(p->mod_src) ?
				    src_abbrev : dst_abbrev);
		strvec_push(&cp_rev_list.args, "--");

		cp_rev_list.git_cmd = 1;
		cp_rev_list.dir = p->sm_path;
		prepare_submodule_repo_env(&cp_rev_list.env);

		if (!capture_command(&cp_rev_list, &sb_rev_list, 0))
			total_commits = atoi(sb_rev_list.buf);

		strbuf_release(&sb_rev_list);
	} else {
		/*
		 * Don't give error msg for modification whose dst is not
		 * submodule, i.e., deleted or changed to blob
		 */
		if (S_ISGITLINK(p->mod_dst)) {
			if (missing_src && missing_dst) {
				strbuf_addf(&errmsg, "  Warn: %s doesn't contain commits %s and %s\n",
					    displaypath, oid_to_hex(&p->oid_src),
					    oid_to_hex(&p->oid_dst));
			} else {
				strbuf_addf(&errmsg, "  Warn: %s doesn't contain commit %s\n",
					    displaypath, missing_src ?
					    oid_to_hex(&p->oid_src) :
					    oid_to_hex(&p->oid_dst));
			}
		}
	}

	print_submodule_summary(info, errmsg.len ? errmsg.buf : NULL,
				total_commits, displaypath, src_abbrev,
				dst_abbrev, p);

	free(displaypath);
	free(src_abbrev);
	free(dst_abbrev);
	strbuf_release(&errmsg);
}

static void prepare_submodule_summary(struct summary_cb *info,
				      struct module_cb_list *list)
{
	int i;
	for (i = 0; i < list->nr; i++) {
		const struct submodule *sub;
		struct module_cb *p = list->entries[i];
		struct strbuf sm_gitdir = STRBUF_INIT;

		if (p->status == 'D' || p->status == 'T') {
			generate_submodule_summary(info, p);
			continue;
		}

		if (info->for_status && p->status != 'A' &&
		    (sub = submodule_from_path(the_repository,
					       null_oid(), p->sm_path))) {
			char *config_key = NULL;
			const char *value;
			int ignore_all = 0;

			config_key = xstrfmt("submodule.%s.ignore",
					     sub->name);
			if (!git_config_get_string_tmp(config_key, &value))
				ignore_all = !strcmp(value, "all");
			else if (sub->ignore)
				ignore_all = !strcmp(sub->ignore, "all");

			free(config_key);
			if (ignore_all)
				continue;
		}

		/* Also show added or modified modules which are checked out */
		strbuf_addstr(&sm_gitdir, p->sm_path);
		if (is_nonbare_repository_dir(&sm_gitdir))
			generate_submodule_summary(info, p);
		strbuf_release(&sm_gitdir);
	}
}

static void submodule_summary_callback(struct diff_queue_struct *q,
				       struct diff_options *options,
				       void *data)
{
	int i;
	struct module_cb_list *list = data;
	for (i = 0; i < q->nr; i++) {
		struct diff_filepair *p = q->queue[i];
		struct module_cb *temp;

		if (!S_ISGITLINK(p->one->mode) && !S_ISGITLINK(p->two->mode))
			continue;
		temp = (struct module_cb*)malloc(sizeof(struct module_cb));
		temp->mod_src = p->one->mode;
		temp->mod_dst = p->two->mode;
		temp->oid_src = p->one->oid;
		temp->oid_dst = p->two->oid;
		temp->status = p->status;
		temp->sm_path = xstrdup(p->one->path);

		ALLOC_GROW(list->entries, list->nr + 1, list->alloc);
		list->entries[list->nr++] = temp;
	}
}

static const char *get_diff_cmd(enum diff_cmd diff_cmd)
{
	switch (diff_cmd) {
	case DIFF_INDEX: return "diff-index";
	case DIFF_FILES: return "diff-files";
	default: BUG("bad diff_cmd value %d", diff_cmd);
	}
}

static int compute_summary_module_list(struct object_id *head_oid,
				       struct summary_cb *info,
				       enum diff_cmd diff_cmd)
{
	struct strvec diff_args = STRVEC_INIT;
	struct rev_info rev;
	struct setup_revision_opt opt = {
		.free_removed_argv_elements = 1,
	};
	struct module_cb_list list = MODULE_CB_LIST_INIT;
	int ret = 0;

	strvec_push(&diff_args, get_diff_cmd(diff_cmd));
	if (info->cached)
		strvec_push(&diff_args, "--cached");
	strvec_pushl(&diff_args, "--ignore-submodules=dirty", "--raw", NULL);
	if (head_oid)
		strvec_push(&diff_args, oid_to_hex(head_oid));
	strvec_push(&diff_args, "--");
	if (info->argc)
		strvec_pushv(&diff_args, info->argv);

	git_config(git_diff_basic_config, NULL);
	init_revisions(&rev, info->prefix);
	rev.abbrev = 0;
	precompose_argv_prefix(diff_args.nr, diff_args.v, NULL);
	setup_revisions(diff_args.nr, diff_args.v, &rev, &opt);
	rev.diffopt.output_format = DIFF_FORMAT_NO_OUTPUT | DIFF_FORMAT_CALLBACK;
	rev.diffopt.format_callback = submodule_summary_callback;
	rev.diffopt.format_callback_data = &list;

	if (!info->cached) {
		if (diff_cmd == DIFF_INDEX)
			setup_work_tree();
		if (read_cache_preload(&rev.diffopt.pathspec) < 0) {
			perror("read_cache_preload");
			ret = -1;
			goto cleanup;
		}
	} else if (read_cache() < 0) {
		perror("read_cache");
		ret = -1;
		goto cleanup;
	}

	if (diff_cmd == DIFF_INDEX)
		run_diff_index(&rev, info->cached);
	else
		run_diff_files(&rev, 0);
	prepare_submodule_summary(info, &list);
cleanup:
	strvec_clear(&diff_args);
	release_revisions(&rev);
	module_cb_list_release(&list);
	return ret;
}

static int module_summary(int argc, const char **argv, const char *prefix)
{
	struct summary_cb info = SUMMARY_CB_INIT;
	int cached = 0;
	int for_status = 0;
	int files = 0;
	int summary_limit = -1;
	enum diff_cmd diff_cmd = DIFF_INDEX;
	struct object_id head_oid;
	int ret;
	struct option module_summary_options[] = {
		OPT_BOOL(0, "cached", &cached,
			 N_("use the commit stored in the index instead of the submodule HEAD")),
		OPT_BOOL(0, "files", &files,
			 N_("compare the commit in the index with that in the submodule HEAD")),
		OPT_BOOL(0, "for-status", &for_status,
			 N_("skip submodules with 'ignore_config' value set to 'all'")),
		OPT_INTEGER('n', "summary-limit", &summary_limit,
			     N_("limit the summary size")),
		OPT_END()
	};
	const char *const git_submodule_helper_usage[] = {
		N_("git submodule summary [<options>] [<commit>] [--] [<path>]"),
		NULL
	};

	argc = parse_options(argc, argv, prefix, module_summary_options,
			     git_submodule_helper_usage, 0);

	if (!summary_limit)
		return 0;

	if (!get_oid(argc ? argv[0] : "HEAD", &head_oid)) {
		if (argc) {
			argv++;
			argc--;
		}
	} else if (!argc || !strcmp(argv[0], "HEAD")) {
		/* before the first commit: compare with an empty tree */
		oidcpy(&head_oid, the_hash_algo->empty_tree);
		if (argc) {
			argv++;
			argc--;
		}
	} else {
		if (get_oid("HEAD", &head_oid))
			die(_("could not fetch a revision for HEAD"));
	}

	if (files) {
		if (cached)
			die(_("options '%s' and '%s' cannot be used together"), "--cached", "--files");
		diff_cmd = DIFF_FILES;
	}

	info.argc = argc;
	info.argv = argv;
	info.prefix = prefix;
	info.cached = !!cached;
	info.files = !!files;
	info.for_status = !!for_status;
	info.summary_limit = summary_limit;

	ret = compute_summary_module_list((diff_cmd == DIFF_INDEX) ? &head_oid : NULL,
					  &info, diff_cmd);
	return ret;
}

struct sync_cb {
	const char *prefix;
	const char *super_prefix;
	unsigned int flags;
};
#define SYNC_CB_INIT { 0 }

static void sync_submodule(const char *path, const char *prefix,
			   const char *super_prefix, unsigned int flags)
{
	const struct submodule *sub;
	char *remote_key = NULL;
	char *sub_origin_url, *super_config_url, *displaypath, *default_remote;
	struct strbuf sb = STRBUF_INIT;
	char *sub_config_path = NULL;
	int code;

	if (!is_submodule_active(the_repository, path))
		return;

	sub = submodule_from_path(the_repository, null_oid(), path);

	if (sub && sub->url) {
		if (starts_with_dot_dot_slash(sub->url) ||
		    starts_with_dot_slash(sub->url)) {
			char *up_path = get_up_path(path);

			sub_origin_url = resolve_relative_url(sub->url, up_path, 1);
			super_config_url = resolve_relative_url(sub->url, NULL, 1);
			free(up_path);
		} else {
			sub_origin_url = xstrdup(sub->url);
			super_config_url = xstrdup(sub->url);
		}
	} else {
		sub_origin_url = xstrdup("");
		super_config_url = xstrdup("");
	}

	displaypath = get_submodule_displaypath_sp(path, prefix, super_prefix);

	if (!(flags & OPT_QUIET))
		printf(_("Synchronizing submodule url for '%s'\n"),
			 displaypath);

	strbuf_reset(&sb);
	strbuf_addf(&sb, "submodule.%s.url", sub->name);
	if (git_config_set_gently(sb.buf, super_config_url))
		die(_("failed to register url for submodule path '%s'"),
		      displaypath);

	if (!is_submodule_populated_gently(path, NULL))
		goto cleanup;

	strbuf_reset(&sb);
	code = get_default_remote_submodule(path, &default_remote);
	if (code)
		exit(code);

	remote_key = xstrfmt("remote.%s.url", default_remote);
	free(default_remote);

	submodule_to_gitdir(&sb, path);
	strbuf_addstr(&sb, "/config");

	if (git_config_set_in_file_gently(sb.buf, remote_key, sub_origin_url))
		die(_("failed to update remote for submodule '%s'"),
		      path);

	if (flags & OPT_RECURSIVE) {
		struct child_process cpr = CHILD_PROCESS_INIT;

		cpr.git_cmd = 1;
		cpr.dir = path;
		prepare_submodule_repo_env(&cpr.env);

		strvec_pushl(&cpr.args, "submodule--helper", "sync",
			     "--recursive", NULL);
		strvec_push(&cpr.args, "--super-prefix");
		strvec_pushf(&cpr.args, "%s/", displaypath);


		if (flags & OPT_QUIET)
			strvec_push(&cpr.args, "--quiet");

		if (run_command(&cpr))
			die(_("failed to recurse into submodule '%s'"),
			      path);
	}

cleanup:
	free(super_config_url);
	free(sub_origin_url);
	strbuf_release(&sb);
	free(remote_key);
	free(displaypath);
	free(sub_config_path);
}

static void sync_submodule_cb(const struct cache_entry *list_item, void *cb_data)
{
	struct sync_cb *info = cb_data;

	sync_submodule(list_item->name, info->prefix, info->super_prefix,
		       info->flags);
}

static int module_sync(int argc, const char **argv, const char *prefix)
{
	struct sync_cb info = SYNC_CB_INIT;
	struct pathspec pathspec = { 0 };
	struct module_list list = MODULE_LIST_INIT;
	int quiet = 0;
	int recursive = 0;
	const char *super_prefix = NULL;
	struct option module_sync_options[] = {
		OPT__SUPER_PREFIX(&super_prefix),
		OPT__QUIET(&quiet, N_("suppress output of synchronizing submodule url")),
		OPT_BOOL(0, "recursive", &recursive,
			N_("recurse into nested submodules")),
		OPT_END()
	};
	const char *const git_submodule_helper_usage[] = {
		N_("git submodule sync [--quiet] [--recursive] [<path>]"),
		NULL
	};
	int ret = 1;

	argc = parse_options(argc, argv, prefix, module_sync_options,
			     git_submodule_helper_usage, 0);

	if (module_list_compute(argv, prefix, &pathspec, &list) < 0)
		goto cleanup;

	info.prefix = prefix;
	info.super_prefix = super_prefix;
	if (quiet)
		info.flags |= OPT_QUIET;
	if (recursive)
		info.flags |= OPT_RECURSIVE;

	for_each_listed_submodule(&list, sync_submodule_cb, &info);

	ret = 0;
cleanup:
	module_list_release(&list);
	clear_pathspec(&pathspec);
	return ret;
}

struct deinit_cb {
	const char *prefix;
	unsigned int flags;
};
#define DEINIT_CB_INIT { 0 }

static void deinit_submodule(const char *path, const char *prefix,
			     unsigned int flags)
{
	const struct submodule *sub;
	char *displaypath = NULL;
	struct child_process cp_config = CHILD_PROCESS_INIT;
	struct strbuf sb_config = STRBUF_INIT;
	char *sub_git_dir = xstrfmt("%s/.git", path);

	sub = submodule_from_path(the_repository, null_oid(), path);

	if (!sub || !sub->name)
		goto cleanup;

	displaypath = get_submodule_displaypath_sp(path, prefix, NULL);

	/* remove the submodule work tree (unless the user already did it) */
	if (is_directory(path)) {
		struct strbuf sb_rm = STRBUF_INIT;
		const char *format;

		if (is_directory(sub_git_dir)) {
			if (!(flags & OPT_QUIET))
				warning(_("Submodule work tree '%s' contains a .git "
					  "directory. This will be replaced with a "
					  ".git file by using absorbgitdirs."),
					displaypath);

			absorb_git_dir_into_superproject(path);

		}

		if (!(flags & OPT_FORCE)) {
			struct child_process cp_rm = CHILD_PROCESS_INIT;

			cp_rm.git_cmd = 1;
			strvec_pushl(&cp_rm.args, "rm", "-qn",
				     path, NULL);

			if (run_command(&cp_rm))
				die(_("Submodule work tree '%s' contains local "
				      "modifications; use '-f' to discard them"),
				      displaypath);
		}

		strbuf_addstr(&sb_rm, path);

		if (!remove_dir_recursively(&sb_rm, 0))
			format = _("Cleared directory '%s'\n");
		else
			format = _("Could not remove submodule work tree '%s'\n");

		if (!(flags & OPT_QUIET))
			printf(format, displaypath);

		submodule_unset_core_worktree(sub);

		strbuf_release(&sb_rm);
	}

	if (mkdir(path, 0777))
		printf(_("could not create empty submodule directory %s"),
		      displaypath);

	cp_config.git_cmd = 1;
	strvec_pushl(&cp_config.args, "config", "--get-regexp", NULL);
	strvec_pushf(&cp_config.args, "submodule.%s\\.", sub->name);

	/* remove the .git/config entries (unless the user already did it) */
	if (!capture_command(&cp_config, &sb_config, 0) && sb_config.len) {
		char *sub_key = xstrfmt("submodule.%s", sub->name);

		/*
		 * remove the whole section so we have a clean state when
		 * the user later decides to init this submodule again
		 */
		git_config_rename_section_in_file(NULL, sub_key, NULL);
		if (!(flags & OPT_QUIET))
			printf(_("Submodule '%s' (%s) unregistered for path '%s'\n"),
				 sub->name, sub->url, displaypath);
		free(sub_key);
	}

cleanup:
	free(displaypath);
	free(sub_git_dir);
	strbuf_release(&sb_config);
}

static void deinit_submodule_cb(const struct cache_entry *list_item,
				void *cb_data)
{
	struct deinit_cb *info = cb_data;
	deinit_submodule(list_item->name, info->prefix, info->flags);
}

static int module_deinit(int argc, const char **argv, const char *prefix)
{
	struct deinit_cb info = DEINIT_CB_INIT;
	struct pathspec pathspec = { 0 };
	struct module_list list = MODULE_LIST_INIT;
	int quiet = 0;
	int force = 0;
	int all = 0;
	struct option module_deinit_options[] = {
		OPT__QUIET(&quiet, N_("suppress submodule status output")),
		OPT__FORCE(&force, N_("remove submodule working trees even if they contain local changes"), 0),
		OPT_BOOL(0, "all", &all, N_("unregister all submodules")),
		OPT_END()
	};
	const char *const git_submodule_helper_usage[] = {
		N_("git submodule deinit [--quiet] [-f | --force] [--all | [--] [<path>...]]"),
		NULL
	};
	int ret = 1;

	argc = parse_options(argc, argv, prefix, module_deinit_options,
			     git_submodule_helper_usage, 0);

	if (all && argc) {
		error("pathspec and --all are incompatible");
		usage_with_options(git_submodule_helper_usage,
				   module_deinit_options);
	}

	if (!argc && !all)
		die(_("Use '--all' if you really want to deinitialize all submodules"));

	if (module_list_compute(argv, prefix, &pathspec, &list) < 0)
		goto cleanup;

	info.prefix = prefix;
	if (quiet)
		info.flags |= OPT_QUIET;
	if (force)
		info.flags |= OPT_FORCE;

	for_each_listed_submodule(&list, deinit_submodule_cb, &info);

	ret = 0;
cleanup:
	module_list_release(&list);
	clear_pathspec(&pathspec);
	return ret;
}

struct module_clone_data {
	const char *prefix;
	const char *path;
	const char *name;
	const char *url;
	const char *depth;
	const char *branch;
	const char *branch_oid;
	struct list_objects_filter_options *filter_options;
	unsigned int quiet: 1;
	unsigned int progress: 1;
	unsigned int dissociate: 1;
	unsigned int require_init: 1;
	int single_branch;
};
#define MODULE_CLONE_DATA_INIT { \
	.single_branch = -1, \
}

struct submodule_alternate_setup {
	const char *submodule_name;
	enum SUBMODULE_ALTERNATE_ERROR_MODE {
		SUBMODULE_ALTERNATE_ERROR_DIE,
		SUBMODULE_ALTERNATE_ERROR_INFO,
		SUBMODULE_ALTERNATE_ERROR_IGNORE
	} error_mode;
	struct string_list *reference;
};
#define SUBMODULE_ALTERNATE_SETUP_INIT { \
	.error_mode = SUBMODULE_ALTERNATE_ERROR_IGNORE, \
}

static const char alternate_error_advice[] = N_(
"An alternate computed from a superproject's alternate is invalid.\n"
"To allow Git to clone without an alternate in such a case, set\n"
"submodule.alternateErrorStrategy to 'info' or, equivalently, clone with\n"
"'--reference-if-able' instead of '--reference'."
);

static int add_possible_reference_from_superproject(
		struct object_directory *odb, void *sas_cb)
{
	struct submodule_alternate_setup *sas = sas_cb;
	size_t len;

	/*
	 * If the alternate object store is another repository, try the
	 * standard layout with .git/(modules/<name>)+/objects
	 */
	if (strip_suffix(odb->path, "/objects", &len)) {
		struct repository alternate;
		char *sm_alternate;
		struct strbuf sb = STRBUF_INIT;
		struct strbuf err = STRBUF_INIT;
		strbuf_add(&sb, odb->path, len);

		if (repo_init(&alternate, sb.buf, NULL) < 0)
			die(_("could not get a repository handle for gitdir '%s'"),
			    sb.buf);

		/*
		 * We need to end the new path with '/' to mark it as a dir,
		 * otherwise a submodule name containing '/' will be broken
		 * as the last part of a missing submodule reference would
		 * be taken as a file name.
		 */
		strbuf_reset(&sb);
		submodule_name_to_gitdir(&sb, &alternate, sas->submodule_name);
		strbuf_addch(&sb, '/');
		repo_clear(&alternate);

		sm_alternate = compute_alternate_path(sb.buf, &err);
		if (sm_alternate) {
			char *p = strbuf_detach(&sb, NULL);

			string_list_append(sas->reference, p)->util = p;
			free(sm_alternate);
		} else {
			switch (sas->error_mode) {
			case SUBMODULE_ALTERNATE_ERROR_DIE:
				if (advice_enabled(ADVICE_SUBMODULE_ALTERNATE_ERROR_STRATEGY_DIE))
					advise(_(alternate_error_advice));
				die(_("submodule '%s' cannot add alternate: %s"),
				    sas->submodule_name, err.buf);
			case SUBMODULE_ALTERNATE_ERROR_INFO:
				fprintf_ln(stderr, _("submodule '%s' cannot add alternate: %s"),
					sas->submodule_name, err.buf);
			case SUBMODULE_ALTERNATE_ERROR_IGNORE:
				; /* nothing */
			}
		}
		strbuf_release(&sb);
	}

	return 0;
}

static void prepare_possible_alternates(const char *sm_name,
		struct string_list *reference)
{
	char *sm_alternate = NULL, *error_strategy = NULL;
	struct submodule_alternate_setup sas = SUBMODULE_ALTERNATE_SETUP_INIT;

	git_config_get_string("submodule.alternateLocation", &sm_alternate);
	if (!sm_alternate)
		return;

	git_config_get_string("submodule.alternateErrorStrategy", &error_strategy);

	if (!error_strategy)
		error_strategy = xstrdup("die");

	sas.submodule_name = sm_name;
	sas.reference = reference;
	if (!strcmp(error_strategy, "die"))
		sas.error_mode = SUBMODULE_ALTERNATE_ERROR_DIE;
	else if (!strcmp(error_strategy, "info"))
		sas.error_mode = SUBMODULE_ALTERNATE_ERROR_INFO;
	else if (!strcmp(error_strategy, "ignore"))
		sas.error_mode = SUBMODULE_ALTERNATE_ERROR_IGNORE;
	else
		die(_("Value '%s' for submodule.alternateErrorStrategy is not recognized"), error_strategy);

	if (!strcmp(sm_alternate, "superproject"))
		foreach_alt_odb(add_possible_reference_from_superproject, &sas);
	else if (!strcmp(sm_alternate, "no"))
		; /* do nothing */
	else
		die(_("Value '%s' for submodule.alternateLocation is not recognized"), sm_alternate);

	free(sm_alternate);
	free(error_strategy);
}

static char *clone_submodule_sm_gitdir(const char *name)
{
	struct strbuf sb = STRBUF_INIT;
	char *sm_gitdir;

	submodule_name_to_gitdir(&sb, the_repository, name);
	sm_gitdir = absolute_pathdup(sb.buf);
	strbuf_release(&sb);

	return sm_gitdir;
}

static int clone_submodule(const struct module_clone_data *clone_data,
			   struct string_list *reference)
{
	char *p;
	char *sm_gitdir = clone_submodule_sm_gitdir(clone_data->name);
	char *sm_alternate = NULL, *error_strategy = NULL;
	struct child_process cp = CHILD_PROCESS_INIT;
	const char *clone_data_path = clone_data->path;
	char *to_free = NULL;

	if (!is_absolute_path(clone_data->path))
		clone_data_path = to_free = xstrfmt("%s/%s", get_git_work_tree(),
						    clone_data->path);

	if (validate_submodule_git_dir(sm_gitdir, clone_data->name) < 0)
		die(_("refusing to create/use '%s' in another submodule's "
		      "git dir"), sm_gitdir);

	if (!file_exists(sm_gitdir)) {
		if (safe_create_leading_directories_const(sm_gitdir) < 0)
			die(_("could not create directory '%s'"), sm_gitdir);

		prepare_possible_alternates(clone_data->name, reference);

		strvec_push(&cp.args, "clone");
		strvec_push(&cp.args, "--no-checkout");
		if (clone_data->quiet)
			strvec_push(&cp.args, "--quiet");
		if (clone_data->progress)
			strvec_push(&cp.args, "--progress");
		if (clone_data->depth && *(clone_data->depth))
			strvec_pushl(&cp.args, "--depth", clone_data->depth, NULL);
		if (reference->nr) {
			struct string_list_item *item;

			for_each_string_list_item(item, reference)
				strvec_pushl(&cp.args, "--reference",
					     item->string, NULL);
		}
		if (clone_data->dissociate)
			strvec_push(&cp.args, "--dissociate");
		if (sm_gitdir && *sm_gitdir)
			strvec_pushl(&cp.args, "--separate-git-dir", sm_gitdir, NULL);
		if (clone_data->filter_options && clone_data->filter_options->choice)
			strvec_pushf(&cp.args, "--filter=%s",
				     expand_list_objects_filter_spec(
					     clone_data->filter_options));
		if (clone_data->single_branch >= 0)
			strvec_push(&cp.args, clone_data->single_branch ?
				    "--single-branch" :
				    "--no-single-branch");
		if (the_repository->settings.submodule_propagate_branches)
			strvec_push(&cp.args, "--detach");

		strvec_push(&cp.args, "--");
		strvec_push(&cp.args, clone_data->url);
		strvec_push(&cp.args, clone_data_path);

		cp.git_cmd = 1;
		prepare_submodule_repo_env(&cp.env);
		cp.no_stdin = 1;

		if(run_command(&cp))
			die(_("clone of '%s' into submodule path '%s' failed"),
			    clone_data->url, clone_data_path);

		if (clone_data->branch) {
			struct child_process branch_cp = CHILD_PROCESS_INIT;

			branch_cp.git_cmd = 1;
			prepare_other_repo_env(&branch_cp.env, sm_gitdir);

			strvec_pushl(&branch_cp.args, "branch",
				     clone_data->branch, clone_data->branch_oid,
				     NULL);

			if (run_command(&branch_cp))
				die(_("could not create branch '%s' in submodule path '%s'"),
				    clone_data->branch, clone_data_path);
		}
	} else {
		char *path;

		if (clone_data->require_init && !access(clone_data_path, X_OK) &&
		    !is_empty_dir(clone_data_path))
			die(_("directory not empty: '%s'"), clone_data_path);
		if (safe_create_leading_directories_const(clone_data_path) < 0)
			die(_("could not create directory '%s'"), clone_data_path);
		path = xstrfmt("%s/index", sm_gitdir);
		unlink_or_warn(path);
		free(path);
	}

	connect_work_tree_and_git_dir(clone_data_path, sm_gitdir, 0);

	p = git_pathdup_submodule(clone_data_path, "config");
	if (!p)
		die(_("could not get submodule directory for '%s'"), clone_data_path);

	/* setup alternateLocation and alternateErrorStrategy in the cloned submodule if needed */
	git_config_get_string("submodule.alternateLocation", &sm_alternate);
	if (sm_alternate)
		git_config_set_in_file(p, "submodule.alternateLocation",
				       sm_alternate);
	git_config_get_string("submodule.alternateErrorStrategy", &error_strategy);
	if (error_strategy)
		git_config_set_in_file(p, "submodule.alternateErrorStrategy",
				       error_strategy);

	free(sm_alternate);
	free(error_strategy);

	free(sm_gitdir);
	free(p);
	free(to_free);
	return 0;
}

static int module_clone(int argc, const char **argv, const char *prefix)
{
	int dissociate = 0, quiet = 0, progress = 0, require_init = 0;
	struct module_clone_data clone_data = MODULE_CLONE_DATA_INIT;
	struct string_list reference = STRING_LIST_INIT_NODUP;
	struct list_objects_filter_options filter_options =
		LIST_OBJECTS_FILTER_INIT;

	struct option module_clone_options[] = {
		OPT_STRING(0, "prefix", &clone_data.prefix,
			   N_("path"),
			   N_("alternative anchor for relative paths")),
		OPT_STRING(0, "path", &clone_data.path,
			   N_("path"),
			   N_("where the new submodule will be cloned to")),
		OPT_STRING(0, "name", &clone_data.name,
			   N_("string"),
			   N_("name of the new submodule")),
		OPT_STRING(0, "url", &clone_data.url,
			   N_("string"),
			   N_("url where to clone the submodule from")),
		OPT_STRING_LIST(0, "reference", &reference,
			   N_("repo"),
			   N_("reference repository")),
		OPT_BOOL(0, "dissociate", &dissociate,
			   N_("use --reference only while cloning")),
		OPT_STRING(0, "depth", &clone_data.depth,
			   N_("string"),
			   N_("depth for shallow clones")),
		OPT__QUIET(&quiet, "suppress output for cloning a submodule"),
		OPT_BOOL(0, "progress", &progress,
			   N_("force cloning progress")),
		OPT_BOOL(0, "require-init", &require_init,
			   N_("disallow cloning into non-empty directory")),
		OPT_BOOL(0, "single-branch", &clone_data.single_branch,
			 N_("clone only one branch, HEAD or --branch")),
		OPT_STRING(0, "branch", &clone_data.branch,
			   N_("string"),
			   N_("name of branch to be created")),
		OPT_STRING(0, "branch-oid", &clone_data.branch_oid,
			   N_("object-id"),
			   N_("commit id for new branch")),
		OPT_PARSE_LIST_OBJECTS_FILTER(&filter_options),
		OPT_END()
	};
	const char *const git_submodule_helper_usage[] = {
		N_("git submodule--helper clone [--prefix=<path>] [--quiet] "
		   "[--reference <repository>] [--name <name>] [--depth <depth>] "
		   "[--single-branch] [--filter <filter-spec>] "
		   "[--branch <branch> --branch-oid <oid>]"
		   "--url <url> --path <path>"),
		NULL
	};

	argc = parse_options(argc, argv, prefix, module_clone_options,
			     git_submodule_helper_usage, 0);
	prepare_repo_settings(the_repository);

	clone_data.dissociate = !!dissociate;
	clone_data.quiet = !!quiet;
	clone_data.progress = !!progress;
	clone_data.require_init = !!require_init;
	clone_data.filter_options = &filter_options;

	if (argc || !clone_data.url || !clone_data.path || !*(clone_data.path))
		usage_with_options(git_submodule_helper_usage,
				   module_clone_options);

	if (!!clone_data.branch != !!clone_data.branch_oid)
		BUG("--branch and --branch-oid must be set/unset together");
	if ((clone_data.branch &&
	     !the_repository->settings.submodule_propagate_branches))
		BUG("--branch is only expected with submodule.propagateBranches");

	clone_submodule(&clone_data, &reference);
	list_objects_filter_release(&filter_options);
	string_list_clear(&reference, 1);
	return 0;
}

static int determine_submodule_update_strategy(struct repository *r,
					       int just_cloned,
					       const char *path,
					       enum submodule_update_type update,
					       struct submodule_update_strategy *out)
{
	const struct submodule *sub = submodule_from_path(r, null_oid(), path);
	char *key;
	const char *val;
	int ret;

	key = xstrfmt("submodule.%s.update", sub->name);

	if (update) {
		out->type = update;
	} else if (!repo_config_get_string_tmp(r, key, &val)) {
		if (parse_submodule_update_strategy(val, out) < 0) {
			ret = die_message(_("Invalid update mode '%s' configured for submodule path '%s'"),
					  val, path);
			goto cleanup;
		}
	} else if (sub->update_strategy.type != SM_UPDATE_UNSPECIFIED) {
		if (sub->update_strategy.type == SM_UPDATE_COMMAND)
			BUG("how did we read update = !command from .gitmodules?");
		out->type = sub->update_strategy.type;
		out->command = sub->update_strategy.command;
	} else
		out->type = SM_UPDATE_CHECKOUT;

	if (just_cloned &&
	    (out->type == SM_UPDATE_MERGE ||
	     out->type == SM_UPDATE_REBASE ||
	     out->type == SM_UPDATE_NONE))
		out->type = SM_UPDATE_CHECKOUT;

	ret = 0;
cleanup:
	free(key);
	return ret;
}

struct update_clone_data {
	const struct submodule *sub;
	struct object_id oid;
	unsigned just_cloned;
};

struct submodule_update_clone {
	/* index into 'update_data.list', the list of submodules to look into for cloning */
	int current;

	/* configuration parameters which are passed on to the children */
	const struct update_data *update_data;

	/* to be consumed by update_submodule() */
	struct update_clone_data *update_clone;
	int update_clone_nr; int update_clone_alloc;

	/* If we want to stop as fast as possible and return an error */
	unsigned quickstop : 1;

	/* failed clones to be retried again */
	const struct cache_entry **failed_clones;
	int failed_clones_nr, failed_clones_alloc;
};
#define SUBMODULE_UPDATE_CLONE_INIT { 0 }

static void submodule_update_clone_release(struct submodule_update_clone *suc)
{
	free(suc->update_clone);
	free(suc->failed_clones);
}

struct update_data {
	const char *prefix;
	const char *super_prefix;
	char *displaypath;
	const char *super_branch;
	enum submodule_update_type update_default;
	struct string_list references;
	struct submodule_update_strategy update_strategy;
	struct list_objects_filter_options *filter_options;
	struct module_list list;
	int depth;
	int max_jobs;
	int single_branch;
	int recommend_shallow;
	unsigned int require_init;
	unsigned int force;
	unsigned int quiet;
	unsigned int nofetch;
	unsigned int remote;
	unsigned int progress;
	unsigned int dissociate;
	unsigned int init;
	unsigned int warn_if_uninitialized;
	unsigned int recursive;

	/* copied over from update_clone_data */
	struct object_id oid;
	unsigned int just_cloned;
	const char *sm_path;
};
#define UPDATE_DATA_INIT { \
	.update_strategy = SUBMODULE_UPDATE_STRATEGY_INIT, \
	.list = MODULE_LIST_INIT, \
	.recommend_shallow = -1, \
	.references = STRING_LIST_INIT_DUP, \
	.single_branch = -1, \
	.max_jobs = 1, \
}

static void update_data_release(struct update_data *ud)
{
	free(ud->displaypath);
	module_list_release(&ud->list);
}

static void next_submodule_warn_missing(struct submodule_update_clone *suc,
		struct strbuf *out, const char *displaypath)
{
	/*
	 * Only mention uninitialized submodules when their
	 * paths have been specified.
	 */
	if (suc->update_data->warn_if_uninitialized) {
		strbuf_addf(out,
			_("Submodule path '%s' not initialized"),
			displaypath);
		strbuf_addch(out, '\n');
		strbuf_addstr(out,
			_("Maybe you want to use 'update --init'?"));
		strbuf_addch(out, '\n');
	}
}

/**
 * Determine whether 'ce' needs to be cloned. If so, prepare the 'child' to
 * run the clone. Returns 1 if 'ce' needs to be cloned, 0 otherwise.
 */
static int prepare_to_clone_next_submodule(const struct cache_entry *ce,
					   struct child_process *child,
					   struct submodule_update_clone *suc,
					   struct strbuf *out)
{
	const struct submodule *sub = NULL;
	const char *url = NULL;
	const char *update_string;
	enum submodule_update_type update_type;
	char *key;
	const struct update_data *ud = suc->update_data;
	char *displaypath = get_submodule_displaypath_sp(ce->name, ud->prefix,
							 ud->super_prefix);
	struct strbuf sb = STRBUF_INIT;
	int needs_cloning = 0;
	int need_free_url = 0;

	if (ce_stage(ce)) {
		strbuf_addf(out, _("Skipping unmerged submodule %s"), displaypath);
		strbuf_addch(out, '\n');
		goto cleanup;
	}

	sub = submodule_from_path(the_repository, null_oid(), ce->name);

	if (!sub) {
		next_submodule_warn_missing(suc, out, displaypath);
		goto cleanup;
	}

	key = xstrfmt("submodule.%s.update", sub->name);
	if (!repo_config_get_string_tmp(the_repository, key, &update_string)) {
		update_type = parse_submodule_update_type(update_string);
	} else {
		update_type = sub->update_strategy.type;
	}
	free(key);

	if (suc->update_data->update_strategy.type == SM_UPDATE_NONE
	    || (suc->update_data->update_strategy.type == SM_UPDATE_UNSPECIFIED
		&& update_type == SM_UPDATE_NONE)) {
		strbuf_addf(out, _("Skipping submodule '%s'"), displaypath);
		strbuf_addch(out, '\n');
		goto cleanup;
	}

	/* Check if the submodule has been initialized. */
	if (!is_submodule_active(the_repository, ce->name)) {
		next_submodule_warn_missing(suc, out, displaypath);
		goto cleanup;
	}

	strbuf_reset(&sb);
	strbuf_addf(&sb, "submodule.%s.url", sub->name);
	if (repo_config_get_string_tmp(the_repository, sb.buf, &url)) {
		if (starts_with_dot_slash(sub->url) ||
		    starts_with_dot_dot_slash(sub->url)) {
			url = resolve_relative_url(sub->url, NULL, 0);
			need_free_url = 1;
		} else
			url = sub->url;
	}

	strbuf_reset(&sb);
	strbuf_addf(&sb, "%s/.git", ce->name);
	needs_cloning = !file_exists(sb.buf);

	ALLOC_GROW(suc->update_clone, suc->update_clone_nr + 1,
		   suc->update_clone_alloc);
	oidcpy(&suc->update_clone[suc->update_clone_nr].oid, &ce->oid);
	suc->update_clone[suc->update_clone_nr].just_cloned = needs_cloning;
	suc->update_clone[suc->update_clone_nr].sub = sub;
	suc->update_clone_nr++;

	if (!needs_cloning)
		goto cleanup;

	child->git_cmd = 1;
	child->no_stdin = 1;
	child->stdout_to_stderr = 1;
	child->err = -1;
	strvec_push(&child->args, "submodule--helper");
	strvec_push(&child->args, "clone");
	if (suc->update_data->progress)
		strvec_push(&child->args, "--progress");
	if (suc->update_data->quiet)
		strvec_push(&child->args, "--quiet");
	if (suc->update_data->prefix)
		strvec_pushl(&child->args, "--prefix", suc->update_data->prefix, NULL);
	if (suc->update_data->recommend_shallow && sub->recommend_shallow == 1)
		strvec_push(&child->args, "--depth=1");
	else if (suc->update_data->depth)
		strvec_pushf(&child->args, "--depth=%d", suc->update_data->depth);
	if (suc->update_data->filter_options && suc->update_data->filter_options->choice)
		strvec_pushf(&child->args, "--filter=%s",
			     expand_list_objects_filter_spec(suc->update_data->filter_options));
	if (suc->update_data->require_init)
		strvec_push(&child->args, "--require-init");
	strvec_pushl(&child->args, "--path", sub->path, NULL);
	strvec_pushl(&child->args, "--name", sub->name, NULL);
	strvec_pushl(&child->args, "--url", url, NULL);
	if (suc->update_data->references.nr) {
		struct string_list_item *item;

		for_each_string_list_item(item, &suc->update_data->references)
			strvec_pushl(&child->args, "--reference", item->string, NULL);
	}
	if (suc->update_data->dissociate)
		strvec_push(&child->args, "--dissociate");
	if (suc->update_data->single_branch >= 0)
		strvec_push(&child->args, suc->update_data->single_branch ?
					      "--single-branch" :
					      "--no-single-branch");
	if (ud->super_branch) {
		strvec_pushf(&child->args, "--branch=%s", ud->super_branch);
		strvec_pushf(&child->args, "--branch-oid=%s",
			     oid_to_hex(&ce->oid));
	}

cleanup:
	free(displaypath);
	strbuf_release(&sb);
	if (need_free_url)
		free((void*)url);

	return needs_cloning;
}

static int update_clone_get_next_task(struct child_process *child,
				      struct strbuf *err,
				      void *suc_cb,
				      void **idx_task_cb)
{
	struct submodule_update_clone *suc = suc_cb;
	const struct cache_entry *ce;
	int index;

	for (; suc->current < suc->update_data->list.nr; suc->current++) {
		ce = suc->update_data->list.entries[suc->current];
		if (prepare_to_clone_next_submodule(ce, child, suc, err)) {
			int *p = xmalloc(sizeof(*p));

			*p = suc->current;
			*idx_task_cb = p;
			suc->current++;
			return 1;
		}
	}

	/*
	 * The loop above tried cloning each submodule once, now try the
	 * stragglers again, which we can imagine as an extension of the
	 * entry list.
	 */
	index = suc->current - suc->update_data->list.nr;
	if (index < suc->failed_clones_nr) {
		int *p;

		ce = suc->failed_clones[index];
		if (!prepare_to_clone_next_submodule(ce, child, suc, err)) {
			suc->current ++;
			strbuf_addstr(err, "BUG: submodule considered for "
					   "cloning, doesn't need cloning "
					   "any more?\n");
			return 0;
		}
		p = xmalloc(sizeof(*p));
		*p = suc->current;
		*idx_task_cb = p;
		suc->current ++;
		return 1;
	}

	return 0;
}

static int update_clone_start_failure(struct strbuf *err,
				      void *suc_cb,
				      void *idx_task_cb)
{
	struct submodule_update_clone *suc = suc_cb;

	suc->quickstop = 1;
	return 1;
}

static int update_clone_task_finished(int result,
				      struct strbuf *err,
				      void *suc_cb,
				      void *idx_task_cb)
{
	const struct cache_entry *ce;
	struct submodule_update_clone *suc = suc_cb;
	int *idxP = idx_task_cb;
	int idx = *idxP;

	free(idxP);

	if (!result)
		return 0;

	if (idx < suc->update_data->list.nr) {
		ce  = suc->update_data->list.entries[idx];
		strbuf_addf(err, _("Failed to clone '%s'. Retry scheduled"),
			    ce->name);
		strbuf_addch(err, '\n');
		ALLOC_GROW(suc->failed_clones,
			   suc->failed_clones_nr + 1,
			   suc->failed_clones_alloc);
		suc->failed_clones[suc->failed_clones_nr++] = ce;
		return 0;
	} else {
		idx -= suc->update_data->list.nr;
		ce  = suc->failed_clones[idx];
		strbuf_addf(err, _("Failed to clone '%s' a second time, aborting"),
			    ce->name);
		strbuf_addch(err, '\n');
		suc->quickstop = 1;
		return 1;
	}

	return 0;
}

static int git_update_clone_config(const char *var, const char *value,
				   void *cb)
{
	int *max_jobs = cb;

	if (!strcmp(var, "submodule.fetchjobs"))
		*max_jobs = parse_submodule_fetchjobs(var, value);
	return 0;
}

static int is_tip_reachable(const char *path, const struct object_id *oid)
{
	struct child_process cp = CHILD_PROCESS_INIT;
	struct strbuf rev = STRBUF_INIT;
	char *hex = oid_to_hex(oid);

	cp.git_cmd = 1;
	cp.dir = path;
	cp.no_stderr = 1;
	strvec_pushl(&cp.args, "rev-list", "-n", "1", hex, "--not", "--all", NULL);

	prepare_submodule_repo_env(&cp.env);

	if (capture_command(&cp, &rev, GIT_MAX_HEXSZ + 1) || rev.len)
		return 0;

	return 1;
}

static int fetch_in_submodule(const char *module_path, int depth, int quiet,
			      const struct object_id *oid)
{
	struct child_process cp = CHILD_PROCESS_INIT;

	prepare_submodule_repo_env(&cp.env);
	cp.git_cmd = 1;
	cp.dir = module_path;

	strvec_push(&cp.args, "fetch");
	if (quiet)
		strvec_push(&cp.args, "--quiet");
	if (depth)
		strvec_pushf(&cp.args, "--depth=%d", depth);
	if (oid) {
		char *hex = oid_to_hex(oid);
		char *remote = get_default_remote();

		strvec_pushl(&cp.args, remote, hex, NULL);
		free(remote);
	}

	return run_command(&cp);
}

static int run_update_command(const struct update_data *ud, int subforce)
{
	struct child_process cp = CHILD_PROCESS_INIT;
	const char *update_target;
	int ret;

	if (ud->update_strategy.type == SM_UPDATE_CHECKOUT && ud->super_branch)
		update_target = ud->super_branch;
	else
		update_target = oid_to_hex(&ud->oid);

	switch (ud->update_strategy.type) {
	case SM_UPDATE_CHECKOUT:
		cp.git_cmd = 1;
		strvec_pushl(&cp.args, "checkout", "-q", NULL);
		if (subforce)
			strvec_push(&cp.args, "-f");
		break;
	case SM_UPDATE_REBASE:
		cp.git_cmd = 1;
		strvec_push(&cp.args, "rebase");
		if (ud->quiet)
			strvec_push(&cp.args, "--quiet");
		break;
	case SM_UPDATE_MERGE:
		cp.git_cmd = 1;
		strvec_push(&cp.args, "merge");
		if (ud->quiet)
			strvec_push(&cp.args, "--quiet");
		break;
	case SM_UPDATE_COMMAND:
		cp.use_shell = 1;
		strvec_push(&cp.args, ud->update_strategy.command);
		break;
	default:
		BUG("unexpected update strategy type: %d",
		    ud->update_strategy.type);
	}
	strvec_push(&cp.args, update_target);

	cp.dir = ud->sm_path;
	prepare_submodule_repo_env(&cp.env);
	if ((ret = run_command(&cp))) {
		switch (ud->update_strategy.type) {
		case SM_UPDATE_CHECKOUT:
			die_message(_("Unable to checkout '%s' in submodule path '%s'"),
				    update_target, ud->displaypath);
			/* No "ret" assignment, use "git checkout"'s */
			break;
		case SM_UPDATE_REBASE:
			ret = die_message(_("Unable to rebase '%s' in submodule path '%s'"),
					  update_target, ud->displaypath);
			break;
		case SM_UPDATE_MERGE:
			ret = die_message(_("Unable to merge '%s' in submodule path '%s'"),
					  update_target, ud->displaypath);
			break;
		case SM_UPDATE_COMMAND:
			ret = die_message(_("Execution of '%s %s' failed in submodule path '%s'"),
					  ud->update_strategy.command, update_target, ud->displaypath);
			break;
		default:
			BUG("unexpected update strategy type: %d",
			    ud->update_strategy.type);
		}

		return ret;
	}

	if (ud->quiet)
		return 0;

	switch (ud->update_strategy.type) {
	case SM_UPDATE_CHECKOUT:
		printf(_("Submodule path '%s': checked out '%s'\n"),
		       ud->displaypath, update_target);
		break;
	case SM_UPDATE_REBASE:
		printf(_("Submodule path '%s': rebased into '%s'\n"),
		       ud->displaypath, update_target);
		break;
	case SM_UPDATE_MERGE:
		printf(_("Submodule path '%s': merged in '%s'\n"),
		       ud->displaypath, update_target);
		break;
	case SM_UPDATE_COMMAND:
		printf(_("Submodule path '%s': '%s %s'\n"),
		       ud->displaypath, ud->update_strategy.command, update_target);
		break;
	default:
		BUG("unexpected update strategy type: %d",
		    ud->update_strategy.type);
	}

	return 0;
}

static int run_update_procedure(const struct update_data *ud)
{
	int subforce = ud->just_cloned || ud->force;

	if (!ud->nofetch) {
		/*
		 * Run fetch only if `oid` isn't present or it
		 * is not reachable from a ref.
		 */
		if (!is_tip_reachable(ud->sm_path, &ud->oid) &&
		    fetch_in_submodule(ud->sm_path, ud->depth, ud->quiet, NULL) &&
		    !ud->quiet)
			fprintf_ln(stderr,
				   _("Unable to fetch in submodule path '%s'; "
				     "trying to directly fetch %s:"),
				   ud->displaypath, oid_to_hex(&ud->oid));
		/*
		 * Now we tried the usual fetch, but `oid` may
		 * not be reachable from any of the refs.
		 */
		if (!is_tip_reachable(ud->sm_path, &ud->oid) &&
		    fetch_in_submodule(ud->sm_path, ud->depth, ud->quiet, &ud->oid))
			return die_message(_("Fetched in submodule path '%s', but it did not "
					     "contain %s. Direct fetching of that commit failed."),
					   ud->displaypath, oid_to_hex(&ud->oid));
	}

	return run_update_command(ud, subforce);
}

static int remote_submodule_branch(const char *path, const char **branch)
{
	const struct submodule *sub;
	char *key;
	*branch = NULL;

	sub = submodule_from_path(the_repository, null_oid(), path);
	if (!sub)
		return die_message(_("could not initialize submodule at path '%s'"),
				   path);

	key = xstrfmt("submodule.%s.branch", sub->name);
	if (repo_config_get_string_tmp(the_repository, key, branch))
		*branch = sub->branch;
	free(key);

	if (!*branch) {
		*branch = "HEAD";
		return 0;
	}

	if (!strcmp(*branch, ".")) {
		const char *refname = resolve_ref_unsafe("HEAD", 0, NULL, NULL);

		if (!refname)
			return die_message(_("No such ref: %s"), "HEAD");

		/* detached HEAD */
		if (!strcmp(refname, "HEAD"))
			return die_message(_("Submodule (%s) branch configured to inherit "
					     "branch from superproject, but the superproject "
					     "is not on any branch"), sub->name);

		if (!skip_prefix(refname, "refs/heads/", &refname))
			return die_message(_("Expecting a full ref name, got %s"),
					   refname);

		*branch = refname;
		return 0;
	}

	/* Our "branch" is coming from repo_config_get_string_tmp() */
	return 0;
}

static int ensure_core_worktree(const char *path)
{
	const char *cw;
	struct repository subrepo;

	if (repo_submodule_init(&subrepo, the_repository, path, null_oid()))
		return die_message(_("could not get a repository handle for submodule '%s'"),
				   path);

	if (!repo_config_get_string_tmp(&subrepo, "core.worktree", &cw)) {
		char *cfg_file, *abs_path;
		const char *rel_path;
		struct strbuf sb = STRBUF_INIT;

		cfg_file = repo_git_path(&subrepo, "config");

		abs_path = absolute_pathdup(path);
		rel_path = relative_path(abs_path, subrepo.gitdir, &sb);

		git_config_set_in_file(cfg_file, "core.worktree", rel_path);

		free(cfg_file);
		free(abs_path);
		strbuf_release(&sb);
	}

	repo_clear(&subrepo);
	return 0;
}

static const char *submodule_update_type_to_label(enum submodule_update_type type)
{
	switch (type) {
	case SM_UPDATE_CHECKOUT:
		return "checkout";
	case SM_UPDATE_MERGE:
		return "merge";
	case SM_UPDATE_REBASE:
		return "rebase";
	case SM_UPDATE_UNSPECIFIED:
	case SM_UPDATE_NONE:
	case SM_UPDATE_COMMAND:
		break;
	}
	BUG("unreachable with type %d", type);
}

static void update_data_to_args(const struct update_data *update_data,
				struct strvec *args)
{
	enum submodule_update_type update_type = update_data->update_default;

	strvec_pushl(args, "submodule--helper", "update", "--recursive", NULL);
	if (update_data->displaypath) {
		strvec_push(args, "--super-prefix");
		strvec_pushf(args, "%s/", update_data->displaypath);
	}
	strvec_pushf(args, "--jobs=%d", update_data->max_jobs);
	if (update_data->quiet)
		strvec_push(args, "--quiet");
	if (update_data->force)
		strvec_push(args, "--force");
	if (update_data->init)
		strvec_push(args, "--init");
	if (update_data->remote)
		strvec_push(args, "--remote");
	if (update_data->nofetch)
		strvec_push(args, "--no-fetch");
	if (update_data->dissociate)
		strvec_push(args, "--dissociate");
	if (update_data->progress)
		strvec_push(args, "--progress");
	if (update_data->require_init)
		strvec_push(args, "--require-init");
	if (update_data->depth)
		strvec_pushf(args, "--depth=%d", update_data->depth);
	if (update_type != SM_UPDATE_UNSPECIFIED)
		strvec_pushf(args, "--%s",
			     submodule_update_type_to_label(update_type));

	if (update_data->references.nr) {
		struct string_list_item *item;

		for_each_string_list_item(item, &update_data->references)
			strvec_pushl(args, "--reference", item->string, NULL);
	}
	if (update_data->filter_options && update_data->filter_options->choice)
		strvec_pushf(args, "--filter=%s",
				expand_list_objects_filter_spec(
					update_data->filter_options));
	if (update_data->recommend_shallow == 0)
		strvec_push(args, "--no-recommend-shallow");
	else if (update_data->recommend_shallow == 1)
		strvec_push(args, "--recommend-shallow");
	if (update_data->single_branch >= 0)
		strvec_push(args, update_data->single_branch ?
				    "--single-branch" :
				    "--no-single-branch");
}

static int update_submodule(struct update_data *update_data)
{
	int submodule_up_to_date;
	int ret;
	struct object_id suboid;
	const char *submodule_head = NULL;

	ret = determine_submodule_update_strategy(the_repository,
						  update_data->just_cloned,
						  update_data->sm_path,
						  update_data->update_default,
						  &update_data->update_strategy);
	if (ret)
		return ret;

	if (!update_data->just_cloned &&
	    resolve_gitlink_ref(update_data->sm_path, "HEAD", &suboid,
				&submodule_head))
		return die_message(_("Unable to find current revision in submodule path '%s'"),
				   update_data->displaypath);

	if (update_data->remote) {
		char *remote_name;
		const char *branch;
		char *remote_ref;
		int code;

		code = get_default_remote_submodule(update_data->sm_path, &remote_name);
		if (code)
			return code;
		code = remote_submodule_branch(update_data->sm_path, &branch);
		if (code)
			return code;
		remote_ref = xstrfmt("refs/remotes/%s/%s", remote_name, branch);

		free(remote_name);

		if (!update_data->nofetch) {
			if (fetch_in_submodule(update_data->sm_path, update_data->depth,
					      0, NULL))
				return die_message(_("Unable to fetch in submodule path '%s'"),
						   update_data->sm_path);
		}

		if (resolve_gitlink_ref(update_data->sm_path, remote_ref,
					&update_data->oid, NULL))
			return die_message(_("Unable to find %s revision in submodule path '%s'"),
					   remote_ref, update_data->sm_path);

		free(remote_ref);
	}

	if (update_data->just_cloned)
		submodule_up_to_date = 0;
	else if (update_data->super_branch)
		/* Check that the submodule's HEAD points to super_branch. */
		submodule_up_to_date =
			skip_prefix(submodule_head, "refs/heads/",
				    &submodule_head) &&
			!strcmp(update_data->super_branch, submodule_head);
	else
		submodule_up_to_date = oideq(&update_data->oid, &suboid);

	if (!submodule_up_to_date || update_data->force) {
		ret = run_update_procedure(update_data);
		if (ret)
			return ret;
	}

	if (update_data->recursive) {
		struct child_process cp = CHILD_PROCESS_INIT;
		struct update_data next = *update_data;

		next.prefix = NULL;
		oidcpy(&next.oid, null_oid());

		cp.dir = update_data->sm_path;
		cp.git_cmd = 1;
		prepare_submodule_repo_env(&cp.env);
		update_data_to_args(&next, &cp.args);

		ret = run_command(&cp);
		if (ret)
			die_message(_("Failed to recurse into submodule path '%s'"),
				    update_data->displaypath);
		return ret;
	}

	return 0;
}

static int update_submodules(struct update_data *update_data)
{
	int i, ret = 0;
	struct submodule_update_clone suc = SUBMODULE_UPDATE_CLONE_INIT;
	const struct run_process_parallel_opts opts = {
		.tr2_category = "submodule",
		.tr2_label = "parallel/update",

		.processes = update_data->max_jobs,

		.get_next_task = update_clone_get_next_task,
		.start_failure = update_clone_start_failure,
		.task_finished = update_clone_task_finished,
		.data = &suc,
	};

	if (the_repository->settings.submodule_propagate_branches) {
		struct branch *current_branch = branch_get(NULL);
		if (current_branch)
			update_data->super_branch = current_branch->name;
	}

	suc.update_data = update_data;
	run_processes_parallel(&opts);

	/*
	 * We saved the output and put it out all at once now.
	 * That means:
	 * - the listener does not have to interleave their (checkout)
	 *   work with our fetching.  The writes involved in a
	 *   checkout involve more straightforward sequential I/O.
	 * - the listener can avoid doing any work if fetching failed.
	 */
	if (suc.quickstop) {
		ret = 1;
		goto cleanup;
	}

	for (i = 0; i < suc.update_clone_nr; i++) {
		struct update_clone_data ucd = suc.update_clone[i];
		int code;

		oidcpy(&update_data->oid, &ucd.oid);
		update_data->just_cloned = ucd.just_cloned;
		update_data->sm_path = ucd.sub->path;

		code = ensure_core_worktree(update_data->sm_path);
		if (code)
			goto fail;

		update_data->displaypath = get_submodule_displaypath_sp(
			update_data->sm_path, update_data->prefix,
			update_data->super_prefix);
		code = update_submodule(update_data);
		FREE_AND_NULL(update_data->displaypath);
fail:
		if (!code)
			continue;
		ret = code;
		if (ret == 128)
			goto cleanup;
	}

cleanup:
	submodule_update_clone_release(&suc);
	string_list_clear(&update_data->references, 0);
	return ret;
}

static int module_update(int argc, const char **argv, const char *prefix)
{
	struct pathspec pathspec = { 0 };
	struct pathspec pathspec2 = { 0 };
	struct update_data opt = UPDATE_DATA_INIT;
	struct list_objects_filter_options filter_options =
		LIST_OBJECTS_FILTER_INIT;
	int ret;
	const char *super_prefix = NULL;
	struct option module_update_options[] = {
		OPT__SUPER_PREFIX(&super_prefix),
		OPT__FORCE(&opt.force, N_("force checkout updates"), 0),
		OPT_BOOL(0, "init", &opt.init,
			 N_("initialize uninitialized submodules before update")),
		OPT_BOOL(0, "remote", &opt.remote,
			 N_("use SHA-1 of submodule's remote tracking branch")),
		OPT_BOOL(0, "recursive", &opt.recursive,
			 N_("traverse submodules recursively")),
		OPT_BOOL('N', "no-fetch", &opt.nofetch,
			 N_("don't fetch new objects from the remote site")),
		OPT_SET_INT(0, "checkout", &opt.update_default,
			N_("use the 'checkout' update strategy (default)"),
			SM_UPDATE_CHECKOUT),
		OPT_SET_INT('m', "merge", &opt.update_default,
			N_("use the 'merge' update strategy"),
			SM_UPDATE_MERGE),
		OPT_SET_INT('r', "rebase", &opt.update_default,
			N_("use the 'rebase' update strategy"),
			SM_UPDATE_REBASE),
		OPT_STRING_LIST(0, "reference", &opt.references, N_("repo"),
			   N_("reference repository")),
		OPT_BOOL(0, "dissociate", &opt.dissociate,
			   N_("use --reference only while cloning")),
		OPT_INTEGER(0, "depth", &opt.depth,
			   N_("create a shallow clone truncated to the "
			      "specified number of revisions")),
		OPT_INTEGER('j', "jobs", &opt.max_jobs,
			    N_("parallel jobs")),
		OPT_BOOL(0, "recommend-shallow", &opt.recommend_shallow,
			    N_("whether the initial clone should follow the shallow recommendation")),
		OPT__QUIET(&opt.quiet, N_("don't print cloning progress")),
		OPT_BOOL(0, "progress", &opt.progress,
			    N_("force cloning progress")),
		OPT_BOOL(0, "require-init", &opt.require_init,
			   N_("disallow cloning into non-empty directory, implies --init")),
		OPT_BOOL(0, "single-branch", &opt.single_branch,
			 N_("clone only one branch, HEAD or --branch")),
		OPT_PARSE_LIST_OBJECTS_FILTER(&filter_options),
		OPT_END()
	};
	const char *const git_submodule_helper_usage[] = {
		N_("git submodule [--quiet] update"
		" [--init [--filter=<filter-spec>]] [--remote]"
		" [-N|--no-fetch] [-f|--force]"
		" [--checkout|--merge|--rebase]"
		" [--[no-]recommend-shallow] [--reference <repository>]"
		" [--recursive] [--[no-]single-branch] [--] [<path>...]"),
		NULL
	};

	update_clone_config_from_gitmodules(&opt.max_jobs);
	git_config(git_update_clone_config, &opt.max_jobs);

	argc = parse_options(argc, argv, prefix, module_update_options,
			     git_submodule_helper_usage, 0);
	prepare_repo_settings(the_repository);

	if (opt.require_init)
		opt.init = 1;

	if (filter_options.choice && !opt.init) {
		usage_with_options(git_submodule_helper_usage,
				   module_update_options);
	}

	opt.filter_options = &filter_options;
	opt.prefix = prefix;
<<<<<<< HEAD
=======
	opt.super_prefix = super_prefix;
>>>>>>> 9c328e5f

	if (opt.update_default)
		opt.update_strategy.type = opt.update_default;

	if (module_list_compute(argv, prefix, &pathspec, &opt.list) < 0) {
		ret = 1;
		goto cleanup;
	}

	if (pathspec.nr)
		opt.warn_if_uninitialized = 1;

	if (opt.init) {
		struct module_list list = MODULE_LIST_INIT;
		struct init_cb info = INIT_CB_INIT;

		if (module_list_compute(argv, opt.prefix,
					&pathspec2, &list) < 0) {
			module_list_release(&list);
			ret = 1;
			goto cleanup;
		}

		/*
		 * If there are no path args and submodule.active is set then,
		 * by default, only initialize 'active' modules.
		 */
		if (!argc && git_config_get_value_multi("submodule.active"))
			module_list_active(&list);

		info.prefix = opt.prefix;
		info.super_prefix = super_prefix;
		if (opt.quiet)
			info.flags |= OPT_QUIET;

		for_each_listed_submodule(&list, init_submodule_cb, &info);
		module_list_release(&list);
	}

	ret = update_submodules(&opt);
cleanup:
	update_data_release(&opt);
	list_objects_filter_release(&filter_options);
	clear_pathspec(&pathspec);
	clear_pathspec(&pathspec2);
	return ret;
}

static int push_check(int argc, const char **argv, const char *prefix)
{
	struct remote *remote;
	const char *superproject_head;
	char *head;
	int detached_head = 0;
	struct object_id head_oid;

	if (argc < 3)
		die("submodule--helper push-check requires at least 2 arguments");

	/*
	 * superproject's resolved head ref.
	 * if HEAD then the superproject is in a detached head state, otherwise
	 * it will be the resolved head ref.
	 */
	superproject_head = argv[1];
	argv++;
	argc--;
	/* Get the submodule's head ref and determine if it is detached */
	head = resolve_refdup("HEAD", 0, &head_oid, NULL);
	if (!head)
		die(_("Failed to resolve HEAD as a valid ref."));
	if (!strcmp(head, "HEAD"))
		detached_head = 1;

	/*
	 * The remote must be configured.
	 * This is to avoid pushing to the exact same URL as the parent.
	 */
	remote = pushremote_get(argv[1]);
	if (!remote || remote->origin == REMOTE_UNCONFIGURED)
		die("remote '%s' not configured", argv[1]);

	/* Check the refspec */
	if (argc > 2) {
		int i;
		struct ref *local_refs = get_local_heads();
		struct refspec refspec = REFSPEC_INIT_PUSH;

		refspec_appendn(&refspec, argv + 2, argc - 2);

		for (i = 0; i < refspec.nr; i++) {
			const struct refspec_item *rs = &refspec.items[i];

			if (rs->pattern || rs->matching)
				continue;

			/* LHS must match a single ref */
			switch (count_refspec_match(rs->src, local_refs, NULL)) {
			case 1:
				break;
			case 0:
				/*
				 * If LHS matches 'HEAD' then we need to ensure
				 * that it matches the same named branch
				 * checked out in the superproject.
				 */
				if (!strcmp(rs->src, "HEAD")) {
					if (!detached_head &&
					    !strcmp(head, superproject_head))
						break;
					die("HEAD does not match the named branch in the superproject");
				}
				/* fallthrough */
			default:
				die("src refspec '%s' must name a ref",
				    rs->src);
			}
		}
		refspec_clear(&refspec);
	}
	free(head);

	return 0;
}

static int absorb_git_dirs(int argc, const char **argv, const char *prefix)
{
	int i;
	struct pathspec pathspec = { 0 };
	struct module_list list = MODULE_LIST_INIT;
<<<<<<< HEAD
	struct option embed_gitdir_options[] = {
=======
	const char *super_prefix = NULL;
	struct option embed_gitdir_options[] = {
		OPT__SUPER_PREFIX(&super_prefix),
>>>>>>> 9c328e5f
		OPT_END()
	};
	const char *const git_submodule_helper_usage[] = {
		N_("git submodule absorbgitdirs [<options>] [<path>...]"),
		NULL
	};
	int ret = 1;

	argc = parse_options(argc, argv, prefix, embed_gitdir_options,
			     git_submodule_helper_usage, 0);

	if (module_list_compute(argv, prefix, &pathspec, &list) < 0)
		goto cleanup;

	for (i = 0; i < list.nr; i++)
<<<<<<< HEAD
		absorb_git_dir_into_superproject(list.entries[i]->name);
=======
		absorb_git_dir_into_superproject_sp(list.entries[i]->name,
						    super_prefix);
>>>>>>> 9c328e5f

	ret = 0;
cleanup:
	clear_pathspec(&pathspec);
	module_list_release(&list);
	return ret;
}

static int module_set_url(int argc, const char **argv, const char *prefix)
{
	int quiet = 0;
	const char *newurl;
	const char *path;
	char *config_name;
	struct option options[] = {
		OPT__QUIET(&quiet, N_("suppress output for setting url of a submodule")),
		OPT_END()
	};
	const char *const usage[] = {
		N_("git submodule set-url [--quiet] <path> <newurl>"),
		NULL
	};

	argc = parse_options(argc, argv, prefix, options, usage, 0);

	if (argc != 2 || !(path = argv[0]) || !(newurl = argv[1]))
		usage_with_options(usage, options);

	config_name = xstrfmt("submodule.%s.url", path);

	config_set_in_gitmodules_file_gently(config_name, newurl);
	sync_submodule(path, prefix, NULL, quiet ? OPT_QUIET : 0);

	free(config_name);

	return 0;
}

static int module_set_branch(int argc, const char **argv, const char *prefix)
{
	int opt_default = 0, ret;
	const char *opt_branch = NULL;
	const char *path;
	char *config_name;
	struct option options[] = {
		/*
		 * We accept the `quiet` option for uniformity across subcommands,
		 * though there is nothing to make less verbose in this subcommand.
		 */
		OPT_NOOP_NOARG('q', "quiet"),

		OPT_BOOL('d', "default", &opt_default,
			N_("set the default tracking branch to master")),
		OPT_STRING('b', "branch", &opt_branch, N_("branch"),
			N_("set the default tracking branch")),
		OPT_END()
	};
	const char *const usage[] = {
		N_("git submodule set-branch [-q|--quiet] (-d|--default) <path>"),
		N_("git submodule set-branch [-q|--quiet] (-b|--branch) <branch> <path>"),
		NULL
	};

	argc = parse_options(argc, argv, prefix, options, usage, 0);

	if (!opt_branch && !opt_default)
		die(_("--branch or --default required"));

	if (opt_branch && opt_default)
		die(_("options '%s' and '%s' cannot be used together"), "--branch", "--default");

	if (argc != 1 || !(path = argv[0]))
		usage_with_options(usage, options);

	config_name = xstrfmt("submodule.%s.branch", path);
	ret = config_set_in_gitmodules_file_gently(config_name, opt_branch);

	free(config_name);
	return !!ret;
}

static int module_create_branch(int argc, const char **argv, const char *prefix)
{
	enum branch_track track;
	int quiet = 0, force = 0, reflog = 0, dry_run = 0;
	struct option options[] = {
		OPT__QUIET(&quiet, N_("print only error messages")),
		OPT__FORCE(&force, N_("force creation"), 0),
		OPT_BOOL(0, "create-reflog", &reflog,
			 N_("create the branch's reflog")),
		OPT_CALLBACK_F('t', "track",  &track, "(direct|inherit)",
			N_("set branch tracking configuration"),
			PARSE_OPT_OPTARG,
			parse_opt_tracking_mode),
		OPT__DRY_RUN(&dry_run,
			     N_("show whether the branch would be created")),
		OPT_END()
	};
	const char *const usage[] = {
		N_("git submodule--helper create-branch [-f|--force] [--create-reflog] [-q|--quiet] [-t|--track] [-n|--dry-run] <name> <start-oid> <start-name>"),
		NULL
	};

	git_config(git_default_config, NULL);
	track = git_branch_track;
	argc = parse_options(argc, argv, prefix, options, usage, 0);

	if (argc != 3)
		usage_with_options(usage, options);

	if (!quiet && !dry_run)
		printf_ln(_("creating branch '%s'"), argv[0]);

	create_branches_recursively(the_repository, argv[0], argv[1], argv[2],
				    force, reflog, quiet, track, dry_run);
	return 0;
}

struct add_data {
	const char *prefix;
	const char *branch;
	const char *reference_path;
	char *sm_path;
	const char *sm_name;
	const char *repo;
	const char *realrepo;
	int depth;
	unsigned int force: 1;
	unsigned int quiet: 1;
	unsigned int progress: 1;
	unsigned int dissociate: 1;
};
#define ADD_DATA_INIT { .depth = -1 }

static void append_fetch_remotes(struct strbuf *msg, const char *git_dir_path)
{
	struct child_process cp_remote = CHILD_PROCESS_INIT;
	struct strbuf sb_remote_out = STRBUF_INIT;

	cp_remote.git_cmd = 1;
	strvec_pushf(&cp_remote.env,
		     "GIT_DIR=%s", git_dir_path);
	strvec_push(&cp_remote.env, "GIT_WORK_TREE=.");
	strvec_pushl(&cp_remote.args, "remote", "-v", NULL);
	if (!capture_command(&cp_remote, &sb_remote_out, 0)) {
		char *next_line;
		char *line = sb_remote_out.buf;

		while ((next_line = strchr(line, '\n')) != NULL) {
			size_t len = next_line - line;

			if (strip_suffix_mem(line, &len, " (fetch)"))
				strbuf_addf(msg, "  %.*s\n", (int)len, line);
			line = next_line + 1;
		}
	}

	strbuf_release(&sb_remote_out);
}

static int add_submodule(const struct add_data *add_data)
{
	char *submod_gitdir_path;
	struct module_clone_data clone_data = MODULE_CLONE_DATA_INIT;
	struct string_list reference = STRING_LIST_INIT_NODUP;
	int ret = -1;

	/* perhaps the path already exists and is already a git repo, else clone it */
	if (is_directory(add_data->sm_path)) {
		struct strbuf sm_path = STRBUF_INIT;
		strbuf_addstr(&sm_path, add_data->sm_path);
		submod_gitdir_path = xstrfmt("%s/.git", add_data->sm_path);
		if (is_nonbare_repository_dir(&sm_path))
			printf(_("Adding existing repo at '%s' to the index\n"),
			       add_data->sm_path);
		else
			die(_("'%s' already exists and is not a valid git repo"),
			    add_data->sm_path);
		strbuf_release(&sm_path);
		free(submod_gitdir_path);
	} else {
		struct child_process cp = CHILD_PROCESS_INIT;

		submod_gitdir_path = xstrfmt(".git/modules/%s", add_data->sm_name);

		if (is_directory(submod_gitdir_path)) {
			if (!add_data->force) {
				struct strbuf msg = STRBUF_INIT;
				char *die_msg;

				strbuf_addf(&msg, _("A git directory for '%s' is found "
						    "locally with remote(s):\n"),
					    add_data->sm_name);

				append_fetch_remotes(&msg, submod_gitdir_path);
				free(submod_gitdir_path);

				strbuf_addf(&msg, _("If you want to reuse this local git "
						    "directory instead of cloning again from\n"
						    "  %s\n"
						    "use the '--force' option. If the local git "
						    "directory is not the correct repo\n"
						    "or you are unsure what this means choose "
						    "another name with the '--name' option."),
					    add_data->realrepo);

				die_msg = strbuf_detach(&msg, NULL);
				die("%s", die_msg);
			} else {
				printf(_("Reactivating local git directory for "
					 "submodule '%s'\n"), add_data->sm_name);
			}
		}
		free(submod_gitdir_path);

		clone_data.prefix = add_data->prefix;
		clone_data.path = add_data->sm_path;
		clone_data.name = add_data->sm_name;
		clone_data.url = add_data->realrepo;
		clone_data.quiet = add_data->quiet;
		clone_data.progress = add_data->progress;
		if (add_data->reference_path) {
			char *p = xstrdup(add_data->reference_path);

			string_list_append(&reference, p)->util = p;
		}
		clone_data.dissociate = add_data->dissociate;
		if (add_data->depth >= 0)
			clone_data.depth = xstrfmt("%d", add_data->depth);

		if (clone_submodule(&clone_data, &reference))
			goto cleanup;

		prepare_submodule_repo_env(&cp.env);
		cp.git_cmd = 1;
		cp.dir = add_data->sm_path;
		/*
		 * NOTE: we only get here if add_data->force is true, so
		 * passing --force to checkout is reasonable.
		 */
		strvec_pushl(&cp.args, "checkout", "-f", "-q", NULL);

		if (add_data->branch) {
			strvec_pushl(&cp.args, "-B", add_data->branch, NULL);
			strvec_pushf(&cp.args, "origin/%s", add_data->branch);
		}

		if (run_command(&cp))
			die(_("unable to checkout submodule '%s'"), add_data->sm_path);
	}
	ret = 0;
cleanup:
	string_list_clear(&reference, 1);
	return ret;
}

static int config_submodule_in_gitmodules(const char *name, const char *var, const char *value)
{
	char *key;
	int ret;

	if (!is_writing_gitmodules_ok())
		die(_("please make sure that the .gitmodules file is in the working tree"));

	key = xstrfmt("submodule.%s.%s", name, var);
	ret = config_set_in_gitmodules_file_gently(key, value);
	free(key);

	return ret;
}

static void configure_added_submodule(struct add_data *add_data)
{
	char *key;
	const char *val;
	struct child_process add_submod = CHILD_PROCESS_INIT;
	struct child_process add_gitmodules = CHILD_PROCESS_INIT;

	key = xstrfmt("submodule.%s.url", add_data->sm_name);
	git_config_set_gently(key, add_data->realrepo);
	free(key);

	add_submod.git_cmd = 1;
	strvec_pushl(&add_submod.args, "add",
		     "--no-warn-embedded-repo", NULL);
	if (add_data->force)
		strvec_push(&add_submod.args, "--force");
	strvec_pushl(&add_submod.args, "--", add_data->sm_path, NULL);

	if (run_command(&add_submod))
		die(_("Failed to add submodule '%s'"), add_data->sm_path);

	if (config_submodule_in_gitmodules(add_data->sm_name, "path", add_data->sm_path) ||
	    config_submodule_in_gitmodules(add_data->sm_name, "url", add_data->repo))
		die(_("Failed to register submodule '%s'"), add_data->sm_path);

	if (add_data->branch) {
		if (config_submodule_in_gitmodules(add_data->sm_name,
						   "branch", add_data->branch))
			die(_("Failed to register submodule '%s'"), add_data->sm_path);
	}

	add_gitmodules.git_cmd = 1;
	strvec_pushl(&add_gitmodules.args,
		     "add", "--force", "--", ".gitmodules", NULL);

	if (run_command(&add_gitmodules))
		die(_("Failed to register submodule '%s'"), add_data->sm_path);

	/*
	 * NEEDSWORK: In a multi-working-tree world this needs to be
	 * set in the per-worktree config.
	 */
	/*
	 * NEEDSWORK: In the longer run, we need to get rid of this
	 * pattern of querying "submodule.active" before calling
	 * is_submodule_active(), since that function needs to find
	 * out the value of "submodule.active" again anyway.
	 */
	if (!git_config_get_string_tmp("submodule.active", &val)) {
		/*
		 * If the submodule being added isn't already covered by the
		 * current configured pathspec, set the submodule's active flag
		 */
		if (!is_submodule_active(the_repository, add_data->sm_path)) {
			key = xstrfmt("submodule.%s.active", add_data->sm_name);
			git_config_set_gently(key, "true");
			free(key);
		}
	} else {
		key = xstrfmt("submodule.%s.active", add_data->sm_name);
		git_config_set_gently(key, "true");
		free(key);
	}
}

static void die_on_index_match(const char *path, int force)
{
	struct pathspec ps;
	const char *args[] = { path, NULL };
	parse_pathspec(&ps, 0, PATHSPEC_PREFER_CWD, NULL, args);

	if (read_cache_preload(NULL) < 0)
		die(_("index file corrupt"));

	if (ps.nr) {
		int i;
		char *ps_matched = xcalloc(ps.nr, 1);

		/* TODO: audit for interaction with sparse-index. */
		ensure_full_index(&the_index);

		/*
		 * Since there is only one pathspec, we just need
		 * need to check ps_matched[0] to know if a cache
		 * entry matched.
		 */
		for (i = 0; i < active_nr; i++) {
			ce_path_match(&the_index, active_cache[i], &ps,
				      ps_matched);

			if (ps_matched[0]) {
				if (!force)
					die(_("'%s' already exists in the index"),
					    path);
				if (!S_ISGITLINK(active_cache[i]->ce_mode))
					die(_("'%s' already exists in the index "
					      "and is not a submodule"), path);
				break;
			}
		}
		free(ps_matched);
	}
	clear_pathspec(&ps);
}

static void die_on_repo_without_commits(const char *path)
{
	struct strbuf sb = STRBUF_INIT;
	strbuf_addstr(&sb, path);
	if (is_nonbare_repository_dir(&sb)) {
		struct object_id oid;
		if (resolve_gitlink_ref(path, "HEAD", &oid, NULL) < 0)
			die(_("'%s' does not have a commit checked out"), path);
	}
	strbuf_release(&sb);
}

static int module_add(int argc, const char **argv, const char *prefix)
{
	int force = 0, quiet = 0, progress = 0, dissociate = 0;
	struct add_data add_data = ADD_DATA_INIT;
	char *to_free = NULL;
	struct option options[] = {
		OPT_STRING('b', "branch", &add_data.branch, N_("branch"),
			   N_("branch of repository to add as submodule")),
		OPT__FORCE(&force, N_("allow adding an otherwise ignored submodule path"),
			   PARSE_OPT_NOCOMPLETE),
		OPT__QUIET(&quiet, N_("print only error messages")),
		OPT_BOOL(0, "progress", &progress, N_("force cloning progress")),
		OPT_STRING(0, "reference", &add_data.reference_path, N_("repository"),
			   N_("reference repository")),
		OPT_BOOL(0, "dissociate", &dissociate, N_("borrow the objects from reference repositories")),
		OPT_STRING(0, "name", &add_data.sm_name, N_("name"),
			   N_("sets the submodule's name to the given string "
			      "instead of defaulting to its path")),
		OPT_INTEGER(0, "depth", &add_data.depth, N_("depth for shallow clones")),
		OPT_END()
	};
	const char *const usage[] = {
		N_("git submodule add [<options>] [--] <repository> [<path>]"),
		NULL
	};
	struct strbuf sb = STRBUF_INIT;
	int ret = 1;

	argc = parse_options(argc, argv, prefix, options, usage, 0);

	if (!is_writing_gitmodules_ok())
		die(_("please make sure that the .gitmodules file is in the working tree"));

	if (prefix && *prefix &&
	    add_data.reference_path && !is_absolute_path(add_data.reference_path))
		add_data.reference_path = xstrfmt("%s%s", prefix, add_data.reference_path);

	if (argc == 0 || argc > 2)
		usage_with_options(usage, options);

	add_data.repo = argv[0];
	if (argc == 1)
		add_data.sm_path = git_url_basename(add_data.repo, 0, 0);
	else
		add_data.sm_path = xstrdup(argv[1]);

	if (prefix && *prefix && !is_absolute_path(add_data.sm_path)) {
		char *sm_path = add_data.sm_path;

		add_data.sm_path = xstrfmt("%s%s", prefix, sm_path);
		free(sm_path);
	}

	if (starts_with_dot_dot_slash(add_data.repo) ||
	    starts_with_dot_slash(add_data.repo)) {
		if (prefix)
			die(_("Relative path can only be used from the toplevel "
			      "of the working tree"));

		/* dereference source url relative to parent's url */
		to_free = resolve_relative_url(add_data.repo, NULL, 1);
		add_data.realrepo = to_free;
	} else if (is_dir_sep(add_data.repo[0]) || strchr(add_data.repo, ':')) {
		add_data.realrepo = add_data.repo;
	} else {
		die(_("repo URL: '%s' must be absolute or begin with ./|../"),
		    add_data.repo);
	}

	/*
	 * normalize path:
	 * multiple //; leading ./; /./; /../;
	 */
	normalize_path_copy(add_data.sm_path, add_data.sm_path);
	strip_dir_trailing_slashes(add_data.sm_path);

	die_on_index_match(add_data.sm_path, force);
	die_on_repo_without_commits(add_data.sm_path);

	if (!force) {
		struct child_process cp = CHILD_PROCESS_INIT;

		cp.git_cmd = 1;
		cp.no_stdout = 1;
		strvec_pushl(&cp.args, "add", "--dry-run", "--ignore-missing",
			     "--no-warn-embedded-repo", add_data.sm_path, NULL);
		if ((ret = pipe_command(&cp, NULL, 0, NULL, 0, &sb, 0))) {
			strbuf_complete_line(&sb);
			fputs(sb.buf, stderr);
			goto cleanup;
		}
	}

	if(!add_data.sm_name)
		add_data.sm_name = add_data.sm_path;

	if (check_submodule_name(add_data.sm_name))
		die(_("'%s' is not a valid submodule name"), add_data.sm_name);

	add_data.prefix = prefix;
	add_data.force = !!force;
	add_data.quiet = !!quiet;
	add_data.progress = !!progress;
	add_data.dissociate = !!dissociate;

	if (add_submodule(&add_data))
		goto cleanup;
	configure_added_submodule(&add_data);

	ret = 0;
cleanup:
	free(add_data.sm_path);
	free(to_free);
	strbuf_release(&sb);

	return ret;
}

int cmd_submodule__helper(int argc, const char **argv, const char *prefix)
{
<<<<<<< HEAD
	const char *cmd = argv[0];
	const char *subcmd;
=======
>>>>>>> 9c328e5f
	parse_opt_subcommand_fn *fn = NULL;
	const char *const usage[] = {
		N_("git submodule--helper <command>"),
		NULL
	};
	struct option options[] = {
		OPT_SUBCOMMAND("clone", &fn, module_clone),
		OPT_SUBCOMMAND("add", &fn, module_add),
		OPT_SUBCOMMAND("update", &fn, module_update),
		OPT_SUBCOMMAND("foreach", &fn, module_foreach),
		OPT_SUBCOMMAND("init", &fn, module_init),
		OPT_SUBCOMMAND("status", &fn, module_status),
		OPT_SUBCOMMAND("sync", &fn, module_sync),
		OPT_SUBCOMMAND("deinit", &fn, module_deinit),
		OPT_SUBCOMMAND("summary", &fn, module_summary),
		OPT_SUBCOMMAND("push-check", &fn, push_check),
		OPT_SUBCOMMAND("absorbgitdirs", &fn, absorb_git_dirs),
		OPT_SUBCOMMAND("set-url", &fn, module_set_url),
		OPT_SUBCOMMAND("set-branch", &fn, module_set_branch),
		OPT_SUBCOMMAND("create-branch", &fn, module_create_branch),
		OPT_END()
	};
	argc = parse_options(argc, argv, prefix, options, usage, 0);
<<<<<<< HEAD
	subcmd = argv[0];

	if (strcmp(subcmd, "clone") && strcmp(subcmd, "update") &&
	    strcmp(subcmd, "foreach") && strcmp(subcmd, "status") &&
	    strcmp(subcmd, "sync") && strcmp(subcmd, "absorbgitdirs") &&
	    get_super_prefix())
		/*
		 * xstrfmt() rather than "%s %s" to keep the translated
		 * string identical to git.c's.
		 */
		die(_("%s doesn't support --super-prefix"),
		    xstrfmt("'%s %s'", cmd, subcmd));
=======
>>>>>>> 9c328e5f

	return fn(argc, argv, prefix);
}<|MERGE_RESOLUTION|>--- conflicted
+++ resolved
@@ -2787,10 +2787,7 @@
 
 	opt.filter_options = &filter_options;
 	opt.prefix = prefix;
-<<<<<<< HEAD
-=======
 	opt.super_prefix = super_prefix;
->>>>>>> 9c328e5f
 
 	if (opt.update_default)
 		opt.update_strategy.type = opt.update_default;
@@ -2921,13 +2918,9 @@
 	int i;
 	struct pathspec pathspec = { 0 };
 	struct module_list list = MODULE_LIST_INIT;
-<<<<<<< HEAD
-	struct option embed_gitdir_options[] = {
-=======
 	const char *super_prefix = NULL;
 	struct option embed_gitdir_options[] = {
 		OPT__SUPER_PREFIX(&super_prefix),
->>>>>>> 9c328e5f
 		OPT_END()
 	};
 	const char *const git_submodule_helper_usage[] = {
@@ -2943,12 +2936,8 @@
 		goto cleanup;
 
 	for (i = 0; i < list.nr; i++)
-<<<<<<< HEAD
-		absorb_git_dir_into_superproject(list.entries[i]->name);
-=======
 		absorb_git_dir_into_superproject_sp(list.entries[i]->name,
 						    super_prefix);
->>>>>>> 9c328e5f
 
 	ret = 0;
 cleanup:
@@ -3457,11 +3446,6 @@
 
 int cmd_submodule__helper(int argc, const char **argv, const char *prefix)
 {
-<<<<<<< HEAD
-	const char *cmd = argv[0];
-	const char *subcmd;
-=======
->>>>>>> 9c328e5f
 	parse_opt_subcommand_fn *fn = NULL;
 	const char *const usage[] = {
 		N_("git submodule--helper <command>"),
@@ -3485,21 +3469,6 @@
 		OPT_END()
 	};
 	argc = parse_options(argc, argv, prefix, options, usage, 0);
-<<<<<<< HEAD
-	subcmd = argv[0];
-
-	if (strcmp(subcmd, "clone") && strcmp(subcmd, "update") &&
-	    strcmp(subcmd, "foreach") && strcmp(subcmd, "status") &&
-	    strcmp(subcmd, "sync") && strcmp(subcmd, "absorbgitdirs") &&
-	    get_super_prefix())
-		/*
-		 * xstrfmt() rather than "%s %s" to keep the translated
-		 * string identical to git.c's.
-		 */
-		die(_("%s doesn't support --super-prefix"),
-		    xstrfmt("'%s %s'", cmd, subcmd));
-=======
->>>>>>> 9c328e5f
 
 	return fn(argc, argv, prefix);
 }