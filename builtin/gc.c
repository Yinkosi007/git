--- conflicted
+++ resolved
@@ -1685,7 +1685,6 @@
 	       launchctl_remove_plist(SCHEDULE_WEEKLY);
 }
 
-<<<<<<< HEAD
 static int launchctl_list_contains_plist(const char *name, const char *cmd)
 {
 	int result;
@@ -1709,10 +1708,7 @@
 	return !result;
 }
 
-static int launchctl_schedule_plist(const char *exec_path, enum schedule_priority schedule, const char *cmd)
-=======
 static int launchctl_schedule_plist(const char *exec_path, enum schedule_priority schedule)
->>>>>>> b681b191
 {
 	int i, fd;
 	const char *preamble, *repeat;
@@ -1723,7 +1719,9 @@
 	static unsigned long lock_file_timeout_ms = ULONG_MAX;
 	struct strbuf plist = STRBUF_INIT, plist2 = STRBUF_INIT;
 	struct stat st;
-
+	const char *cmd = "launchctl";
+
+	get_schedule_cmd(&cmd, NULL);
 	preamble = "<?xml version=\"1.0\"?>\n"
 		   "<!DOCTYPE plist PUBLIC \"-//Apple//DTD PLIST 1.0//EN\" \"http://www.apple.com/DTDs/PropertyList-1.0.dtd\">\n"
 		   "<plist version=\"1.0\">"
@@ -1789,7 +1787,6 @@
 	fd = hold_lock_file_for_update_timeout(&lk, filename, LOCK_DIE_ON_ERROR,
 					       lock_file_timeout_ms);
 
-<<<<<<< HEAD
 	/*
 	 * Does this file already exist? With the intended contents? Is it
 	 * registered already? Then it does not need to be re-registered.
@@ -1805,16 +1802,10 @@
 			die_errno(_("could not write '%s'"), filename);
 
 		/* bootout might fail if not already running, so ignore */
-		launchctl_boot_plist(0, filename, cmd);
-		if (launchctl_boot_plist(1, filename, cmd))
+		launchctl_boot_plist(0, filename);
+		if (launchctl_boot_plist(1, filename))
 			die(_("failed to bootstrap service %s"), filename);
 	}
-=======
-	/* bootout might fail if not already running, so ignore */
-	launchctl_boot_plist(0, filename);
-	if (launchctl_boot_plist(1, filename))
-		die(_("failed to bootstrap service %s"), filename);
->>>>>>> b681b191
 
 	free(filename);
 	free(name);
