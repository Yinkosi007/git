--- conflicted
+++ resolved
@@ -16,11 +16,7 @@
 #include "log-tree.h"
 #include "diffcore.h"
 #include "exec-cmd.h"
-<<<<<<< HEAD
-#include "entry.h"
 #include "reflog.h"
-=======
->>>>>>> aa3e9e61
 
 #define INCLUDE_ALL_FILES 2
 
