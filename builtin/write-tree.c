--- conflicted
+++ resolved
@@ -41,15 +41,11 @@
 	argc = parse_options(argc, argv, cmd_prefix, write_tree_options,
 			     write_tree_usage, 0);
 
-<<<<<<< HEAD
-	ret = write_index_as_tree(&oid, &the_index, get_index_file(), flags,
-				  tree_prefix);
-=======
 	prepare_repo_settings(the_repository);
 	the_repository->settings.command_requires_full_index = 0;
 
-	ret = write_cache_as_tree(&oid, flags, tree_prefix);
->>>>>>> 1a65b41b
+	ret = write_index_as_tree(&oid, &the_index, get_index_file(), flags,
+				  tree_prefix);
 	switch (ret) {
 	case 0:
 		printf("%s\n", oid_to_hex(&oid));
