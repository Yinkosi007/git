#define NO_THE_INDEX_COMPATIBILITY_MACROS
#include "cache.h"
#include "argv-array.h"
#include "repository.h"
#include "config.h"
#include "dir.h"
#include "tree.h"
#include "tree-walk.h"
#include "cache-tree.h"
#include "unpack-trees.h"
#include "progress.h"
#include "refs.h"
#include "attr.h"
#include "split-index.h"
#include "dir.h"
#include "submodule.h"
#include "submodule-config.h"
#include "fsmonitor.h"
#include "object-store.h"
#include "fetch-object.h"

/*
 * Error messages expected by scripts out of plumbing commands such as
 * read-tree.  Non-scripted Porcelain is not required to use these messages
 * and in fact are encouraged to reword them to better suit their particular
 * situation better.  See how "git checkout" and "git merge" replaces
 * them using setup_unpack_trees_porcelain(), for example.
 */
static const char *unpack_plumbing_errors[NB_UNPACK_TREES_ERROR_TYPES] = {
	/* ERROR_WOULD_OVERWRITE */
	"Entry '%s' would be overwritten by merge. Cannot merge.",

	/* ERROR_NOT_UPTODATE_FILE */
	"Entry '%s' not uptodate. Cannot merge.",

	/* ERROR_NOT_UPTODATE_DIR */
	"Updating '%s' would lose untracked files in it",

	/* ERROR_WOULD_LOSE_UNTRACKED_OVERWRITTEN */
	"Untracked working tree file '%s' would be overwritten by merge.",

	/* ERROR_WOULD_LOSE_UNTRACKED_REMOVED */
	"Untracked working tree file '%s' would be removed by merge.",

	/* ERROR_BIND_OVERLAP */
	"Entry '%s' overlaps with '%s'.  Cannot bind.",

	/* ERROR_SPARSE_NOT_UPTODATE_FILE */
	"Entry '%s' not uptodate. Cannot update sparse checkout.",

	/* ERROR_WOULD_LOSE_ORPHANED_OVERWRITTEN */
	"Working tree file '%s' would be overwritten by sparse checkout update.",

	/* ERROR_WOULD_LOSE_ORPHANED_REMOVED */
	"Working tree file '%s' would be removed by sparse checkout update.",

	/* ERROR_WOULD_LOSE_SUBMODULE */
	"Submodule '%s' cannot checkout new HEAD.",
};

#define ERRORMSG(o,type) \
	( ((o) && (o)->msgs[(type)]) \
	  ? ((o)->msgs[(type)])      \
	  : (unpack_plumbing_errors[(type)]) )

static const char *super_prefixed(const char *path)
{
	/*
	 * It is necessary and sufficient to have two static buffers
	 * here, as the return value of this function is fed to
	 * error() using the unpack_*_errors[] templates we see above.
	 */
	static struct strbuf buf[2] = {STRBUF_INIT, STRBUF_INIT};
	static int super_prefix_len = -1;
	static unsigned idx = ARRAY_SIZE(buf) - 1;

	if (super_prefix_len < 0) {
		const char *super_prefix = get_super_prefix();
		if (!super_prefix) {
			super_prefix_len = 0;
		} else {
			int i;
			for (i = 0; i < ARRAY_SIZE(buf); i++)
				strbuf_addstr(&buf[i], super_prefix);
			super_prefix_len = buf[0].len;
		}
	}

	if (!super_prefix_len)
		return path;

	if (++idx >= ARRAY_SIZE(buf))
		idx = 0;

	strbuf_setlen(&buf[idx], super_prefix_len);
	strbuf_addstr(&buf[idx], path);

	return buf[idx].buf;
}

void setup_unpack_trees_porcelain(struct unpack_trees_options *opts,
				  const char *cmd)
{
	int i;
	const char **msgs = opts->msgs;
	const char *msg;

	argv_array_init(&opts->msgs_to_free);

	if (!strcmp(cmd, "checkout"))
		msg = advice_commit_before_merge
		      ? _("Your local changes to the following files would be overwritten by checkout:\n%%s"
			  "Please commit your changes or stash them before you switch branches.")
		      : _("Your local changes to the following files would be overwritten by checkout:\n%%s");
	else if (!strcmp(cmd, "merge"))
		msg = advice_commit_before_merge
		      ? _("Your local changes to the following files would be overwritten by merge:\n%%s"
			  "Please commit your changes or stash them before you merge.")
		      : _("Your local changes to the following files would be overwritten by merge:\n%%s");
	else
		msg = advice_commit_before_merge
		      ? _("Your local changes to the following files would be overwritten by %s:\n%%s"
			  "Please commit your changes or stash them before you %s.")
		      : _("Your local changes to the following files would be overwritten by %s:\n%%s");
	msgs[ERROR_WOULD_OVERWRITE] = msgs[ERROR_NOT_UPTODATE_FILE] =
		argv_array_pushf(&opts->msgs_to_free, msg, cmd, cmd);

	msgs[ERROR_NOT_UPTODATE_DIR] =
		_("Updating the following directories would lose untracked files in them:\n%s");

	if (!strcmp(cmd, "checkout"))
		msg = advice_commit_before_merge
		      ? _("The following untracked working tree files would be removed by checkout:\n%%s"
			  "Please move or remove them before you switch branches.")
		      : _("The following untracked working tree files would be removed by checkout:\n%%s");
	else if (!strcmp(cmd, "merge"))
		msg = advice_commit_before_merge
		      ? _("The following untracked working tree files would be removed by merge:\n%%s"
			  "Please move or remove them before you merge.")
		      : _("The following untracked working tree files would be removed by merge:\n%%s");
	else
		msg = advice_commit_before_merge
		      ? _("The following untracked working tree files would be removed by %s:\n%%s"
			  "Please move or remove them before you %s.")
		      : _("The following untracked working tree files would be removed by %s:\n%%s");
	msgs[ERROR_WOULD_LOSE_UNTRACKED_REMOVED] =
		argv_array_pushf(&opts->msgs_to_free, msg, cmd, cmd);

	if (!strcmp(cmd, "checkout"))
		msg = advice_commit_before_merge
		      ? _("The following untracked working tree files would be overwritten by checkout:\n%%s"
			  "Please move or remove them before you switch branches.")
		      : _("The following untracked working tree files would be overwritten by checkout:\n%%s");
	else if (!strcmp(cmd, "merge"))
		msg = advice_commit_before_merge
		      ? _("The following untracked working tree files would be overwritten by merge:\n%%s"
			  "Please move or remove them before you merge.")
		      : _("The following untracked working tree files would be overwritten by merge:\n%%s");
	else
		msg = advice_commit_before_merge
		      ? _("The following untracked working tree files would be overwritten by %s:\n%%s"
			  "Please move or remove them before you %s.")
		      : _("The following untracked working tree files would be overwritten by %s:\n%%s");
	msgs[ERROR_WOULD_LOSE_UNTRACKED_OVERWRITTEN] =
		argv_array_pushf(&opts->msgs_to_free, msg, cmd, cmd);

	/*
	 * Special case: ERROR_BIND_OVERLAP refers to a pair of paths, we
	 * cannot easily display it as a list.
	 */
	msgs[ERROR_BIND_OVERLAP] = _("Entry '%s' overlaps with '%s'.  Cannot bind.");

	msgs[ERROR_SPARSE_NOT_UPTODATE_FILE] =
		_("Cannot update sparse checkout: the following entries are not up to date:\n%s");
	msgs[ERROR_WOULD_LOSE_ORPHANED_OVERWRITTEN] =
		_("The following working tree files would be overwritten by sparse checkout update:\n%s");
	msgs[ERROR_WOULD_LOSE_ORPHANED_REMOVED] =
		_("The following working tree files would be removed by sparse checkout update:\n%s");
	msgs[ERROR_WOULD_LOSE_SUBMODULE] =
		_("Cannot update submodule:\n%s");

	opts->show_all_errors = 1;
	/* rejected paths may not have a static buffer */
	for (i = 0; i < ARRAY_SIZE(opts->unpack_rejects); i++)
		opts->unpack_rejects[i].strdup_strings = 1;
}

void clear_unpack_trees_porcelain(struct unpack_trees_options *opts)
{
	argv_array_clear(&opts->msgs_to_free);
	memset(opts->msgs, 0, sizeof(opts->msgs));
}

static int do_add_entry(struct unpack_trees_options *o, struct cache_entry *ce,
			 unsigned int set, unsigned int clear)
{
	clear |= CE_HASHED;

	if (set & CE_REMOVE)
		set |= CE_WT_REMOVE;

	ce->ce_flags = (ce->ce_flags & ~clear) | set;
	return add_index_entry(&o->result, ce,
			       ADD_CACHE_OK_TO_ADD | ADD_CACHE_OK_TO_REPLACE);
}

static void add_entry(struct unpack_trees_options *o,
		      const struct cache_entry *ce,
		      unsigned int set, unsigned int clear)
{
	do_add_entry(o, dup_cache_entry(ce, &o->result), set, clear);
}

/*
 * add error messages on path <path>
 * corresponding to the type <e> with the message <msg>
 * indicating if it should be display in porcelain or not
 */
static int add_rejected_path(struct unpack_trees_options *o,
			     enum unpack_trees_error_types e,
			     const char *path)
{
	if (!o->show_all_errors)
		return error(ERRORMSG(o, e), super_prefixed(path));

	/*
	 * Otherwise, insert in a list for future display by
	 * display_error_msgs()
	 */
	string_list_append(&o->unpack_rejects[e], path);
	return -1;
}

/*
 * display all the error messages stored in a nice way
 */
static void display_error_msgs(struct unpack_trees_options *o)
{
	int e, i;
	int something_displayed = 0;
	for (e = 0; e < NB_UNPACK_TREES_ERROR_TYPES; e++) {
		struct string_list *rejects = &o->unpack_rejects[e];
		if (rejects->nr > 0) {
			struct strbuf path = STRBUF_INIT;
			something_displayed = 1;
			for (i = 0; i < rejects->nr; i++)
				strbuf_addf(&path, "\t%s\n", rejects->items[i].string);
			error(ERRORMSG(o, e), super_prefixed(path.buf));
			strbuf_release(&path);
		}
		string_list_clear(rejects, 0);
	}
	if (something_displayed)
		fprintf(stderr, _("Aborting\n"));
}

static int check_submodule_move_head(const struct cache_entry *ce,
				     const char *old_id,
				     const char *new_id,
				     struct unpack_trees_options *o)
{
	unsigned flags = SUBMODULE_MOVE_HEAD_DRY_RUN;
	const struct submodule *sub = submodule_from_ce(ce);

	if (!sub)
		return 0;

	if (o->reset)
		flags |= SUBMODULE_MOVE_HEAD_FORCE;

	if (submodule_move_head(ce->name, old_id, new_id, flags))
		return o->gently ? -1 :
				   add_rejected_path(o, ERROR_WOULD_LOSE_SUBMODULE, ce->name);
	return 0;
}

/*
 * Preform the loading of the repository's gitmodules file.  This function is
 * used by 'check_update()' to perform loading of the gitmodules file in two
 * differnt situations:
 * (1) before removing entries from the working tree if the gitmodules file has
 *     been marked for removal.  This situation is specified by 'state' == NULL.
 * (2) before checking out entries to the working tree if the gitmodules file
 *     has been marked for update.  This situation is specified by 'state' != NULL.
 */
static void load_gitmodules_file(struct index_state *index,
				 struct checkout *state)
{
	int pos = index_name_pos(index, GITMODULES_FILE, strlen(GITMODULES_FILE));

	if (pos >= 0) {
		struct cache_entry *ce = index->cache[pos];
		if (!state && ce->ce_flags & CE_WT_REMOVE) {
			repo_read_gitmodules(the_repository);
		} else if (state && (ce->ce_flags & CE_UPDATE)) {
			submodule_free(the_repository);
			checkout_entry(ce, state, NULL);
			repo_read_gitmodules(the_repository);
		}
	}
}

/*
 * Unlink the last component and schedule the leading directories for
 * removal, such that empty directories get removed.
 */
static void unlink_entry(const struct cache_entry *ce)
{
	const struct submodule *sub = submodule_from_ce(ce);
	if (sub) {
		/* state.force is set at the caller. */
		submodule_move_head(ce->name, "HEAD", NULL,
				    SUBMODULE_MOVE_HEAD_FORCE);
	}
	if (!check_leading_path(ce->name, ce_namelen(ce)))
		return;
	if (remove_or_warn(ce->ce_mode, ce->name))
		return;
	schedule_dir_for_removal(ce->name, ce_namelen(ce));
}

static struct progress *get_progress(struct unpack_trees_options *o)
{
	unsigned cnt = 0, total = 0;
	struct index_state *index = &o->result;

	if (!o->update || !o->verbose_update)
		return NULL;

	for (; cnt < index->cache_nr; cnt++) {
		const struct cache_entry *ce = index->cache[cnt];
		if (ce->ce_flags & (CE_UPDATE | CE_WT_REMOVE))
			total++;
	}

	return start_delayed_progress(_("Checking out files"), total);
}

static void setup_collided_checkout_detection(struct checkout *state,
					      struct index_state *index)
{
	int i;

	state->clone = 1;
	for (i = 0; i < index->cache_nr; i++)
		index->cache[i]->ce_flags &= ~CE_MATCHED;
}

static void report_collided_checkout(struct index_state *index)
{
	struct string_list list = STRING_LIST_INIT_NODUP;
	int i;

	for (i = 0; i < index->cache_nr; i++) {
		struct cache_entry *ce = index->cache[i];

		if (!(ce->ce_flags & CE_MATCHED))
			continue;

		string_list_append(&list, ce->name);
		ce->ce_flags &= ~CE_MATCHED;
	}

	list.cmp = fspathcmp;
	string_list_sort(&list);

	if (list.nr) {
		warning(_("the following paths have collided (e.g. case-sensitive paths\n"
			  "on a case-insensitive filesystem) and only one from the same\n"
			  "colliding group is in the working tree:\n"));

		for (i = 0; i < list.nr; i++)
			fprintf(stderr, "  '%s'\n", list.items[i].string);
	}

	string_list_clear(&list, 0);
}

static int check_updates(struct unpack_trees_options *o)
{
	unsigned cnt = 0;
	int errs = 0;
	struct progress *progress = NULL;
	struct index_state *index = &o->result;
	struct checkout state = CHECKOUT_INIT;
	int i;

	state.force = 1;
	state.quiet = 1;
	state.refresh_cache = 1;
	state.istate = index;

	if (o->clone)
		setup_collided_checkout_detection(&state, index);

	progress = get_progress(o);

	if (o->update)
		git_attr_set_direction(GIT_ATTR_CHECKOUT);

	if (should_update_submodules() && o->update && !o->dry_run)
		load_gitmodules_file(index, NULL);

	for (i = 0; i < index->cache_nr; i++) {
		const struct cache_entry *ce = index->cache[i];

		if (ce->ce_flags & CE_WT_REMOVE) {
			display_progress(progress, ++cnt);
			if (o->update && !o->dry_run)
				unlink_entry(ce);
		}
	}
	remove_marked_cache_entries(index);
	remove_scheduled_dirs();

	if (should_update_submodules() && o->update && !o->dry_run)
		load_gitmodules_file(index, &state);

	enable_delayed_checkout(&state);
	if (repository_format_partial_clone && o->update && !o->dry_run) {
		/*
		 * Prefetch the objects that are to be checked out in the loop
		 * below.
		 */
		struct oid_array to_fetch = OID_ARRAY_INIT;
		int fetch_if_missing_store = fetch_if_missing;
		fetch_if_missing = 0;
		for (i = 0; i < index->cache_nr; i++) {
			struct cache_entry *ce = index->cache[i];
			if ((ce->ce_flags & CE_UPDATE) &&
			    !S_ISGITLINK(ce->ce_mode)) {
				if (!has_object_file(&ce->oid))
					oid_array_append(&to_fetch, &ce->oid);
			}
		}
		if (to_fetch.nr)
			fetch_objects(repository_format_partial_clone,
				      &to_fetch);
		fetch_if_missing = fetch_if_missing_store;
		oid_array_clear(&to_fetch);
	}
	for (i = 0; i < index->cache_nr; i++) {
		struct cache_entry *ce = index->cache[i];

		if (ce->ce_flags & CE_UPDATE) {
			if (ce->ce_flags & CE_WT_REMOVE)
				BUG("both update and delete flags are set on %s",
				    ce->name);
			display_progress(progress, ++cnt);
			ce->ce_flags &= ~CE_UPDATE;
			if (o->update && !o->dry_run) {
				errs |= checkout_entry(ce, &state, NULL);
			}
		}
	}
	stop_progress(&progress);
	errs |= finish_delayed_checkout(&state);
	if (o->update)
<<<<<<< HEAD
		git_attr_set_direction(GIT_ATTR_CHECKIN);
=======
		git_attr_set_direction(GIT_ATTR_CHECKIN, NULL);

	if (o->clone)
		report_collided_checkout(index);

>>>>>>> b878579a
	return errs != 0;
}

static int verify_uptodate_sparse(const struct cache_entry *ce,
				  struct unpack_trees_options *o);
static int verify_absent_sparse(const struct cache_entry *ce,
				enum unpack_trees_error_types,
				struct unpack_trees_options *o);

static int apply_sparse_checkout(struct index_state *istate,
				 struct cache_entry *ce,
				 struct unpack_trees_options *o)
{
	int was_skip_worktree = ce_skip_worktree(ce);

	if (ce->ce_flags & CE_NEW_SKIP_WORKTREE)
		ce->ce_flags |= CE_SKIP_WORKTREE;
	else
		ce->ce_flags &= ~CE_SKIP_WORKTREE;
	if (was_skip_worktree != ce_skip_worktree(ce)) {
		ce->ce_flags |= CE_UPDATE_IN_BASE;
		mark_fsmonitor_invalid(istate, ce);
		istate->cache_changed |= CE_ENTRY_CHANGED;
	}

	/*
	 * if (!was_skip_worktree && !ce_skip_worktree()) {
	 *	This is perfectly normal. Move on;
	 * }
	 */

	/*
	 * Merge strategies may set CE_UPDATE|CE_REMOVE outside checkout
	 * area as a result of ce_skip_worktree() shortcuts in
	 * verify_absent() and verify_uptodate().
	 * Make sure they don't modify worktree if they are already
	 * outside checkout area
	 */
	if (was_skip_worktree && ce_skip_worktree(ce)) {
		ce->ce_flags &= ~CE_UPDATE;

		/*
		 * By default, when CE_REMOVE is on, CE_WT_REMOVE is also
		 * on to get that file removed from both index and worktree.
		 * If that file is already outside worktree area, don't
		 * bother remove it.
		 */
		if (ce->ce_flags & CE_REMOVE)
			ce->ce_flags &= ~CE_WT_REMOVE;
	}

	if (!was_skip_worktree && ce_skip_worktree(ce)) {
		/*
		 * If CE_UPDATE is set, verify_uptodate() must be called already
		 * also stat info may have lost after merged_entry() so calling
		 * verify_uptodate() again may fail
		 */
		if (!(ce->ce_flags & CE_UPDATE) && verify_uptodate_sparse(ce, o))
			return -1;
		ce->ce_flags |= CE_WT_REMOVE;
		ce->ce_flags &= ~CE_UPDATE;
	}
	if (was_skip_worktree && !ce_skip_worktree(ce)) {
		if (verify_absent_sparse(ce, ERROR_WOULD_LOSE_UNTRACKED_OVERWRITTEN, o))
			return -1;
		ce->ce_flags |= CE_UPDATE;
	}
	return 0;
}

static inline int call_unpack_fn(const struct cache_entry * const *src,
				 struct unpack_trees_options *o)
{
	int ret = o->fn(src, o);
	if (ret > 0)
		ret = 0;
	return ret;
}

static void mark_ce_used(struct cache_entry *ce, struct unpack_trees_options *o)
{
	ce->ce_flags |= CE_UNPACKED;

	if (o->cache_bottom < o->src_index->cache_nr &&
	    o->src_index->cache[o->cache_bottom] == ce) {
		int bottom = o->cache_bottom;
		while (bottom < o->src_index->cache_nr &&
		       o->src_index->cache[bottom]->ce_flags & CE_UNPACKED)
			bottom++;
		o->cache_bottom = bottom;
	}
}

static void mark_all_ce_unused(struct index_state *index)
{
	int i;
	for (i = 0; i < index->cache_nr; i++)
		index->cache[i]->ce_flags &= ~(CE_UNPACKED | CE_ADDED | CE_NEW_SKIP_WORKTREE);
}

static int locate_in_src_index(const struct cache_entry *ce,
			       struct unpack_trees_options *o)
{
	struct index_state *index = o->src_index;
	int len = ce_namelen(ce);
	int pos = index_name_pos(index, ce->name, len);
	if (pos < 0)
		pos = -1 - pos;
	return pos;
}

/*
 * We call unpack_index_entry() with an unmerged cache entry
 * only in diff-index, and it wants a single callback.  Skip
 * the other unmerged entry with the same name.
 */
static void mark_ce_used_same_name(struct cache_entry *ce,
				   struct unpack_trees_options *o)
{
	struct index_state *index = o->src_index;
	int len = ce_namelen(ce);
	int pos;

	for (pos = locate_in_src_index(ce, o); pos < index->cache_nr; pos++) {
		struct cache_entry *next = index->cache[pos];
		if (len != ce_namelen(next) ||
		    memcmp(ce->name, next->name, len))
			break;
		mark_ce_used(next, o);
	}
}

static struct cache_entry *next_cache_entry(struct unpack_trees_options *o)
{
	const struct index_state *index = o->src_index;
	int pos = o->cache_bottom;

	while (pos < index->cache_nr) {
		struct cache_entry *ce = index->cache[pos];
		if (!(ce->ce_flags & CE_UNPACKED))
			return ce;
		pos++;
	}
	return NULL;
}

static void add_same_unmerged(const struct cache_entry *ce,
			      struct unpack_trees_options *o)
{
	struct index_state *index = o->src_index;
	int len = ce_namelen(ce);
	int pos = index_name_pos(index, ce->name, len);

	if (0 <= pos)
		die("programming error in a caller of mark_ce_used_same_name");
	for (pos = -pos - 1; pos < index->cache_nr; pos++) {
		struct cache_entry *next = index->cache[pos];
		if (len != ce_namelen(next) ||
		    memcmp(ce->name, next->name, len))
			break;
		add_entry(o, next, 0, 0);
		mark_ce_used(next, o);
	}
}

static int unpack_index_entry(struct cache_entry *ce,
			      struct unpack_trees_options *o)
{
	const struct cache_entry *src[MAX_UNPACK_TREES + 1] = { NULL, };
	int ret;

	src[0] = ce;

	mark_ce_used(ce, o);
	if (ce_stage(ce)) {
		if (o->skip_unmerged) {
			add_entry(o, ce, 0, 0);
			return 0;
		}
	}
	ret = call_unpack_fn(src, o);
	if (ce_stage(ce))
		mark_ce_used_same_name(ce, o);
	return ret;
}

static int find_cache_pos(struct traverse_info *, const struct name_entry *);

static void restore_cache_bottom(struct traverse_info *info, int bottom)
{
	struct unpack_trees_options *o = info->data;

	if (o->diff_index_cached)
		return;
	o->cache_bottom = bottom;
}

static int switch_cache_bottom(struct traverse_info *info)
{
	struct unpack_trees_options *o = info->data;
	int ret, pos;

	if (o->diff_index_cached)
		return 0;
	ret = o->cache_bottom;
	pos = find_cache_pos(info->prev, &info->name);

	if (pos < -1)
		o->cache_bottom = -2 - pos;
	else if (pos < 0)
		o->cache_bottom = o->src_index->cache_nr;
	return ret;
}

static inline int are_same_oid(struct name_entry *name_j, struct name_entry *name_k)
{
	return name_j->oid && name_k->oid && !oidcmp(name_j->oid, name_k->oid);
}

static int traverse_trees_recursive(int n, unsigned long dirmask,
				    unsigned long df_conflicts,
				    struct name_entry *names,
				    struct traverse_info *info)
{
	int i, ret, bottom;
	int nr_buf = 0;
	struct tree_desc t[MAX_UNPACK_TREES];
	void *buf[MAX_UNPACK_TREES];
	struct traverse_info newinfo;
	struct name_entry *p;

	p = names;
	while (!p->mode)
		p++;

	newinfo = *info;
	newinfo.prev = info;
	newinfo.pathspec = info->pathspec;
	newinfo.name = *p;
	newinfo.pathlen += tree_entry_len(p) + 1;
	newinfo.df_conflicts |= df_conflicts;

	/*
	 * Fetch the tree from the ODB for each peer directory in the
	 * n commits.
	 *
	 * For 2- and 3-way traversals, we try to avoid hitting the
	 * ODB twice for the same OID.  This should yield a nice speed
	 * up in checkouts and merges when the commits are similar.
	 *
	 * We don't bother doing the full O(n^2) search for larger n,
	 * because wider traversals don't happen that often and we
	 * avoid the search setup.
	 *
	 * When 2 peer OIDs are the same, we just copy the tree
	 * descriptor data.  This implicitly borrows the buffer
	 * data from the earlier cell.
	 */
	for (i = 0; i < n; i++, dirmask >>= 1) {
		if (i > 0 && are_same_oid(&names[i], &names[i - 1]))
			t[i] = t[i - 1];
		else if (i > 1 && are_same_oid(&names[i], &names[i - 2]))
			t[i] = t[i - 2];
		else {
			const struct object_id *oid = NULL;
			if (dirmask & 1)
				oid = names[i].oid;
			buf[nr_buf++] = fill_tree_descriptor(t + i, oid);
		}
	}

	bottom = switch_cache_bottom(&newinfo);
	ret = traverse_trees(n, t, &newinfo);
	restore_cache_bottom(&newinfo, bottom);

	for (i = 0; i < nr_buf; i++)
		free(buf[i]);

	return ret;
}

/*
 * Compare the traverse-path to the cache entry without actually
 * having to generate the textual representation of the traverse
 * path.
 *
 * NOTE! This *only* compares up to the size of the traverse path
 * itself - the caller needs to do the final check for the cache
 * entry having more data at the end!
 */
static int do_compare_entry_piecewise(const struct cache_entry *ce, const struct traverse_info *info, const struct name_entry *n)
{
	int len, pathlen, ce_len;
	const char *ce_name;

	if (info->prev) {
		int cmp = do_compare_entry_piecewise(ce, info->prev,
						     &info->name);
		if (cmp)
			return cmp;
	}
	pathlen = info->pathlen;
	ce_len = ce_namelen(ce);

	/* If ce_len < pathlen then we must have previously hit "name == directory" entry */
	if (ce_len < pathlen)
		return -1;

	ce_len -= pathlen;
	ce_name = ce->name + pathlen;

	len = tree_entry_len(n);
	return df_name_compare(ce_name, ce_len, S_IFREG, n->path, len, n->mode);
}

static int do_compare_entry(const struct cache_entry *ce,
			    const struct traverse_info *info,
			    const struct name_entry *n)
{
	int len, pathlen, ce_len;
	const char *ce_name;
	int cmp;

	/*
	 * If we have not precomputed the traverse path, it is quicker
	 * to avoid doing so.  But if we have precomputed it,
	 * it is quicker to use the precomputed version.
	 */
	if (!info->traverse_path)
		return do_compare_entry_piecewise(ce, info, n);

	cmp = strncmp(ce->name, info->traverse_path, info->pathlen);
	if (cmp)
		return cmp;

	pathlen = info->pathlen;
	ce_len = ce_namelen(ce);

	if (ce_len < pathlen)
		return -1;

	ce_len -= pathlen;
	ce_name = ce->name + pathlen;

	len = tree_entry_len(n);
	return df_name_compare(ce_name, ce_len, S_IFREG, n->path, len, n->mode);
}

static int compare_entry(const struct cache_entry *ce, const struct traverse_info *info, const struct name_entry *n)
{
	int cmp = do_compare_entry(ce, info, n);
	if (cmp)
		return cmp;

	/*
	 * Even if the beginning compared identically, the ce should
	 * compare as bigger than a directory leading up to it!
	 */
	return ce_namelen(ce) > traverse_path_len(info, n);
}

static int ce_in_traverse_path(const struct cache_entry *ce,
			       const struct traverse_info *info)
{
	if (!info->prev)
		return 1;
	if (do_compare_entry(ce, info->prev, &info->name))
		return 0;
	/*
	 * If ce (blob) is the same name as the path (which is a tree
	 * we will be descending into), it won't be inside it.
	 */
	return (info->pathlen < ce_namelen(ce));
}

static struct cache_entry *create_ce_entry(const struct traverse_info *info,
	const struct name_entry *n,
	int stage,
	struct index_state *istate,
	int is_transient)
{
	int len = traverse_path_len(info, n);
	struct cache_entry *ce =
		is_transient ?
		make_empty_transient_cache_entry(len) :
		make_empty_cache_entry(istate, len);

	ce->ce_mode = create_ce_mode(n->mode);
	ce->ce_flags = create_ce_flags(stage);
	ce->ce_namelen = len;
	oidcpy(&ce->oid, n->oid);
	make_traverse_path(ce->name, info, n);

	return ce;
}

static int unpack_nondirectories(int n, unsigned long mask,
				 unsigned long dirmask,
				 struct cache_entry **src,
				 const struct name_entry *names,
				 const struct traverse_info *info)
{
	int i;
	struct unpack_trees_options *o = info->data;
	unsigned long conflicts = info->df_conflicts | dirmask;

	/* Do we have *only* directories? Nothing to do */
	if (mask == dirmask && !src[0])
		return 0;

	/*
	 * Ok, we've filled in up to any potential index entry in src[0],
	 * now do the rest.
	 */
	for (i = 0; i < n; i++) {
		int stage;
		unsigned int bit = 1ul << i;
		if (conflicts & bit) {
			src[i + o->merge] = o->df_conflict_entry;
			continue;
		}
		if (!(mask & bit))
			continue;
		if (!o->merge)
			stage = 0;
		else if (i + 1 < o->head_idx)
			stage = 1;
		else if (i + 1 > o->head_idx)
			stage = 3;
		else
			stage = 2;

		/*
		 * If the merge bit is set, then the cache entries are
		 * discarded in the following block.  In this case,
		 * construct "transient" cache_entries, as they are
		 * not stored in the index.  otherwise construct the
		 * cache entry from the index aware logic.
		 */
		src[i + o->merge] = create_ce_entry(info, names + i, stage, &o->result, o->merge);
	}

	if (o->merge) {
		int rc = call_unpack_fn((const struct cache_entry * const *)src,
					o);
		for (i = 0; i < n; i++) {
			struct cache_entry *ce = src[i + o->merge];
			if (ce != o->df_conflict_entry)
				discard_cache_entry(ce);
		}
		return rc;
	}

	for (i = 0; i < n; i++)
		if (src[i] && src[i] != o->df_conflict_entry)
			if (do_add_entry(o, src[i], 0, 0))
				return -1;

	return 0;
}

static int unpack_failed(struct unpack_trees_options *o, const char *message)
{
	discard_index(&o->result);
	if (!o->gently && !o->exiting_early) {
		if (message)
			return error("%s", message);
		return -1;
	}
	return -1;
}

/*
 * The tree traversal is looking at name p.  If we have a matching entry,
 * return it.  If name p is a directory in the index, do not return
 * anything, as we will want to match it when the traversal descends into
 * the directory.
 */
static int find_cache_pos(struct traverse_info *info,
			  const struct name_entry *p)
{
	int pos;
	struct unpack_trees_options *o = info->data;
	struct index_state *index = o->src_index;
	int pfxlen = info->pathlen;
	int p_len = tree_entry_len(p);

	for (pos = o->cache_bottom; pos < index->cache_nr; pos++) {
		const struct cache_entry *ce = index->cache[pos];
		const char *ce_name, *ce_slash;
		int cmp, ce_len;

		if (ce->ce_flags & CE_UNPACKED) {
			/*
			 * cache_bottom entry is already unpacked, so
			 * we can never match it; don't check it
			 * again.
			 */
			if (pos == o->cache_bottom)
				++o->cache_bottom;
			continue;
		}
		if (!ce_in_traverse_path(ce, info)) {
			/*
			 * Check if we can skip future cache checks
			 * (because we're already past all possible
			 * entries in the traverse path).
			 */
			if (info->traverse_path) {
				if (strncmp(ce->name, info->traverse_path,
					    info->pathlen) > 0)
					break;
			}
			continue;
		}
		ce_name = ce->name + pfxlen;
		ce_slash = strchr(ce_name, '/');
		if (ce_slash)
			ce_len = ce_slash - ce_name;
		else
			ce_len = ce_namelen(ce) - pfxlen;
		cmp = name_compare(p->path, p_len, ce_name, ce_len);
		/*
		 * Exact match; if we have a directory we need to
		 * delay returning it.
		 */
		if (!cmp)
			return ce_slash ? -2 - pos : pos;
		if (0 < cmp)
			continue; /* keep looking */
		/*
		 * ce_name sorts after p->path; could it be that we
		 * have files under p->path directory in the index?
		 * E.g.  ce_name == "t-i", and p->path == "t"; we may
		 * have "t/a" in the index.
		 */
		if (p_len < ce_len && !memcmp(ce_name, p->path, p_len) &&
		    ce_name[p_len] < '/')
			continue; /* keep looking */
		break;
	}
	return -1;
}

static struct cache_entry *find_cache_entry(struct traverse_info *info,
					    const struct name_entry *p)
{
	int pos = find_cache_pos(info, p);
	struct unpack_trees_options *o = info->data;

	if (0 <= pos)
		return o->src_index->cache[pos];
	else
		return NULL;
}

static void debug_path(struct traverse_info *info)
{
	if (info->prev) {
		debug_path(info->prev);
		if (*info->prev->name.path)
			putchar('/');
	}
	printf("%s", info->name.path);
}

static void debug_name_entry(int i, struct name_entry *n)
{
	printf("ent#%d %06o %s\n", i,
	       n->path ? n->mode : 0,
	       n->path ? n->path : "(missing)");
}

static void debug_unpack_callback(int n,
				  unsigned long mask,
				  unsigned long dirmask,
				  struct name_entry *names,
				  struct traverse_info *info)
{
	int i;
	printf("* unpack mask %lu, dirmask %lu, cnt %d ",
	       mask, dirmask, n);
	debug_path(info);
	putchar('\n');
	for (i = 0; i < n; i++)
		debug_name_entry(i, names + i);
}

static int unpack_callback(int n, unsigned long mask, unsigned long dirmask, struct name_entry *names, struct traverse_info *info)
{
	struct cache_entry *src[MAX_UNPACK_TREES + 1] = { NULL, };
	struct unpack_trees_options *o = info->data;
	const struct name_entry *p = names;

	/* Find first entry with a real name (we could use "mask" too) */
	while (!p->mode)
		p++;

	if (o->debug_unpack)
		debug_unpack_callback(n, mask, dirmask, names, info);

	/* Are we supposed to look at the index too? */
	if (o->merge) {
		while (1) {
			int cmp;
			struct cache_entry *ce;

			if (o->diff_index_cached)
				ce = next_cache_entry(o);
			else
				ce = find_cache_entry(info, p);

			if (!ce)
				break;
			cmp = compare_entry(ce, info, p);
			if (cmp < 0) {
				if (unpack_index_entry(ce, o) < 0)
					return unpack_failed(o, NULL);
				continue;
			}
			if (!cmp) {
				if (ce_stage(ce)) {
					/*
					 * If we skip unmerged index
					 * entries, we'll skip this
					 * entry *and* the tree
					 * entries associated with it!
					 */
					if (o->skip_unmerged) {
						add_same_unmerged(ce, o);
						return mask;
					}
				}
				src[0] = ce;
			}
			break;
		}
	}

	if (unpack_nondirectories(n, mask, dirmask, src, names, info) < 0)
		return -1;

	if (o->merge && src[0]) {
		if (ce_stage(src[0]))
			mark_ce_used_same_name(src[0], o);
		else
			mark_ce_used(src[0], o);
	}

	/* Now handle any directories.. */
	if (dirmask) {
		/* special case: "diff-index --cached" looking at a tree */
		if (o->diff_index_cached &&
		    n == 1 && dirmask == 1 && S_ISDIR(names->mode)) {
			int matches;
			matches = cache_tree_matches_traversal(o->src_index->cache_tree,
							       names, info);
			/*
			 * Everything under the name matches; skip the
			 * entire hierarchy.  diff_index_cached codepath
			 * special cases D/F conflicts in such a way that
			 * it does not do any look-ahead, so this is safe.
			 */
			if (matches) {
				o->cache_bottom += matches;
				return mask;
			}
		}

		if (traverse_trees_recursive(n, dirmask, mask & ~dirmask,
					     names, info) < 0)
			return -1;
		return mask;
	}

	return mask;
}

static int clear_ce_flags_1(struct index_state *istate,
			    struct cache_entry **cache, int nr,
			    struct strbuf *prefix,
			    int select_mask, int clear_mask,
			    struct exclude_list *el, int defval);

/* Whole directory matching */
static int clear_ce_flags_dir(struct index_state *istate,
			      struct cache_entry **cache, int nr,
			      struct strbuf *prefix,
			      char *basename,
			      int select_mask, int clear_mask,
			      struct exclude_list *el, int defval)
{
	struct cache_entry **cache_end;
	int dtype = DT_DIR;
	int ret = is_excluded_from_list(prefix->buf, prefix->len,
					basename, &dtype, el, istate);
	int rc;

	strbuf_addch(prefix, '/');

	/* If undecided, use matching result of parent dir in defval */
	if (ret < 0)
		ret = defval;

	for (cache_end = cache; cache_end != cache + nr; cache_end++) {
		struct cache_entry *ce = *cache_end;
		if (strncmp(ce->name, prefix->buf, prefix->len))
			break;
	}

	/*
	 * TODO: check el, if there are no patterns that may conflict
	 * with ret (iow, we know in advance the incl/excl
	 * decision for the entire directory), clear flag here without
	 * calling clear_ce_flags_1(). That function will call
	 * the expensive is_excluded_from_list() on every entry.
	 */
	rc = clear_ce_flags_1(istate, cache, cache_end - cache,
			      prefix,
			      select_mask, clear_mask,
			      el, ret);
	strbuf_setlen(prefix, prefix->len - 1);
	return rc;
}

/*
 * Traverse the index, find every entry that matches according to
 * o->el. Do "ce_flags &= ~clear_mask" on those entries. Return the
 * number of traversed entries.
 *
 * If select_mask is non-zero, only entries whose ce_flags has on of
 * those bits enabled are traversed.
 *
 * cache	: pointer to an index entry
 * prefix_len	: an offset to its path
 *
 * The current path ("prefix") including the trailing '/' is
 *   cache[0]->name[0..(prefix_len-1)]
 * Top level path has prefix_len zero.
 */
static int clear_ce_flags_1(struct index_state *istate,
			    struct cache_entry **cache, int nr,
			    struct strbuf *prefix,
			    int select_mask, int clear_mask,
			    struct exclude_list *el, int defval)
{
	struct cache_entry **cache_end = cache + nr;

	/*
	 * Process all entries that have the given prefix and meet
	 * select_mask condition
	 */
	while(cache != cache_end) {
		struct cache_entry *ce = *cache;
		const char *name, *slash;
		int len, dtype, ret;

		if (select_mask && !(ce->ce_flags & select_mask)) {
			cache++;
			continue;
		}

		if (prefix->len && strncmp(ce->name, prefix->buf, prefix->len))
			break;

		name = ce->name + prefix->len;
		slash = strchr(name, '/');

		/* If it's a directory, try whole directory match first */
		if (slash) {
			int processed;

			len = slash - name;
			strbuf_add(prefix, name, len);

			processed = clear_ce_flags_dir(istate, cache, cache_end - cache,
						       prefix,
						       prefix->buf + prefix->len - len,
						       select_mask, clear_mask,
						       el, defval);

			/* clear_c_f_dir eats a whole dir already? */
			if (processed) {
				cache += processed;
				strbuf_setlen(prefix, prefix->len - len);
				continue;
			}

			strbuf_addch(prefix, '/');
			cache += clear_ce_flags_1(istate, cache, cache_end - cache,
						  prefix,
						  select_mask, clear_mask, el, defval);
			strbuf_setlen(prefix, prefix->len - len - 1);
			continue;
		}

		/* Non-directory */
		dtype = ce_to_dtype(ce);
		ret = is_excluded_from_list(ce->name, ce_namelen(ce),
					    name, &dtype, el, istate);
		if (ret < 0)
			ret = defval;
		if (ret > 0)
			ce->ce_flags &= ~clear_mask;
		cache++;
	}
	return nr - (cache_end - cache);
}

static int clear_ce_flags(struct index_state *istate,
			  int select_mask, int clear_mask,
			  struct exclude_list *el)
{
	static struct strbuf prefix = STRBUF_INIT;

	strbuf_reset(&prefix);

	return clear_ce_flags_1(istate,
				istate->cache,
				istate->cache_nr,
				&prefix,
				select_mask, clear_mask,
				el, 0);
}

/*
 * Set/Clear CE_NEW_SKIP_WORKTREE according to $GIT_DIR/info/sparse-checkout
 */
static void mark_new_skip_worktree(struct exclude_list *el,
				   struct index_state *istate,
				   int select_flag, int skip_wt_flag)
{
	int i;

	/*
	 * 1. Pretend the narrowest worktree: only unmerged entries
	 * are checked out
	 */
	for (i = 0; i < istate->cache_nr; i++) {
		struct cache_entry *ce = istate->cache[i];

		if (select_flag && !(ce->ce_flags & select_flag))
			continue;

		if (!ce_stage(ce) && !(ce->ce_flags & CE_CONFLICTED))
			ce->ce_flags |= skip_wt_flag;
		else
			ce->ce_flags &= ~skip_wt_flag;
	}

	/*
	 * 2. Widen worktree according to sparse-checkout file.
	 * Matched entries will have skip_wt_flag cleared (i.e. "in")
	 */
	clear_ce_flags(istate, select_flag, skip_wt_flag, el);
}

static int verify_absent(const struct cache_entry *,
			 enum unpack_trees_error_types,
			 struct unpack_trees_options *);
/*
 * N-way merge "len" trees.  Returns 0 on success, -1 on failure to manipulate the
 * resulting index, -2 on failure to reflect the changes to the work tree.
 *
 * CE_ADDED, CE_UNPACKED and CE_NEW_SKIP_WORKTREE are used internally
 */
int unpack_trees(unsigned len, struct tree_desc *t, struct unpack_trees_options *o)
{
	int i, ret;
	static struct cache_entry *dfc;
	struct exclude_list el;

	if (len > MAX_UNPACK_TREES)
		die("unpack_trees takes at most %d trees", MAX_UNPACK_TREES);

	memset(&el, 0, sizeof(el));
	if (!core_apply_sparse_checkout || !o->update)
		o->skip_sparse_checkout = 1;
	if (!o->skip_sparse_checkout) {
		char *sparse = git_pathdup("info/sparse-checkout");
		if (add_excludes_from_file_to_list(sparse, "", 0, &el, NULL) < 0)
			o->skip_sparse_checkout = 1;
		else
			o->el = &el;
		free(sparse);
	}

	memset(&o->result, 0, sizeof(o->result));
	o->result.initialized = 1;
	o->result.timestamp.sec = o->src_index->timestamp.sec;
	o->result.timestamp.nsec = o->src_index->timestamp.nsec;
	o->result.version = o->src_index->version;
	if (!o->src_index->split_index) {
		o->result.split_index = NULL;
	} else if (o->src_index == o->dst_index) {
		/*
		 * o->dst_index (and thus o->src_index) will be discarded
		 * and overwritten with o->result at the end of this function,
		 * so just use src_index's split_index to avoid having to
		 * create a new one.
		 */
		o->result.split_index = o->src_index->split_index;
		o->result.split_index->refcount++;
	} else {
		o->result.split_index = init_split_index(&o->result);
	}
	oidcpy(&o->result.oid, &o->src_index->oid);
	o->merge_size = len;
	mark_all_ce_unused(o->src_index);

	/*
	 * Sparse checkout loop #1: set NEW_SKIP_WORKTREE on existing entries
	 */
	if (!o->skip_sparse_checkout)
		mark_new_skip_worktree(o->el, o->src_index, 0, CE_NEW_SKIP_WORKTREE);

	if (!dfc)
		dfc = xcalloc(1, cache_entry_size(0));
	o->df_conflict_entry = dfc;

	if (len) {
		const char *prefix = o->prefix ? o->prefix : "";
		struct traverse_info info;

		setup_traverse_info(&info, prefix);
		info.fn = unpack_callback;
		info.data = o;
		info.show_all_errors = o->show_all_errors;
		info.pathspec = o->pathspec;

		if (o->prefix) {
			/*
			 * Unpack existing index entries that sort before the
			 * prefix the tree is spliced into.  Note that o->merge
			 * is always true in this case.
			 */
			while (1) {
				struct cache_entry *ce = next_cache_entry(o);
				if (!ce)
					break;
				if (ce_in_traverse_path(ce, &info))
					break;
				if (unpack_index_entry(ce, o) < 0)
					goto return_failed;
			}
		}

		if (traverse_trees(len, t, &info) < 0)
			goto return_failed;
	}

	/* Any left-over entries in the index? */
	if (o->merge) {
		while (1) {
			struct cache_entry *ce = next_cache_entry(o);
			if (!ce)
				break;
			if (unpack_index_entry(ce, o) < 0)
				goto return_failed;
		}
	}
	mark_all_ce_unused(o->src_index);

	if (o->trivial_merges_only && o->nontrivial_merge) {
		ret = unpack_failed(o, "Merge requires file-level merging");
		goto done;
	}

	if (!o->skip_sparse_checkout) {
		int empty_worktree = 1;

		/*
		 * Sparse checkout loop #2: set NEW_SKIP_WORKTREE on entries not in loop #1
		 * If the will have NEW_SKIP_WORKTREE, also set CE_SKIP_WORKTREE
		 * so apply_sparse_checkout() won't attempt to remove it from worktree
		 */
		mark_new_skip_worktree(o->el, &o->result, CE_ADDED, CE_SKIP_WORKTREE | CE_NEW_SKIP_WORKTREE);

		ret = 0;
		for (i = 0; i < o->result.cache_nr; i++) {
			struct cache_entry *ce = o->result.cache[i];

			/*
			 * Entries marked with CE_ADDED in merged_entry() do not have
			 * verify_absent() check (the check is effectively disabled
			 * because CE_NEW_SKIP_WORKTREE is set unconditionally).
			 *
			 * Do the real check now because we have had
			 * correct CE_NEW_SKIP_WORKTREE
			 */
			if (ce->ce_flags & CE_ADDED &&
			    verify_absent(ce, ERROR_WOULD_LOSE_UNTRACKED_OVERWRITTEN, o)) {
				if (!o->show_all_errors)
					goto return_failed;
				ret = -1;
			}

			if (apply_sparse_checkout(&o->result, ce, o)) {
				if (!o->show_all_errors)
					goto return_failed;
				ret = -1;
			}
			if (!ce_skip_worktree(ce))
				empty_worktree = 0;

		}
		if (ret < 0)
			goto return_failed;
		/*
		 * Sparse checkout is meant to narrow down checkout area
		 * but it does not make sense to narrow down to empty working
		 * tree. This is usually a mistake in sparse checkout rules.
		 * Do not allow users to do that.
		 */
		if (o->result.cache_nr && empty_worktree) {
			ret = unpack_failed(o, "Sparse checkout leaves no entry on working directory");
			goto done;
		}
	}

	ret = check_updates(o) ? (-2) : 0;
	if (o->dst_index) {
		if (!ret) {
			if (!o->result.cache_tree)
				o->result.cache_tree = cache_tree();
			if (!cache_tree_fully_valid(o->result.cache_tree))
				cache_tree_update(&o->result,
						  WRITE_TREE_SILENT |
						  WRITE_TREE_REPAIR);
		}
		move_index_extensions(&o->result, o->src_index);
		discard_index(o->dst_index);
		*o->dst_index = o->result;
	} else {
		discard_index(&o->result);
	}
	o->src_index = NULL;

done:
	clear_exclude_list(&el);
	return ret;

return_failed:
	if (o->show_all_errors)
		display_error_msgs(o);
	mark_all_ce_unused(o->src_index);
	ret = unpack_failed(o, NULL);
	if (o->exiting_early)
		ret = 0;
	goto done;
}

/* Here come the merge functions */

static int reject_merge(const struct cache_entry *ce,
			struct unpack_trees_options *o)
{
	return o->gently ? -1 :
		add_rejected_path(o, ERROR_WOULD_OVERWRITE, ce->name);
}

static int same(const struct cache_entry *a, const struct cache_entry *b)
{
	if (!!a != !!b)
		return 0;
	if (!a && !b)
		return 1;
	if ((a->ce_flags | b->ce_flags) & CE_CONFLICTED)
		return 0;
	return a->ce_mode == b->ce_mode &&
	       !oidcmp(&a->oid, &b->oid);
}


/*
 * When a CE gets turned into an unmerged entry, we
 * want it to be up-to-date
 */
static int verify_uptodate_1(const struct cache_entry *ce,
			     struct unpack_trees_options *o,
			     enum unpack_trees_error_types error_type)
{
	struct stat st;

	if (o->index_only)
		return 0;

	/*
	 * CE_VALID and CE_SKIP_WORKTREE cheat, we better check again
	 * if this entry is truly up-to-date because this file may be
	 * overwritten.
	 */
	if ((ce->ce_flags & CE_VALID) || ce_skip_worktree(ce))
		; /* keep checking */
	else if (o->reset || ce_uptodate(ce))
		return 0;

	if (!lstat(ce->name, &st)) {
		int flags = CE_MATCH_IGNORE_VALID|CE_MATCH_IGNORE_SKIP_WORKTREE;
		unsigned changed = ie_match_stat(o->src_index, ce, &st, flags);

		if (submodule_from_ce(ce)) {
			int r = check_submodule_move_head(ce,
				"HEAD", oid_to_hex(&ce->oid), o);
			if (r)
				return o->gently ? -1 :
					add_rejected_path(o, error_type, ce->name);
			return 0;
		}

		if (!changed)
			return 0;
		/*
		 * Historic default policy was to allow submodule to be out
		 * of sync wrt the superproject index. If the submodule was
		 * not considered interesting above, we don't care here.
		 */
		if (S_ISGITLINK(ce->ce_mode))
			return 0;

		errno = 0;
	}
	if (errno == ENOENT)
		return 0;
	return o->gently ? -1 :
		add_rejected_path(o, error_type, ce->name);
}

int verify_uptodate(const struct cache_entry *ce,
		    struct unpack_trees_options *o)
{
	if (!o->skip_sparse_checkout && (ce->ce_flags & CE_NEW_SKIP_WORKTREE))
		return 0;
	return verify_uptodate_1(ce, o, ERROR_NOT_UPTODATE_FILE);
}

static int verify_uptodate_sparse(const struct cache_entry *ce,
				  struct unpack_trees_options *o)
{
	return verify_uptodate_1(ce, o, ERROR_SPARSE_NOT_UPTODATE_FILE);
}

/*
 * TODO: We should actually invalidate o->result, not src_index [1].
 * But since cache tree and untracked cache both are not copied to
 * o->result until unpacking is complete, we invalidate them on
 * src_index instead with the assumption that they will be copied to
 * dst_index at the end.
 *
 * [1] src_index->cache_tree is also used in unpack_callback() so if
 * we invalidate o->result, we need to update it to use
 * o->result.cache_tree as well.
 */
static void invalidate_ce_path(const struct cache_entry *ce,
			       struct unpack_trees_options *o)
{
	if (!ce)
		return;
	cache_tree_invalidate_path(o->src_index, ce->name);
	untracked_cache_invalidate_path(o->src_index, ce->name, 1);
}

/*
 * Check that checking out ce->sha1 in subdir ce->name is not
 * going to overwrite any working files.
 *
 * Currently, git does not checkout subprojects during a superproject
 * checkout, so it is not going to overwrite anything.
 */
static int verify_clean_submodule(const char *old_sha1,
				  const struct cache_entry *ce,
				  enum unpack_trees_error_types error_type,
				  struct unpack_trees_options *o)
{
	if (!submodule_from_ce(ce))
		return 0;

	return check_submodule_move_head(ce, old_sha1,
					 oid_to_hex(&ce->oid), o);
}

static int verify_clean_subdirectory(const struct cache_entry *ce,
				     enum unpack_trees_error_types error_type,
				     struct unpack_trees_options *o)
{
	/*
	 * we are about to extract "ce->name"; we would not want to lose
	 * anything in the existing directory there.
	 */
	int namelen;
	int i;
	struct dir_struct d;
	char *pathbuf;
	int cnt = 0;

	if (S_ISGITLINK(ce->ce_mode)) {
		struct object_id oid;
		int sub_head = resolve_gitlink_ref(ce->name, "HEAD", &oid);
		/*
		 * If we are not going to update the submodule, then
		 * we don't care.
		 */
		if (!sub_head && !oidcmp(&oid, &ce->oid))
			return 0;
		return verify_clean_submodule(sub_head ? NULL : oid_to_hex(&oid),
					      ce, error_type, o);
	}

	/*
	 * First let's make sure we do not have a local modification
	 * in that directory.
	 */
	namelen = ce_namelen(ce);
	for (i = locate_in_src_index(ce, o);
	     i < o->src_index->cache_nr;
	     i++) {
		struct cache_entry *ce2 = o->src_index->cache[i];
		int len = ce_namelen(ce2);
		if (len < namelen ||
		    strncmp(ce->name, ce2->name, namelen) ||
		    ce2->name[namelen] != '/')
			break;
		/*
		 * ce2->name is an entry in the subdirectory to be
		 * removed.
		 */
		if (!ce_stage(ce2)) {
			if (verify_uptodate(ce2, o))
				return -1;
			add_entry(o, ce2, CE_REMOVE, 0);
			mark_ce_used(ce2, o);
		}
		cnt++;
	}

	/*
	 * Then we need to make sure that we do not lose a locally
	 * present file that is not ignored.
	 */
	pathbuf = xstrfmt("%.*s/", namelen, ce->name);

	memset(&d, 0, sizeof(d));
	if (o->dir)
		d.exclude_per_dir = o->dir->exclude_per_dir;
	i = read_directory(&d, o->src_index, pathbuf, namelen+1, NULL);
	if (i)
		return o->gently ? -1 :
			add_rejected_path(o, ERROR_NOT_UPTODATE_DIR, ce->name);
	free(pathbuf);
	return cnt;
}

/*
 * This gets called when there was no index entry for the tree entry 'dst',
 * but we found a file in the working tree that 'lstat()' said was fine,
 * and we're on a case-insensitive filesystem.
 *
 * See if we can find a case-insensitive match in the index that also
 * matches the stat information, and assume it's that other file!
 */
static int icase_exists(struct unpack_trees_options *o, const char *name, int len, struct stat *st)
{
	const struct cache_entry *src;

	src = index_file_exists(o->src_index, name, len, 1);
	return src && !ie_match_stat(o->src_index, src, st, CE_MATCH_IGNORE_VALID|CE_MATCH_IGNORE_SKIP_WORKTREE);
}

static int check_ok_to_remove(const char *name, int len, int dtype,
			      const struct cache_entry *ce, struct stat *st,
			      enum unpack_trees_error_types error_type,
			      struct unpack_trees_options *o)
{
	const struct cache_entry *result;

	/*
	 * It may be that the 'lstat()' succeeded even though
	 * target 'ce' was absent, because there is an old
	 * entry that is different only in case..
	 *
	 * Ignore that lstat() if it matches.
	 */
	if (ignore_case && icase_exists(o, name, len, st))
		return 0;

	if (o->dir &&
	    is_excluded(o->dir, o->src_index, name, &dtype))
		/*
		 * ce->name is explicitly excluded, so it is Ok to
		 * overwrite it.
		 */
		return 0;
	if (S_ISDIR(st->st_mode)) {
		/*
		 * We are checking out path "foo" and
		 * found "foo/." in the working tree.
		 * This is tricky -- if we have modified
		 * files that are in "foo/" we would lose
		 * them.
		 */
		if (verify_clean_subdirectory(ce, error_type, o) < 0)
			return -1;
		return 0;
	}

	/*
	 * The previous round may already have decided to
	 * delete this path, which is in a subdirectory that
	 * is being replaced with a blob.
	 */
	result = index_file_exists(&o->result, name, len, 0);
	if (result) {
		if (result->ce_flags & CE_REMOVE)
			return 0;
	}

	return o->gently ? -1 :
		add_rejected_path(o, error_type, name);
}

/*
 * We do not want to remove or overwrite a working tree file that
 * is not tracked, unless it is ignored.
 */
static int verify_absent_1(const struct cache_entry *ce,
			   enum unpack_trees_error_types error_type,
			   struct unpack_trees_options *o)
{
	int len;
	struct stat st;

	if (o->index_only || o->reset || !o->update)
		return 0;

	len = check_leading_path(ce->name, ce_namelen(ce));
	if (!len)
		return 0;
	else if (len > 0) {
		char *path;
		int ret;

		path = xmemdupz(ce->name, len);
		if (lstat(path, &st))
			ret = error_errno("cannot stat '%s'", path);
		else {
			if (submodule_from_ce(ce))
				ret = check_submodule_move_head(ce,
								oid_to_hex(&ce->oid),
								NULL, o);
			else
				ret = check_ok_to_remove(path, len, DT_UNKNOWN, NULL,
							 &st, error_type, o);
		}
		free(path);
		return ret;
	} else if (lstat(ce->name, &st)) {
		if (errno != ENOENT)
			return error_errno("cannot stat '%s'", ce->name);
		return 0;
	} else {
		if (submodule_from_ce(ce))
			return check_submodule_move_head(ce, oid_to_hex(&ce->oid),
							 NULL, o);

		return check_ok_to_remove(ce->name, ce_namelen(ce),
					  ce_to_dtype(ce), ce, &st,
					  error_type, o);
	}
}

static int verify_absent(const struct cache_entry *ce,
			 enum unpack_trees_error_types error_type,
			 struct unpack_trees_options *o)
{
	if (!o->skip_sparse_checkout && (ce->ce_flags & CE_NEW_SKIP_WORKTREE))
		return 0;
	return verify_absent_1(ce, error_type, o);
}

static int verify_absent_sparse(const struct cache_entry *ce,
				enum unpack_trees_error_types error_type,
				struct unpack_trees_options *o)
{
	enum unpack_trees_error_types orphaned_error = error_type;
	if (orphaned_error == ERROR_WOULD_LOSE_UNTRACKED_OVERWRITTEN)
		orphaned_error = ERROR_WOULD_LOSE_ORPHANED_OVERWRITTEN;

	return verify_absent_1(ce, orphaned_error, o);
}

static int merged_entry(const struct cache_entry *ce,
			const struct cache_entry *old,
			struct unpack_trees_options *o)
{
	int update = CE_UPDATE;
	struct cache_entry *merge = dup_cache_entry(ce, &o->result);

	if (!old) {
		/*
		 * New index entries. In sparse checkout, the following
		 * verify_absent() will be delayed until after
		 * traverse_trees() finishes in unpack_trees(), then:
		 *
		 *  - CE_NEW_SKIP_WORKTREE will be computed correctly
		 *  - verify_absent() be called again, this time with
		 *    correct CE_NEW_SKIP_WORKTREE
		 *
		 * verify_absent() call here does nothing in sparse
		 * checkout (i.e. o->skip_sparse_checkout == 0)
		 */
		update |= CE_ADDED;
		merge->ce_flags |= CE_NEW_SKIP_WORKTREE;

		if (verify_absent(merge,
				  ERROR_WOULD_LOSE_UNTRACKED_OVERWRITTEN, o)) {
			discard_cache_entry(merge);
			return -1;
		}
		invalidate_ce_path(merge, o);

		if (submodule_from_ce(ce)) {
			int ret = check_submodule_move_head(ce, NULL,
							    oid_to_hex(&ce->oid),
							    o);
			if (ret)
				return ret;
		}

	} else if (!(old->ce_flags & CE_CONFLICTED)) {
		/*
		 * See if we can re-use the old CE directly?
		 * That way we get the uptodate stat info.
		 *
		 * This also removes the UPDATE flag on a match; otherwise
		 * we will end up overwriting local changes in the work tree.
		 */
		if (same(old, merge)) {
			copy_cache_entry(merge, old);
			update = 0;
		} else {
			if (verify_uptodate(old, o)) {
				discard_cache_entry(merge);
				return -1;
			}
			/* Migrate old flags over */
			update |= old->ce_flags & (CE_SKIP_WORKTREE | CE_NEW_SKIP_WORKTREE);
			invalidate_ce_path(old, o);
		}

		if (submodule_from_ce(ce)) {
			int ret = check_submodule_move_head(ce, oid_to_hex(&old->oid),
							    oid_to_hex(&ce->oid),
							    o);
			if (ret)
				return ret;
		}
	} else {
		/*
		 * Previously unmerged entry left as an existence
		 * marker by read_index_unmerged();
		 */
		invalidate_ce_path(old, o);
	}

	do_add_entry(o, merge, update, CE_STAGEMASK);
	return 1;
}

static int deleted_entry(const struct cache_entry *ce,
			 const struct cache_entry *old,
			 struct unpack_trees_options *o)
{
	/* Did it exist in the index? */
	if (!old) {
		if (verify_absent(ce, ERROR_WOULD_LOSE_UNTRACKED_REMOVED, o))
			return -1;
		return 0;
	}
	if (!(old->ce_flags & CE_CONFLICTED) && verify_uptodate(old, o))
		return -1;
	add_entry(o, ce, CE_REMOVE, 0);
	invalidate_ce_path(ce, o);
	return 1;
}

static int keep_entry(const struct cache_entry *ce,
		      struct unpack_trees_options *o)
{
	add_entry(o, ce, 0, 0);
	return 1;
}

#if DBRT_DEBUG
static void show_stage_entry(FILE *o,
			     const char *label, const struct cache_entry *ce)
{
	if (!ce)
		fprintf(o, "%s (missing)\n", label);
	else
		fprintf(o, "%s%06o %s %d\t%s\n",
			label,
			ce->ce_mode,
			oid_to_hex(&ce->oid),
			ce_stage(ce),
			ce->name);
}
#endif

int threeway_merge(const struct cache_entry * const *stages,
		   struct unpack_trees_options *o)
{
	const struct cache_entry *index;
	const struct cache_entry *head;
	const struct cache_entry *remote = stages[o->head_idx + 1];
	int count;
	int head_match = 0;
	int remote_match = 0;

	int df_conflict_head = 0;
	int df_conflict_remote = 0;

	int any_anc_missing = 0;
	int no_anc_exists = 1;
	int i;

	for (i = 1; i < o->head_idx; i++) {
		if (!stages[i] || stages[i] == o->df_conflict_entry)
			any_anc_missing = 1;
		else
			no_anc_exists = 0;
	}

	index = stages[0];
	head = stages[o->head_idx];

	if (head == o->df_conflict_entry) {
		df_conflict_head = 1;
		head = NULL;
	}

	if (remote == o->df_conflict_entry) {
		df_conflict_remote = 1;
		remote = NULL;
	}

	/*
	 * First, if there's a #16 situation, note that to prevent #13
	 * and #14.
	 */
	if (!same(remote, head)) {
		for (i = 1; i < o->head_idx; i++) {
			if (same(stages[i], head)) {
				head_match = i;
			}
			if (same(stages[i], remote)) {
				remote_match = i;
			}
		}
	}

	/*
	 * We start with cases where the index is allowed to match
	 * something other than the head: #14(ALT) and #2ALT, where it
	 * is permitted to match the result instead.
	 */
	/* #14, #14ALT, #2ALT */
	if (remote && !df_conflict_head && head_match && !remote_match) {
		if (index && !same(index, remote) && !same(index, head))
			return reject_merge(index, o);
		return merged_entry(remote, index, o);
	}
	/*
	 * If we have an entry in the index cache, then we want to
	 * make sure that it matches head.
	 */
	if (index && !same(index, head))
		return reject_merge(index, o);

	if (head) {
		/* #5ALT, #15 */
		if (same(head, remote))
			return merged_entry(head, index, o);
		/* #13, #3ALT */
		if (!df_conflict_remote && remote_match && !head_match)
			return merged_entry(head, index, o);
	}

	/* #1 */
	if (!head && !remote && any_anc_missing)
		return 0;

	/*
	 * Under the "aggressive" rule, we resolve mostly trivial
	 * cases that we historically had git-merge-one-file resolve.
	 */
	if (o->aggressive) {
		int head_deleted = !head;
		int remote_deleted = !remote;
		const struct cache_entry *ce = NULL;

		if (index)
			ce = index;
		else if (head)
			ce = head;
		else if (remote)
			ce = remote;
		else {
			for (i = 1; i < o->head_idx; i++) {
				if (stages[i] && stages[i] != o->df_conflict_entry) {
					ce = stages[i];
					break;
				}
			}
		}

		/*
		 * Deleted in both.
		 * Deleted in one and unchanged in the other.
		 */
		if ((head_deleted && remote_deleted) ||
		    (head_deleted && remote && remote_match) ||
		    (remote_deleted && head && head_match)) {
			if (index)
				return deleted_entry(index, index, o);
			if (ce && !head_deleted) {
				if (verify_absent(ce, ERROR_WOULD_LOSE_UNTRACKED_REMOVED, o))
					return -1;
			}
			return 0;
		}
		/*
		 * Added in both, identically.
		 */
		if (no_anc_exists && head && remote && same(head, remote))
			return merged_entry(head, index, o);

	}

	/* Below are "no merge" cases, which require that the index be
	 * up-to-date to avoid the files getting overwritten with
	 * conflict resolution files.
	 */
	if (index) {
		if (verify_uptodate(index, o))
			return -1;
	}

	o->nontrivial_merge = 1;

	/* #2, #3, #4, #6, #7, #9, #10, #11. */
	count = 0;
	if (!head_match || !remote_match) {
		for (i = 1; i < o->head_idx; i++) {
			if (stages[i] && stages[i] != o->df_conflict_entry) {
				keep_entry(stages[i], o);
				count++;
				break;
			}
		}
	}
#if DBRT_DEBUG
	else {
		fprintf(stderr, "read-tree: warning #16 detected\n");
		show_stage_entry(stderr, "head   ", stages[head_match]);
		show_stage_entry(stderr, "remote ", stages[remote_match]);
	}
#endif
	if (head) { count += keep_entry(head, o); }
	if (remote) { count += keep_entry(remote, o); }
	return count;
}

/*
 * Two-way merge.
 *
 * The rule is to "carry forward" what is in the index without losing
 * information across a "fast-forward", favoring a successful merge
 * over a merge failure when it makes sense.  For details of the
 * "carry forward" rule, please see <Documentation/git-read-tree.txt>.
 *
 */
int twoway_merge(const struct cache_entry * const *src,
		 struct unpack_trees_options *o)
{
	const struct cache_entry *current = src[0];
	const struct cache_entry *oldtree = src[1];
	const struct cache_entry *newtree = src[2];

	if (o->merge_size != 2)
		return error("Cannot do a twoway merge of %d trees",
			     o->merge_size);

	if (oldtree == o->df_conflict_entry)
		oldtree = NULL;
	if (newtree == o->df_conflict_entry)
		newtree = NULL;

	if (current) {
		if (current->ce_flags & CE_CONFLICTED) {
			if (same(oldtree, newtree) || o->reset) {
				if (!newtree)
					return deleted_entry(current, current, o);
				else
					return merged_entry(newtree, current, o);
			}
			return reject_merge(current, o);
		} else if ((!oldtree && !newtree) || /* 4 and 5 */
			 (!oldtree && newtree &&
			  same(current, newtree)) || /* 6 and 7 */
			 (oldtree && newtree &&
			  same(oldtree, newtree)) || /* 14 and 15 */
			 (oldtree && newtree &&
			  !same(oldtree, newtree) && /* 18 and 19 */
			  same(current, newtree))) {
			return keep_entry(current, o);
		} else if (oldtree && !newtree && same(current, oldtree)) {
			/* 10 or 11 */
			return deleted_entry(oldtree, current, o);
		} else if (oldtree && newtree &&
			 same(current, oldtree) && !same(current, newtree)) {
			/* 20 or 21 */
			return merged_entry(newtree, current, o);
		} else
			return reject_merge(current, o);
	}
	else if (newtree) {
		if (oldtree && !o->initial_checkout) {
			/*
			 * deletion of the path was staged;
			 */
			if (same(oldtree, newtree))
				return 1;
			return reject_merge(oldtree, o);
		}
		return merged_entry(newtree, current, o);
	}
	return deleted_entry(oldtree, current, o);
}

/*
 * Bind merge.
 *
 * Keep the index entries at stage0, collapse stage1 but make sure
 * stage0 does not have anything there.
 */
int bind_merge(const struct cache_entry * const *src,
	       struct unpack_trees_options *o)
{
	const struct cache_entry *old = src[0];
	const struct cache_entry *a = src[1];

	if (o->merge_size != 1)
		return error("Cannot do a bind merge of %d trees",
			     o->merge_size);
	if (a && old)
		return o->gently ? -1 :
			error(ERRORMSG(o, ERROR_BIND_OVERLAP),
			      super_prefixed(a->name),
			      super_prefixed(old->name));
	if (!a)
		return keep_entry(old, o);
	else
		return merged_entry(a, NULL, o);
}

/*
 * One-way merge.
 *
 * The rule is:
 * - take the stat information from stage0, take the data from stage1
 */
int oneway_merge(const struct cache_entry * const *src,
		 struct unpack_trees_options *o)
{
	const struct cache_entry *old = src[0];
	const struct cache_entry *a = src[1];

	if (o->merge_size != 1)
		return error("Cannot do a oneway merge of %d trees",
			     o->merge_size);

	if (!a || a == o->df_conflict_entry)
		return deleted_entry(old, old, o);

	if (old && same(old, a)) {
		int update = 0;
		if (o->reset && o->update && !ce_uptodate(old) && !ce_skip_worktree(old)) {
			struct stat st;
			if (lstat(old->name, &st) ||
			    ie_match_stat(o->src_index, old, &st, CE_MATCH_IGNORE_VALID|CE_MATCH_IGNORE_SKIP_WORKTREE))
				update |= CE_UPDATE;
		}
		if (o->update && S_ISGITLINK(old->ce_mode) &&
		    should_update_submodules() && !verify_uptodate(old, o))
			update |= CE_UPDATE;
		add_entry(o, old, update, 0);
		return 0;
	}
	return merged_entry(a, old, o);
}<|MERGE_RESOLUTION|>--- conflicted
+++ resolved
@@ -456,15 +456,11 @@
 	stop_progress(&progress);
 	errs |= finish_delayed_checkout(&state);
 	if (o->update)
-<<<<<<< HEAD
 		git_attr_set_direction(GIT_ATTR_CHECKIN);
-=======
-		git_attr_set_direction(GIT_ATTR_CHECKIN, NULL);
 
 	if (o->clone)
 		report_collided_checkout(index);
 
->>>>>>> b878579a
 	return errs != 0;
 }
 
