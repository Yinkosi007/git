--- conflicted
+++ resolved
@@ -1673,20 +1673,10 @@
 	const char *path;
 
 	dir->exclude_per_dir = ".gitignore";
-<<<<<<< HEAD
-	path = git_path("info/exclude");
+
+	/* core.excludefile defaulting to $XDG_HOME/git/ignore */
 	if (!excludes_file)
 		excludes_file = xdg_config_home("ignore");
-	if (!access_or_warn(path, R_OK, 0))
-		add_excludes_from_file(dir, path);
-=======
-
-	/* core.excludefile defaulting to $XDG_HOME/git/ignore */
-	if (!excludes_file) {
-		home_config_paths(NULL, &xdg_path, "ignore");
-		excludes_file = xdg_path;
-	}
->>>>>>> 099d2d86
 	if (excludes_file && !access_or_warn(excludes_file, R_OK, 0))
 		add_excludes_from_file(dir, excludes_file);
 
