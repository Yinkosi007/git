--- conflicted
+++ resolved
@@ -499,11 +499,7 @@
 	int status, nth;
 	size_t payload_size, gpg_message_offset;
 
-<<<<<<< HEAD
-	hash_object_file(extra->value, extra->len, typename(OBJ_TAG), &oid);
-=======
-	hash_sha1_file(extra->value, extra->len, type_name(OBJ_TAG), oid.hash);
->>>>>>> efdfe11f
+	hash_object_file(extra->value, extra->len, type_name(OBJ_TAG), &oid);
 	tag = lookup_tag(&oid);
 	if (!tag)
 		return; /* error message already given */
