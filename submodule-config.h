--- conflicted
+++ resolved
@@ -43,12 +43,6 @@
 extern const struct submodule *submodule_from_cache(struct repository *repo,
 						    const struct object_id *treeish_name,
 						    const char *key);
-<<<<<<< HEAD
-extern int gitmodule_oid_from_commit(const struct object_id *commit_oid,
-				     struct object_id *gitmodules_oid,
-				     struct strbuf *rev);
-=======
->>>>>>> 557a5998
 extern void submodule_free(void);
 
 #endif /* SUBMODULE_CONFIG_H */