#include <stdio.h>
#include <sys/types.h>
#include <sys/stat.h>
#include <dirent.h>
#include <unistd.h>
#include <stdlib.h>
#include <string.h>
#include <errno.h>
#include <limits.h>
#include <stdarg.h>
#include "git-compat-util.h"
#include "exec_cmd.h"
#include "cache.h"
#include "quote.h"

#include "builtin.h"

const char git_usage_string[] =
	"git [--version] [--exec-path[=GIT_EXEC_PATH]] [--help] COMMAND [ ARGS ]";

static void prepend_to_path(const char *dir, int len)
{
	const char *old_path = getenv("PATH");
	char *path;
	int path_len = len;

	if (!old_path)
		old_path = "/usr/local/bin:/usr/bin:/bin";

	path_len = len + strlen(old_path) + 1;

	path = xmalloc(path_len + 1);

	memcpy(path, dir, len);
	path[len] = ':';
	memcpy(path + len + 1, old_path, path_len - len);

	setenv("PATH", path, 1);

	free(path);
}

static int handle_options(const char*** argv, int* argc)
{
	int handled = 0;

	while (*argc > 0) {
		const char *cmd = (*argv)[0];
		if (cmd[0] != '-')
			break;

		/*
		 * For legacy reasons, the "version" and "help"
		 * commands can be written with "--" prepended
		 * to make them look like flags.
		 */
		if (!strcmp(cmd, "--help") || !strcmp(cmd, "--version"))
			break;

		/*
		 * Check remaining flags.
		 */
		if (!strncmp(cmd, "--exec-path", 11)) {
			cmd += 11;
			if (*cmd == '=')
				git_set_exec_path(cmd + 1);
			else {
				puts(git_exec_path());
				exit(0);
			}
		} else if (!strcmp(cmd, "-p") || !strcmp(cmd, "--paginate")) {
			setup_pager();
		} else if (!strcmp(cmd, "--git-dir")) {
			if (*argc < 1)
				return -1;
			setenv("GIT_DIR", (*argv)[1], 1);
			(*argv)++;
			(*argc)--;
		} else if (!strncmp(cmd, "--git-dir=", 10)) {
			setenv("GIT_DIR", cmd + 10, 1);
		} else if (!strcmp(cmd, "--bare")) {
			static char git_dir[1024];
			setenv("GIT_DIR", getcwd(git_dir, 1024), 1);
		} else {
			fprintf(stderr, "Unknown option: %s\n", cmd);
			usage(git_usage_string);
		}

		(*argv)++;
		(*argc)--;
		handled++;
	}
	return handled;
}

static const char *alias_command;
static char *alias_string;

static int git_alias_config(const char *var, const char *value)
{
	if (!strncmp(var, "alias.", 6) && !strcmp(var + 6, alias_command)) {
		alias_string = xstrdup(value);
	}
	return 0;
}

static int split_cmdline(char *cmdline, const char ***argv)
{
	int src, dst, count = 0, size = 16;
	char quoted = 0;

	*argv = malloc(sizeof(char*) * size);

	/* split alias_string */
	(*argv)[count++] = cmdline;
	for (src = dst = 0; cmdline[src];) {
		char c = cmdline[src];
		if (!quoted && isspace(c)) {
			cmdline[dst++] = 0;
			while (cmdline[++src]
					&& isspace(cmdline[src]))
				; /* skip */
			if (count >= size) {
				size += 16;
				*argv = xrealloc(*argv, sizeof(char*) * size);
			}
			(*argv)[count++] = cmdline + dst;
		} else if(!quoted && (c == '\'' || c == '"')) {
			quoted = c;
			src++;
		} else if (c == quoted) {
			quoted = 0;
			src++;
		} else {
			if (c == '\\' && quoted != '\'') {
				src++;
				c = cmdline[src];
				if (!c) {
					free(*argv);
					*argv = NULL;
					return error("cmdline ends with \\");
				}
			}
			cmdline[dst++] = c;
			src++;
		}
	}

	cmdline[dst] = 0;

	if (quoted) {
		free(*argv);
		*argv = NULL;
		return error("unclosed quote");
	}

	return count;
}

static int handle_alias(int *argcp, const char ***argv)
{
	int nongit = 0, ret = 0, saved_errno = errno;
	const char *subdir;
	int count, option_count;
	const char** new_argv;

	subdir = setup_git_directory_gently(&nongit);

	alias_command = (*argv)[0];
	git_config(git_alias_config);
	if (alias_string) {
		count = split_cmdline(alias_string, &new_argv);
		option_count = handle_options(&new_argv, &count);
		memmove(new_argv - option_count, new_argv,
				count * sizeof(char *));
		new_argv -= option_count;

		if (count < 1)
			die("empty alias for %s", alias_command);

		if (!strcmp(alias_command, new_argv[0]))
			die("recursive alias: %s", alias_command);

		trace_argv_printf(new_argv, count,
				  "trace: alias expansion: %s =>",
				  alias_command);

		new_argv = xrealloc(new_argv, sizeof(char*) *
				    (count + *argcp + 1));
		/* insert after command name */
		memcpy(new_argv + count, *argv + 1, sizeof(char*) * *argcp);
		new_argv[count+*argcp] = NULL;

		*argv = new_argv;
		*argcp += count - 1;

		ret = 1;
	}

	if (subdir)
		chdir(subdir);

	errno = saved_errno;

	return ret;
}

const char git_version_string[] = GIT_VERSION;

#define RUN_SETUP	(1<<0)
#define USE_PAGER	(1<<1)

static void handle_internal_command(int argc, const char **argv, char **envp)
{
	const char *cmd = argv[0];
	static struct cmd_struct {
		const char *cmd;
		int (*fn)(int, const char **, const char *);
		int option;
	} commands[] = {
		{ "add", cmd_add, RUN_SETUP },
		{ "apply", cmd_apply },
		{ "archive", cmd_archive },
		{ "cat-file", cmd_cat_file, RUN_SETUP },
		{ "checkout-index", cmd_checkout_index, RUN_SETUP },
		{ "check-ref-format", cmd_check_ref_format },
		{ "commit-tree", cmd_commit_tree, RUN_SETUP },
		{ "count-objects", cmd_count_objects, RUN_SETUP },
		{ "diff", cmd_diff, RUN_SETUP },
		{ "diff-files", cmd_diff_files, RUN_SETUP },
		{ "diff-index", cmd_diff_index, RUN_SETUP },
		{ "diff-stages", cmd_diff_stages, RUN_SETUP },
		{ "diff-tree", cmd_diff_tree, RUN_SETUP },
		{ "fmt-merge-msg", cmd_fmt_merge_msg, RUN_SETUP },
		{ "format-patch", cmd_format_patch, RUN_SETUP },
		{ "get-tar-commit-id", cmd_get_tar_commit_id },
		{ "grep", cmd_grep, RUN_SETUP },
		{ "help", cmd_help },
		{ "init-db", cmd_init_db },
		{ "log", cmd_log, RUN_SETUP | USE_PAGER },
		{ "ls-files", cmd_ls_files, RUN_SETUP },
		{ "ls-tree", cmd_ls_tree, RUN_SETUP },
		{ "mailinfo", cmd_mailinfo },
		{ "mailsplit", cmd_mailsplit },
		{ "mv", cmd_mv, RUN_SETUP },
		{ "name-rev", cmd_name_rev, RUN_SETUP },
		{ "pack-objects", cmd_pack_objects, RUN_SETUP },
		{ "prune", cmd_prune, RUN_SETUP },
		{ "prune-packed", cmd_prune_packed, RUN_SETUP },
		{ "push", cmd_push, RUN_SETUP },
		{ "read-tree", cmd_read_tree, RUN_SETUP },
		{ "repo-config", cmd_repo_config },
		{ "rev-list", cmd_rev_list, RUN_SETUP },
		{ "rev-parse", cmd_rev_parse, RUN_SETUP },
		{ "rm", cmd_rm, RUN_SETUP },
		{ "runstatus", cmd_runstatus, RUN_SETUP },
		{ "show-branch", cmd_show_branch, RUN_SETUP },
		{ "show", cmd_show, RUN_SETUP | USE_PAGER },
		{ "stripspace", cmd_stripspace },
		{ "symbolic-ref", cmd_symbolic_ref, RUN_SETUP },
		{ "tar-tree", cmd_tar_tree, RUN_SETUP },
		{ "zip-tree", cmd_zip_tree, RUN_SETUP },
		{ "unpack-objects", cmd_unpack_objects, RUN_SETUP },
		{ "update-index", cmd_update_index, RUN_SETUP },
		{ "update-ref", cmd_update_ref, RUN_SETUP },
		{ "upload-archive", cmd_upload_archive },
		{ "upload-tar", cmd_upload_tar },
		{ "version", cmd_version },
		{ "whatchanged", cmd_whatchanged, RUN_SETUP | USE_PAGER },
		{ "write-tree", cmd_write_tree, RUN_SETUP },
		{ "verify-pack", cmd_verify_pack },
<<<<<<< HEAD
		{ "show-ref", cmd_show_ref, RUN_SETUP },
=======
		{ "pack-refs", cmd_pack_refs, RUN_SETUP },
>>>>>>> 96884601
	};
	int i;

	/* Turn "git cmd --help" into "git help cmd" */
	if (argc > 1 && !strcmp(argv[1], "--help")) {
		argv[1] = argv[0];
		argv[0] = cmd = "help";
	}

	for (i = 0; i < ARRAY_SIZE(commands); i++) {
		struct cmd_struct *p = commands+i;
		const char *prefix;
		if (strcmp(p->cmd, cmd))
			continue;

		prefix = NULL;
		if (p->option & RUN_SETUP)
			prefix = setup_git_directory();
		if (p->option & USE_PAGER)
			setup_pager();
		trace_argv_printf(argv, argc, "trace: built-in: git");

		exit(p->fn(argc, argv, prefix));
	}
}

int main(int argc, const char **argv, char **envp)
{
	const char *cmd = argv[0] ? argv[0] : "git-help";
	char *slash = strrchr(cmd, '/');
	const char *exec_path = NULL;
	int done_alias = 0;

	/*
	 * Take the basename of argv[0] as the command
	 * name, and the dirname as the default exec_path
	 * if it's an absolute path and we don't have
	 * anything better.
	 */
	if (slash) {
		*slash++ = 0;
		if (*cmd == '/')
			exec_path = cmd;
		cmd = slash;
	}

	/*
	 * "git-xxxx" is the same as "git xxxx", but we obviously:
	 *
	 *  - cannot take flags in between the "git" and the "xxxx".
	 *  - cannot execute it externally (since it would just do
	 *    the same thing over again)
	 *
	 * So we just directly call the internal command handler, and
	 * die if that one cannot handle it.
	 */
	if (!strncmp(cmd, "git-", 4)) {
		cmd += 4;
		argv[0] = cmd;
		handle_internal_command(argc, argv, envp);
		die("cannot handle %s internally", cmd);
	}

	/* Look for flags.. */
	argv++;
	argc--;
	handle_options(&argv, &argc);
	if (argc > 0) {
		if (!strncmp(argv[0], "--", 2))
			argv[0] += 2;
	} else {
		/* Default command: "help" */
		argv[0] = "help";
		argc = 1;
	}
	cmd = argv[0];

	/*
	 * We search for git commands in the following order:
	 *  - git_exec_path()
	 *  - the path of the "git" command if we could find it
	 *    in $0
	 *  - the regular PATH.
	 */
	if (exec_path)
		prepend_to_path(exec_path, strlen(exec_path));
	exec_path = git_exec_path();
	prepend_to_path(exec_path, strlen(exec_path));

	while (1) {
		/* See if it's an internal command */
		handle_internal_command(argc, argv, envp);

		/* .. then try the external ones */
		execv_git_cmd(argv);

		/* It could be an alias -- this works around the insanity
		 * of overriding "git log" with "git show" by having
		 * alias.log = show
		 */
		if (done_alias || !handle_alias(&argc, &argv))
			break;
		done_alias = 1;
	}

	if (errno == ENOENT)
		help_unknown_cmd(cmd);

	fprintf(stderr, "Failed to run command '%s': %s\n",
		cmd, strerror(errno));

	return 1;
}<|MERGE_RESOLUTION|>--- conflicted
+++ resolved
@@ -269,11 +269,8 @@
 		{ "whatchanged", cmd_whatchanged, RUN_SETUP | USE_PAGER },
 		{ "write-tree", cmd_write_tree, RUN_SETUP },
 		{ "verify-pack", cmd_verify_pack },
-<<<<<<< HEAD
 		{ "show-ref", cmd_show_ref, RUN_SETUP },
-=======
 		{ "pack-refs", cmd_pack_refs, RUN_SETUP },
->>>>>>> 96884601
 	};
 	int i;
 
