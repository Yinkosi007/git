# The default target of this Makefile is...
all::

# Define V=1 to have a more verbose compile.
#
# Define SHELL_PATH to a POSIX shell if your /bin/sh is broken.
#
# Define SANE_TOOL_PATH to a colon-separated list of paths to prepend
# to PATH if your tools in /usr/bin are broken.
#
# Define SOCKLEN_T to a suitable type (such as 'size_t') if your
# system headers do not define a socklen_t type.
#
# Define INLINE to a suitable substitute (such as '__inline' or '') if git
# fails to compile with errors about undefined inline functions or similar.
#
# Define SNPRINTF_RETURNS_BOGUS if your are on a system which snprintf()
# or vsnprintf() return -1 instead of number of characters which would
# have been written to the final string if enough space had been available.
#
# Define FREAD_READS_DIRECTORIES if your are on a system which succeeds
# when attempting to read from an fopen'ed directory.
#
# Define NO_OPENSSL environment variable if you do not have OpenSSL.
# This also implies BLK_SHA1.
#
# Define USE_LIBPCRE if you have and want to use libpcre. git-grep will be
# able to use Perl-compatible regular expressions.
#
# Define LIBPCREDIR=/foo/bar if your libpcre header and library files are in
# /foo/bar/include and /foo/bar/lib directories.
#
# Define NO_CURL if you do not have libcurl installed.  git-http-fetch and
# git-http-push are not built, and you cannot use http:// and https://
# transports (neither smart nor dumb).
#
# Define CURLDIR=/foo/bar if your curl header and library files are in
# /foo/bar/include and /foo/bar/lib directories.
#
# Define NO_EXPAT if you do not have expat installed.  git-http-push is
# not built, and you cannot push using http:// and https:// transports (dumb).
#
# Define EXPATDIR=/foo/bar if your expat header and library files are in
# /foo/bar/include and /foo/bar/lib directories.
#
# Define NO_GETTEXT if you don't want Git output to be translated.
# A translated Git requires GNU libintl or another gettext implementation,
# plus libintl-perl at runtime.
#
# Define USE_GETTEXT_SCHEME and set it to 'fallthrough', if you don't trust
# the installed gettext translation of the shell scripts output.
#
# Define HAVE_LIBCHARSET_H if you haven't set NO_GETTEXT and you can't
# trust the langinfo.h's nl_langinfo(CODESET) function to return the
# current character set. GNU and Solaris have a nl_langinfo(CODESET),
# FreeBSD can use either, but MinGW and some others need to use
# libcharset.h's locale_charset() instead.
#
# Define CHARSET_LIB to you need to link with library other than -liconv to
# use locale_charset() function.  On some platforms this needs to set to
# -lcharset
#
# Define LIBC_CONTAINS_LIBINTL if your gettext implementation doesn't
# need -lintl when linking.
#
# Define NO_MSGFMT_EXTENDED_OPTIONS if your implementation of msgfmt
# doesn't support GNU extensions like --check and --statistics
#
# Define HAVE_PATHS_H if you have paths.h and want to use the default PATH
# it specifies.
#
# Define NO_D_INO_IN_DIRENT if you don't have d_ino in your struct dirent.
#
# Define NO_D_TYPE_IN_DIRENT if your platform defines DT_UNKNOWN but lacks
# d_type in struct dirent (Cygwin 1.5, fixed in Cygwin 1.7).
#
# Define NO_STRCASESTR if you don't have strcasestr.
#
# Define NO_MEMMEM if you don't have memmem.
#
# Define NO_STRLCPY if you don't have strlcpy.
#
# Define NO_STRTOUMAX if you don't have both strtoimax and strtoumax in the
# C library. If your compiler also does not support long long or does not have
# strtoull, define NO_STRTOULL.
#
# Define NO_SETENV if you don't have setenv in the C library.
#
# Define NO_UNSETENV if you don't have unsetenv in the C library.
#
# Define NO_MKDTEMP if you don't have mkdtemp in the C library.
#
# Define NO_MKSTEMPS if you don't have mkstemps in the C library.
#
# Define NO_STRTOK_R if you don't have strtok_r in the C library.
#
# Define NO_FNMATCH if you don't have fnmatch in the C library.
#
# Define NO_FNMATCH_CASEFOLD if your fnmatch function doesn't have the
# FNM_CASEFOLD GNU extension.
#
# Define NO_GECOS_IN_PWENT if you don't have pw_gecos in struct passwd
# in the C library.
#
# Define NO_LIBGEN_H if you don't have libgen.h.
#
# Define NEEDS_LIBGEN if your libgen needs -lgen when linking
#
# Define NO_SYS_SELECT_H if you don't have sys/select.h.
#
# Define NO_SYMLINK_HEAD if you never want .git/HEAD to be a symbolic link.
# Enable it on Windows.  By default, symrefs are still used.
#
# Define NO_SVN_TESTS if you want to skip time-consuming SVN interoperability
# tests.  These tests take up a significant amount of the total test time
# but are not needed unless you plan to talk to SVN repos.
#
# Define NO_FINK if you are building on Darwin/Mac OS X, have Fink
# installed in /sw, but don't want GIT to link against any libraries
# installed there.  If defined you may specify your own (or Fink's)
# include directories and library directories by defining CFLAGS
# and LDFLAGS appropriately.
#
# Define NO_DARWIN_PORTS if you are building on Darwin/Mac OS X,
# have DarwinPorts installed in /opt/local, but don't want GIT to
# link against any libraries installed there.  If defined you may
# specify your own (or DarwinPort's) include directories and
# library directories by defining CFLAGS and LDFLAGS appropriately.
#
# Define BLK_SHA1 environment variable if you want the C version
# of the SHA1 that assumes you can do unaligned 32-bit loads and
# have a fast htonl() function.
#
# Define PPC_SHA1 environment variable when running make to make use of
# a bundled SHA1 routine optimized for PowerPC.
#
# Define NEEDS_CRYPTO_WITH_SSL if you need -lcrypto when using -lssl (Darwin).
#
# Define NEEDS_SSL_WITH_CRYPTO if you need -lssl when using -lcrypto (Darwin).
#
# Define NEEDS_SSL_WITH_CURL if you need -lssl with -lcurl (Minix).
#
# Define NEEDS_IDN_WITH_CURL if you need -lidn when using -lcurl (Minix).
#
# Define NEEDS_LIBICONV if linking with libc is not enough (Darwin).
#
# Define NEEDS_SOCKET if linking with libc is not enough (SunOS,
# Patrick Mauritz).
#
# Define NEEDS_RESOLV if linking with -lnsl and/or -lsocket is not enough.
# Notably on Solaris hstrerror resides in libresolv and on Solaris 7
# inet_ntop and inet_pton additionally reside there.
#
# Define NO_MMAP if you want to avoid mmap.
#
# Define NO_PTHREADS if you do not have or do not want to use Pthreads.
#
# Define NO_PREAD if you have a problem with pread() system call (e.g.
# cygwin1.dll before v1.5.22).
#
# Define NO_FAST_WORKING_DIRECTORY if accessing objects in pack files is
# generally faster on your platform than accessing the working directory.
#
# Define NO_TRUSTABLE_FILEMODE if your filesystem may claim to support
# the executable mode bit, but doesn't really do so.
#
# Define NO_IPV6 if you lack IPv6 support and getaddrinfo().
#
# Define NO_UNIX_SOCKETS if your system does not offer unix sockets.
#
# Define NO_SOCKADDR_STORAGE if your platform does not have struct
# sockaddr_storage.
#
# Define NO_ICONV if your libc does not properly support iconv.
#
# Define OLD_ICONV if your library has an old iconv(), where the second
# (input buffer pointer) parameter is declared with type (const char **).
#
# Define NO_DEFLATE_BOUND if your zlib does not have deflateBound.
#
# Define NO_R_TO_GCC_LINKER if your gcc does not like "-R/path/lib"
# that tells runtime paths to dynamic libraries;
# "-Wl,-rpath=/path/lib" is used instead.
#
# Define NO_NORETURN if using buggy versions of gcc 4.6+ and profile feedback,
# as the compiler can crash (http://gcc.gnu.org/bugzilla/show_bug.cgi?id=49299)
#
# Define USE_NSEC below if you want git to care about sub-second file mtimes
# and ctimes. Note that you need recent glibc (at least 2.2.4) for this, and
# it will BREAK YOUR LOCAL DIFFS! show-diff and anything using it will likely
# randomly break unless your underlying filesystem supports those sub-second
# times (my ext3 doesn't).
#
# Define USE_ST_TIMESPEC if your "struct stat" uses "st_ctimespec" instead of
# "st_ctim"
#
# Define NO_NSEC if your "struct stat" does not have "st_ctim.tv_nsec"
# available.  This automatically turns USE_NSEC off.
#
# Define USE_STDEV below if you want git to care about the underlying device
# change being considered an inode change from the update-index perspective.
#
# Define NO_ST_BLOCKS_IN_STRUCT_STAT if your platform does not have st_blocks
# field that counts the on-disk footprint in 512-byte blocks.
#
# Define ASCIIDOC7 if you want to format documentation with AsciiDoc 7
#
# Define DOCBOOK_XSL_172 if you want to format man pages with DocBook XSL v1.72
# (not v1.73 or v1.71).
#
# Define ASCIIDOC_ROFF if your DocBook XSL does not escape raw roff directives
# (versions 1.68.1 through v1.72).
#
# Define GNU_ROFF if your target system uses GNU groff.  This forces
# apostrophes to be ASCII so that cut&pasting examples to the shell
# will work.
#
# Define NO_PERL_MAKEMAKER if you cannot use Makefiles generated by perl's
# MakeMaker (e.g. using ActiveState under Cygwin).
#
# Define NO_PERL if you do not want Perl scripts or libraries at all.
#
# Define NO_PYTHON if you do not want Python scripts or libraries at all.
#
# Define NO_TCLTK if you do not want Tcl/Tk GUI.
#
# The TCL_PATH variable governs the location of the Tcl interpreter
# used to optimize git-gui for your system.  Only used if NO_TCLTK
# is not set.  Defaults to the bare 'tclsh'.
#
# The TCLTK_PATH variable governs the location of the Tcl/Tk interpreter.
# If not set it defaults to the bare 'wish'. If it is set to the empty
# string then NO_TCLTK will be forced (this is used by configure script).
#
# Define INTERNAL_QSORT to use Git's implementation of qsort(), which
# is a simplified version of the merge sort used in glibc. This is
# recommended if Git triggers O(n^2) behavior in your platform's qsort().
#
# Define UNRELIABLE_FSTAT if your system's fstat does not return the same
# information on a not yet closed file that lstat would return for the same
# file after it was closed.
#
# Define OBJECT_CREATION_USES_RENAMES if your operating systems has problems
# when hardlinking a file to another name and unlinking the original file right
# away (some NTFS drivers seem to zero the contents in that scenario).
#
# Define NO_CROSS_DIRECTORY_HARDLINKS if you plan to distribute the installed
# programs as a tar, where bin/ and libexec/ might be on different file systems.
#
# Define NO_INSTALL_HARDLINKS if you prefer to use either symbolic links or
# copies to install built-in git commands e.g. git-cat-file.
#
# Define USE_NED_ALLOCATOR if you want to replace the platforms default
# memory allocators with the nedmalloc allocator written by Niall Douglas.
#
# Define NO_REGEX if you have no or inferior regex support in your C library.
#
# Define HAVE_DEV_TTY if your system can open /dev/tty to interact with the
# user.
#
# Define GETTEXT_POISON if you are debugging the choice of strings marked
# for translation.  In a GETTEXT_POISON build, you can turn all strings marked
# for translation into gibberish by setting the GIT_GETTEXT_POISON variable
# (to any value) in your environment.
#
# Define JSMIN to point to JavaScript minifier that functions as
# a filter to have gitweb.js minified.
#
# Define CSSMIN to point to a CSS minifier in order to generate a minified
# version of gitweb.css
#
# Define DEFAULT_PAGER to a sensible pager command (defaults to "less") if
# you want to use something different.  The value will be interpreted by the
# shell at runtime when it is used.
#
# Define DEFAULT_EDITOR to a sensible editor command (defaults to "vi") if you
# want to use something different.  The value will be interpreted by the shell
# if necessary when it is used.  Examples:
#
#   DEFAULT_EDITOR='~/bin/vi',
#   DEFAULT_EDITOR='$GIT_FALLBACK_EDITOR',
#   DEFAULT_EDITOR='"C:\Program Files\Vim\gvim.exe" --nofork'
#
# Define COMPUTE_HEADER_DEPENDENCIES to "yes" if you want dependencies on
# header files to be automatically computed, to avoid rebuilding objects when
# an unrelated header file changes.  Define it to "no" to use the hard-coded
# dependency rules.  The default is "auto", which means to use computed header
# dependencies if your compiler is detected to support it.
#
# Define CHECK_HEADER_DEPENDENCIES to check for problems in the hard-coded
# dependency rules.
#
# Define NATIVE_CRLF if your platform uses CRLF for line endings.
#
# Define XDL_FAST_HASH to use an alternative line-hashing method in
# the diff algorithm.  It gives a nice speedup if your processor has
# fast unaligned word loads.  Does NOT work on big-endian systems!
# Enabled by default on x86_64.
#
<<<<<<< HEAD
# Define GIT_USER_AGENT if you want to change how git identifies itself during
# network interactions.  The default is "git/$(GIT_VERSION)".
=======
# Define DEFAULT_HELP_FORMAT to "man", "info" or "html"
# (defaults to "man") if you want to have a different default when
# "git help" is called without a parameter specifying the format.
>>>>>>> 1cc8af04

GIT-VERSION-FILE: FORCE
	@$(SHELL_PATH) ./GIT-VERSION-GEN
-include GIT-VERSION-FILE

uname_S := $(shell sh -c 'uname -s 2>/dev/null || echo not')
uname_M := $(shell sh -c 'uname -m 2>/dev/null || echo not')
uname_O := $(shell sh -c 'uname -o 2>/dev/null || echo not')
uname_R := $(shell sh -c 'uname -r 2>/dev/null || echo not')
uname_P := $(shell sh -c 'uname -p 2>/dev/null || echo not')
uname_V := $(shell sh -c 'uname -v 2>/dev/null || echo not')

ifdef MSVC
	# avoid the MingW and Cygwin configuration sections
	uname_S := Windows
	uname_O := Windows
endif

# CFLAGS and LDFLAGS are for the users to override from the command line.

CFLAGS = -g -O2 -Wall
LDFLAGS =
ALL_CFLAGS = $(CPPFLAGS) $(CFLAGS)
ALL_LDFLAGS = $(LDFLAGS)
STRIP ?= strip

# Among the variables below, these:
#   gitexecdir
#   template_dir
#   mandir
#   infodir
#   htmldir
#   sysconfdir
# can be specified as a relative path some/where/else;
# this is interpreted as relative to $(prefix) and "git" at
# runtime figures out where they are based on the path to the executable.
# This can help installing the suite in a relocatable way.

prefix = $(HOME)
bindir_relative = bin
bindir = $(prefix)/$(bindir_relative)
mandir = share/man
infodir = share/info
gitexecdir = libexec/git-core
mergetoolsdir = $(gitexecdir)/mergetools
sharedir = $(prefix)/share
gitwebdir = $(sharedir)/gitweb
localedir = $(sharedir)/locale
template_dir = share/git-core/templates
htmldir = share/doc/git-doc
ETC_GITCONFIG = $(sysconfdir)/gitconfig
ETC_GITATTRIBUTES = $(sysconfdir)/gitattributes
lib = lib
# DESTDIR=
pathsep = :

export prefix bindir sharedir sysconfdir gitwebdir localedir

CC = cc
AR = ar
RM = rm -f
DIFF = diff
TAR = tar
FIND = find
INSTALL = install
RPMBUILD = rpmbuild
TCL_PATH = tclsh
TCLTK_PATH = wish
XGETTEXT = xgettext
MSGFMT = msgfmt
PTHREAD_LIBS = -lpthread
PTHREAD_CFLAGS =
GCOV = gcov

export TCL_PATH TCLTK_PATH

SPARSE_FLAGS =



### --- END CONFIGURATION SECTION ---

# Those must not be GNU-specific; they are shared with perl/ which may
# be built by a different compiler. (Note that this is an artifact now
# but it still might be nice to keep that distinction.)
BASIC_CFLAGS = -I.
BASIC_LDFLAGS =

# Guard against environment variables
BUILTIN_OBJS =
BUILT_INS =
COMPAT_CFLAGS =
COMPAT_OBJS =
XDIFF_H =
XDIFF_OBJS =
VCSSVN_H =
VCSSVN_OBJS =
VCSSVN_TEST_OBJS =
MISC_H =
EXTRA_CPPFLAGS =
LIB_H =
LIB_OBJS =
PROGRAM_OBJS =
PROGRAMS =
SCRIPT_PERL =
SCRIPT_PYTHON =
SCRIPT_SH =
SCRIPT_LIB =
TEST_PROGRAMS_NEED_X =

# Having this variable in your environment would break pipelines because
# you cause "cd" to echo its destination to stdout.  It can also take
# scripts to unexpected places.  If you like CDPATH, define it for your
# interactive shell sessions without exporting it.
unexport CDPATH

SCRIPT_SH += git-am.sh
SCRIPT_SH += git-bisect.sh
SCRIPT_SH += git-difftool--helper.sh
SCRIPT_SH += git-filter-branch.sh
SCRIPT_SH += git-lost-found.sh
SCRIPT_SH += git-merge-octopus.sh
SCRIPT_SH += git-merge-one-file.sh
SCRIPT_SH += git-merge-resolve.sh
SCRIPT_SH += git-mergetool.sh
SCRIPT_SH += git-pull.sh
SCRIPT_SH += git-quiltimport.sh
SCRIPT_SH += git-rebase.sh
SCRIPT_SH += git-repack.sh
SCRIPT_SH += git-request-pull.sh
SCRIPT_SH += git-stash.sh
SCRIPT_SH += git-submodule.sh
SCRIPT_SH += git-web--browse.sh

SCRIPT_LIB += git-mergetool--lib
SCRIPT_LIB += git-parse-remote
SCRIPT_LIB += git-rebase--am
SCRIPT_LIB += git-rebase--interactive
SCRIPT_LIB += git-rebase--merge
SCRIPT_LIB += git-sh-setup
SCRIPT_LIB += git-sh-i18n

SCRIPT_PERL += git-add--interactive.perl
SCRIPT_PERL += git-difftool.perl
SCRIPT_PERL += git-archimport.perl
SCRIPT_PERL += git-cvsexportcommit.perl
SCRIPT_PERL += git-cvsimport.perl
SCRIPT_PERL += git-cvsserver.perl
SCRIPT_PERL += git-relink.perl
SCRIPT_PERL += git-send-email.perl
SCRIPT_PERL += git-svn.perl

SCRIPT_PYTHON += git-remote-testgit.py
SCRIPT_PYTHON += git-p4.py

SCRIPTS = $(patsubst %.sh,%,$(SCRIPT_SH)) \
	  $(patsubst %.perl,%,$(SCRIPT_PERL)) \
	  $(patsubst %.py,%,$(SCRIPT_PYTHON)) \
	  git-instaweb

ETAGS_TARGET = TAGS

# Empty...
EXTRA_PROGRAMS =

# ... and all the rest that could be moved out of bindir to gitexecdir
PROGRAMS += $(EXTRA_PROGRAMS)

PROGRAM_OBJS += credential-store.o
PROGRAM_OBJS += daemon.o
PROGRAM_OBJS += fast-import.o
PROGRAM_OBJS += http-backend.o
PROGRAM_OBJS += imap-send.o
PROGRAM_OBJS += sh-i18n--envsubst.o
PROGRAM_OBJS += shell.o
PROGRAM_OBJS += show-index.o
PROGRAM_OBJS += upload-pack.o

# Binary suffix, set to .exe for Windows builds
X =

PROGRAMS += $(patsubst %.o,git-%$X,$(PROGRAM_OBJS))

TEST_PROGRAMS_NEED_X += test-chmtime
TEST_PROGRAMS_NEED_X += test-credential
TEST_PROGRAMS_NEED_X += test-ctype
TEST_PROGRAMS_NEED_X += test-date
TEST_PROGRAMS_NEED_X += test-delta
TEST_PROGRAMS_NEED_X += test-dump-cache-tree
TEST_PROGRAMS_NEED_X += test-genrandom
TEST_PROGRAMS_NEED_X += test-index-version
TEST_PROGRAMS_NEED_X += test-line-buffer
TEST_PROGRAMS_NEED_X += test-match-trees
TEST_PROGRAMS_NEED_X += test-mergesort
TEST_PROGRAMS_NEED_X += test-mktemp
TEST_PROGRAMS_NEED_X += test-parse-options
TEST_PROGRAMS_NEED_X += test-path-utils
TEST_PROGRAMS_NEED_X += test-revision-walking
TEST_PROGRAMS_NEED_X += test-run-command
TEST_PROGRAMS_NEED_X += test-scrap-cache-tree
TEST_PROGRAMS_NEED_X += test-sha1
TEST_PROGRAMS_NEED_X += test-sigchain
TEST_PROGRAMS_NEED_X += test-subprocess
TEST_PROGRAMS_NEED_X += test-svn-fe

TEST_PROGRAMS = $(patsubst %,%$X,$(TEST_PROGRAMS_NEED_X))

# List built-in command $C whose implementation cmd_$C() is not in
# builtin/$C.o but is linked in as part of some other command.
BUILT_INS += $(patsubst builtin/%.o,git-%$X,$(BUILTIN_OBJS))

BUILT_INS += git-cherry$X
BUILT_INS += git-cherry-pick$X
BUILT_INS += git-format-patch$X
BUILT_INS += git-fsck-objects$X
BUILT_INS += git-get-tar-commit-id$X
BUILT_INS += git-init$X
BUILT_INS += git-merge-subtree$X
BUILT_INS += git-peek-remote$X
BUILT_INS += git-repo-config$X
BUILT_INS += git-show$X
BUILT_INS += git-stage$X
BUILT_INS += git-status$X
BUILT_INS += git-whatchanged$X

# what 'all' will build and 'install' will install in gitexecdir,
# excluding programs for built-in commands
ALL_PROGRAMS = $(PROGRAMS) $(SCRIPTS)

# what 'all' will build but not install in gitexecdir
OTHER_PROGRAMS = git$X

# what test wrappers are needed and 'install' will install, in bindir
BINDIR_PROGRAMS_NEED_X += git
BINDIR_PROGRAMS_NEED_X += git-upload-pack
BINDIR_PROGRAMS_NEED_X += git-receive-pack
BINDIR_PROGRAMS_NEED_X += git-upload-archive
BINDIR_PROGRAMS_NEED_X += git-shell

BINDIR_PROGRAMS_NO_X += git-cvsserver

# Set paths to tools early so that they can be used for version tests.
ifndef SHELL_PATH
	SHELL_PATH = /bin/sh
endif
ifndef PERL_PATH
	PERL_PATH = /usr/bin/perl
endif
ifndef PYTHON_PATH
	PYTHON_PATH = /usr/bin/python
endif

export PERL_PATH
export PYTHON_PATH

LIB_FILE=libgit.a
XDIFF_LIB=xdiff/lib.a
VCSSVN_LIB=vcs-svn/lib.a

XDIFF_H += xdiff/xinclude.h
XDIFF_H += xdiff/xmacros.h
XDIFF_H += xdiff/xdiff.h
XDIFF_H += xdiff/xtypes.h
XDIFF_H += xdiff/xutils.h
XDIFF_H += xdiff/xprepare.h
XDIFF_H += xdiff/xdiffi.h
XDIFF_H += xdiff/xemit.h

VCSSVN_H += vcs-svn/line_buffer.h
VCSSVN_H += vcs-svn/sliding_window.h
VCSSVN_H += vcs-svn/repo_tree.h
VCSSVN_H += vcs-svn/fast_export.h
VCSSVN_H += vcs-svn/svndiff.h
VCSSVN_H += vcs-svn/svndump.h

MISC_H += bisect.h
MISC_H += branch.h
MISC_H += bundle.h
MISC_H += common-cmds.h
MISC_H += fetch-pack.h
MISC_H += reachable.h
MISC_H += send-pack.h
MISC_H += shortlog.h
MISC_H += tar.h
MISC_H += thread-utils.h
MISC_H += url.h
MISC_H += walker.h
MISC_H += wt-status.h

LIB_H += advice.h
LIB_H += archive.h
LIB_H += argv-array.h
LIB_H += attr.h
LIB_H += blob.h
LIB_H += builtin.h
LIB_H += bulk-checkin.h
LIB_H += cache.h
LIB_H += cache-tree.h
LIB_H += color.h
LIB_H += commit.h
LIB_H += compat/bswap.h
LIB_H += compat/cygwin.h
LIB_H += compat/mingw.h
LIB_H += compat/obstack.h
LIB_H += compat/terminal.h
LIB_H += compat/win32/dirent.h
LIB_H += compat/win32/poll.h
LIB_H += compat/win32/pthread.h
LIB_H += compat/win32/syslog.h
LIB_H += connected.h
LIB_H += convert.h
LIB_H += credential.h
LIB_H += csum-file.h
LIB_H += decorate.h
LIB_H += delta.h
LIB_H += diff.h
LIB_H += diffcore.h
LIB_H += dir.h
LIB_H += exec_cmd.h
LIB_H += fmt-merge-msg.h
LIB_H += fsck.h
LIB_H += gettext.h
LIB_H += git-compat-util.h
LIB_H += gpg-interface.h
LIB_H += graph.h
LIB_H += grep.h
LIB_H += hash.h
LIB_H += help.h
LIB_H += kwset.h
LIB_H += levenshtein.h
LIB_H += list-objects.h
LIB_H += ll-merge.h
LIB_H += log-tree.h
LIB_H += mailmap.h
LIB_H += merge-file.h
LIB_H += merge-recursive.h
LIB_H += mergesort.h
LIB_H += notes.h
LIB_H += notes-cache.h
LIB_H += notes-merge.h
LIB_H += object.h
LIB_H += pack.h
LIB_H += pack-refs.h
LIB_H += pack-revindex.h
LIB_H += parse-options.h
LIB_H += patch-ids.h
LIB_H += pkt-line.h
LIB_H += progress.h
LIB_H += prompt.h
LIB_H += quote.h
LIB_H += reflog-walk.h
LIB_H += refs.h
LIB_H += remote.h
LIB_H += rerere.h
LIB_H += resolve-undo.h
LIB_H += revision.h
LIB_H += run-command.h
LIB_H += sequencer.h
LIB_H += sha1-array.h
LIB_H += sha1-lookup.h
LIB_H += sideband.h
LIB_H += sigchain.h
LIB_H += strbuf.h
LIB_H += streaming.h
LIB_H += string-list.h
LIB_H += submodule.h
LIB_H += tag.h
LIB_H += thread-utils.h
LIB_H += transport.h
LIB_H += tree.h
LIB_H += tree-walk.h
LIB_H += unpack-trees.h
LIB_H += userdiff.h
LIB_H += utf8.h
LIB_H += varint.h
LIB_H += xdiff-interface.h
LIB_H += xdiff/xdiff.h

LIB_OBJS += abspath.o
LIB_OBJS += advice.o
LIB_OBJS += alias.o
LIB_OBJS += alloc.o
LIB_OBJS += archive.o
LIB_OBJS += archive-tar.o
LIB_OBJS += archive-zip.o
LIB_OBJS += argv-array.o
LIB_OBJS += attr.o
LIB_OBJS += base85.o
LIB_OBJS += bisect.o
LIB_OBJS += blob.o
LIB_OBJS += branch.o
LIB_OBJS += bulk-checkin.o
LIB_OBJS += bundle.o
LIB_OBJS += cache-tree.o
LIB_OBJS += color.o
LIB_OBJS += column.o
LIB_OBJS += combine-diff.o
LIB_OBJS += commit.o
LIB_OBJS += compat/obstack.o
LIB_OBJS += compat/terminal.o
LIB_OBJS += config.o
LIB_OBJS += connect.o
LIB_OBJS += connected.o
LIB_OBJS += convert.o
LIB_OBJS += copy.o
LIB_OBJS += credential.o
LIB_OBJS += csum-file.o
LIB_OBJS += ctype.o
LIB_OBJS += date.o
LIB_OBJS += decorate.o
LIB_OBJS += diffcore-break.o
LIB_OBJS += diffcore-delta.o
LIB_OBJS += diffcore-order.o
LIB_OBJS += diffcore-pickaxe.o
LIB_OBJS += diffcore-rename.o
LIB_OBJS += diff-delta.o
LIB_OBJS += diff-lib.o
LIB_OBJS += diff-no-index.o
LIB_OBJS += diff.o
LIB_OBJS += dir.o
LIB_OBJS += editor.o
LIB_OBJS += entry.o
LIB_OBJS += environment.o
LIB_OBJS += exec_cmd.o
LIB_OBJS += fsck.o
LIB_OBJS += gettext.o
LIB_OBJS += gpg-interface.o
LIB_OBJS += graph.o
LIB_OBJS += grep.o
LIB_OBJS += hash.o
LIB_OBJS += help.o
LIB_OBJS += hex.o
LIB_OBJS += ident.o
LIB_OBJS += kwset.o
LIB_OBJS += levenshtein.o
LIB_OBJS += list-objects.o
LIB_OBJS += ll-merge.o
LIB_OBJS += lockfile.o
LIB_OBJS += log-tree.o
LIB_OBJS += mailmap.o
LIB_OBJS += match-trees.o
LIB_OBJS += merge-file.o
LIB_OBJS += merge-recursive.o
LIB_OBJS += mergesort.o
LIB_OBJS += name-hash.o
LIB_OBJS += notes.o
LIB_OBJS += notes-cache.o
LIB_OBJS += notes-merge.o
LIB_OBJS += object.o
LIB_OBJS += pack-check.o
LIB_OBJS += pack-refs.o
LIB_OBJS += pack-revindex.o
LIB_OBJS += pack-write.o
LIB_OBJS += pager.o
LIB_OBJS += parse-options.o
LIB_OBJS += parse-options-cb.o
LIB_OBJS += patch-delta.o
LIB_OBJS += patch-ids.o
LIB_OBJS += path.o
LIB_OBJS += pkt-line.o
LIB_OBJS += preload-index.o
LIB_OBJS += pretty.o
LIB_OBJS += progress.o
LIB_OBJS += prompt.o
LIB_OBJS += quote.o
LIB_OBJS += reachable.o
LIB_OBJS += read-cache.o
LIB_OBJS += reflog-walk.o
LIB_OBJS += refs.o
LIB_OBJS += remote.o
LIB_OBJS += replace_object.o
LIB_OBJS += rerere.o
LIB_OBJS += resolve-undo.o
LIB_OBJS += revision.o
LIB_OBJS += run-command.o
LIB_OBJS += sequencer.o
LIB_OBJS += server-info.o
LIB_OBJS += setup.o
LIB_OBJS += sha1-array.o
LIB_OBJS += sha1-lookup.o
LIB_OBJS += sha1_file.o
LIB_OBJS += sha1_name.o
LIB_OBJS += shallow.o
LIB_OBJS += sideband.o
LIB_OBJS += sigchain.o
LIB_OBJS += strbuf.o
LIB_OBJS += streaming.o
LIB_OBJS += string-list.o
LIB_OBJS += submodule.o
LIB_OBJS += symlinks.o
LIB_OBJS += tag.o
LIB_OBJS += trace.o
LIB_OBJS += transport.o
LIB_OBJS += transport-helper.o
LIB_OBJS += tree-diff.o
LIB_OBJS += tree.o
LIB_OBJS += tree-walk.o
LIB_OBJS += unpack-trees.o
LIB_OBJS += url.o
LIB_OBJS += usage.o
LIB_OBJS += userdiff.o
LIB_OBJS += utf8.o
LIB_OBJS += varint.o
LIB_OBJS += version.o
LIB_OBJS += walker.o
LIB_OBJS += wrapper.o
LIB_OBJS += write_or_die.o
LIB_OBJS += ws.o
LIB_OBJS += wt-status.o
LIB_OBJS += xdiff-interface.o
LIB_OBJS += zlib.o

BUILTIN_OBJS += builtin/add.o
BUILTIN_OBJS += builtin/annotate.o
BUILTIN_OBJS += builtin/apply.o
BUILTIN_OBJS += builtin/archive.o
BUILTIN_OBJS += builtin/bisect--helper.o
BUILTIN_OBJS += builtin/blame.o
BUILTIN_OBJS += builtin/branch.o
BUILTIN_OBJS += builtin/bundle.o
BUILTIN_OBJS += builtin/cat-file.o
BUILTIN_OBJS += builtin/check-attr.o
BUILTIN_OBJS += builtin/check-ref-format.o
BUILTIN_OBJS += builtin/checkout-index.o
BUILTIN_OBJS += builtin/checkout.o
BUILTIN_OBJS += builtin/clean.o
BUILTIN_OBJS += builtin/clone.o
BUILTIN_OBJS += builtin/column.o
BUILTIN_OBJS += builtin/commit-tree.o
BUILTIN_OBJS += builtin/commit.o
BUILTIN_OBJS += builtin/config.o
BUILTIN_OBJS += builtin/count-objects.o
BUILTIN_OBJS += builtin/describe.o
BUILTIN_OBJS += builtin/diff-files.o
BUILTIN_OBJS += builtin/diff-index.o
BUILTIN_OBJS += builtin/diff-tree.o
BUILTIN_OBJS += builtin/diff.o
BUILTIN_OBJS += builtin/fast-export.o
BUILTIN_OBJS += builtin/fetch-pack.o
BUILTIN_OBJS += builtin/fetch.o
BUILTIN_OBJS += builtin/fmt-merge-msg.o
BUILTIN_OBJS += builtin/for-each-ref.o
BUILTIN_OBJS += builtin/fsck.o
BUILTIN_OBJS += builtin/gc.o
BUILTIN_OBJS += builtin/grep.o
BUILTIN_OBJS += builtin/hash-object.o
BUILTIN_OBJS += builtin/help.o
BUILTIN_OBJS += builtin/index-pack.o
BUILTIN_OBJS += builtin/init-db.o
BUILTIN_OBJS += builtin/log.o
BUILTIN_OBJS += builtin/ls-files.o
BUILTIN_OBJS += builtin/ls-remote.o
BUILTIN_OBJS += builtin/ls-tree.o
BUILTIN_OBJS += builtin/mailinfo.o
BUILTIN_OBJS += builtin/mailsplit.o
BUILTIN_OBJS += builtin/merge.o
BUILTIN_OBJS += builtin/merge-base.o
BUILTIN_OBJS += builtin/merge-file.o
BUILTIN_OBJS += builtin/merge-index.o
BUILTIN_OBJS += builtin/merge-ours.o
BUILTIN_OBJS += builtin/merge-recursive.o
BUILTIN_OBJS += builtin/merge-tree.o
BUILTIN_OBJS += builtin/mktag.o
BUILTIN_OBJS += builtin/mktree.o
BUILTIN_OBJS += builtin/mv.o
BUILTIN_OBJS += builtin/name-rev.o
BUILTIN_OBJS += builtin/notes.o
BUILTIN_OBJS += builtin/pack-objects.o
BUILTIN_OBJS += builtin/pack-redundant.o
BUILTIN_OBJS += builtin/pack-refs.o
BUILTIN_OBJS += builtin/patch-id.o
BUILTIN_OBJS += builtin/prune-packed.o
BUILTIN_OBJS += builtin/prune.o
BUILTIN_OBJS += builtin/push.o
BUILTIN_OBJS += builtin/read-tree.o
BUILTIN_OBJS += builtin/receive-pack.o
BUILTIN_OBJS += builtin/reflog.o
BUILTIN_OBJS += builtin/remote.o
BUILTIN_OBJS += builtin/remote-ext.o
BUILTIN_OBJS += builtin/remote-fd.o
BUILTIN_OBJS += builtin/replace.o
BUILTIN_OBJS += builtin/rerere.o
BUILTIN_OBJS += builtin/reset.o
BUILTIN_OBJS += builtin/rev-list.o
BUILTIN_OBJS += builtin/rev-parse.o
BUILTIN_OBJS += builtin/revert.o
BUILTIN_OBJS += builtin/rm.o
BUILTIN_OBJS += builtin/send-pack.o
BUILTIN_OBJS += builtin/shortlog.o
BUILTIN_OBJS += builtin/show-branch.o
BUILTIN_OBJS += builtin/show-ref.o
BUILTIN_OBJS += builtin/stripspace.o
BUILTIN_OBJS += builtin/symbolic-ref.o
BUILTIN_OBJS += builtin/tag.o
BUILTIN_OBJS += builtin/tar-tree.o
BUILTIN_OBJS += builtin/unpack-file.o
BUILTIN_OBJS += builtin/unpack-objects.o
BUILTIN_OBJS += builtin/update-index.o
BUILTIN_OBJS += builtin/update-ref.o
BUILTIN_OBJS += builtin/update-server-info.o
BUILTIN_OBJS += builtin/upload-archive.o
BUILTIN_OBJS += builtin/var.o
BUILTIN_OBJS += builtin/verify-pack.o
BUILTIN_OBJS += builtin/verify-tag.o
BUILTIN_OBJS += builtin/write-tree.o

GITLIBS = $(LIB_FILE) $(XDIFF_LIB)
EXTLIBS =

GIT_USER_AGENT = git/$(GIT_VERSION)

#
# Platform specific tweaks
#

# We choose to avoid "if .. else if .. else .. endif endif"
# because maintaining the nesting to match is a pain.  If
# we had "elif" things would have been much nicer...

ifeq ($(uname_M),x86_64)
	XDL_FAST_HASH = YesPlease
endif
ifeq ($(uname_S),OSF1)
	# Need this for u_short definitions et al
	BASIC_CFLAGS += -D_OSF_SOURCE
	SOCKLEN_T = int
	NO_STRTOULL = YesPlease
	NO_NSEC = YesPlease
endif
ifeq ($(uname_S),Linux)
	NO_STRLCPY = YesPlease
	NO_MKSTEMPS = YesPlease
	HAVE_PATHS_H = YesPlease
	LIBC_CONTAINS_LIBINTL = YesPlease
	HAVE_DEV_TTY = YesPlease
endif
ifeq ($(uname_S),GNU/kFreeBSD)
	NO_STRLCPY = YesPlease
	NO_MKSTEMPS = YesPlease
	HAVE_PATHS_H = YesPlease
	DIR_HAS_BSD_GROUP_SEMANTICS = YesPlease
	LIBC_CONTAINS_LIBINTL = YesPlease
endif
ifeq ($(uname_S),UnixWare)
	CC = cc
	NEEDS_SOCKET = YesPlease
	NEEDS_NSL = YesPlease
	NEEDS_SSL_WITH_CRYPTO = YesPlease
	NEEDS_LIBICONV = YesPlease
	SHELL_PATH = /usr/local/bin/bash
	NO_IPV6 = YesPlease
	NO_HSTRERROR = YesPlease
	NO_MKSTEMPS = YesPlease
	BASIC_CFLAGS += -Kthread
	BASIC_CFLAGS += -I/usr/local/include
	BASIC_LDFLAGS += -L/usr/local/lib
	INSTALL = ginstall
	TAR = gtar
	NO_STRCASESTR = YesPlease
	NO_MEMMEM = YesPlease
endif
ifeq ($(uname_S),SCO_SV)
	ifeq ($(uname_R),3.2)
		CFLAGS = -O2
	endif
	ifeq ($(uname_R),5)
		CC = cc
		BASIC_CFLAGS += -Kthread
	endif
	NEEDS_SOCKET = YesPlease
	NEEDS_NSL = YesPlease
	NEEDS_SSL_WITH_CRYPTO = YesPlease
	NEEDS_LIBICONV = YesPlease
	SHELL_PATH = /usr/bin/bash
	NO_IPV6 = YesPlease
	NO_HSTRERROR = YesPlease
	NO_MKSTEMPS = YesPlease
	BASIC_CFLAGS += -I/usr/local/include
	BASIC_LDFLAGS += -L/usr/local/lib
	NO_STRCASESTR = YesPlease
	NO_MEMMEM = YesPlease
	INSTALL = ginstall
	TAR = gtar
endif
ifeq ($(uname_S),Darwin)
	NEEDS_CRYPTO_WITH_SSL = YesPlease
	NEEDS_SSL_WITH_CRYPTO = YesPlease
	NEEDS_LIBICONV = YesPlease
	ifeq ($(shell expr "$(uname_R)" : '[15678]\.'),2)
		OLD_ICONV = UnfortunatelyYes
	endif
	ifeq ($(shell expr "$(uname_R)" : '[15]\.'),2)
		NO_STRLCPY = YesPlease
	endif
	NO_MEMMEM = YesPlease
	USE_ST_TIMESPEC = YesPlease
	HAVE_DEV_TTY = YesPlease
endif
ifeq ($(uname_S),SunOS)
	NEEDS_SOCKET = YesPlease
	NEEDS_NSL = YesPlease
	SHELL_PATH = /bin/bash
	SANE_TOOL_PATH = /usr/xpg6/bin:/usr/xpg4/bin
	NO_STRCASESTR = YesPlease
	NO_MEMMEM = YesPlease
	NO_MKDTEMP = YesPlease
	NO_MKSTEMPS = YesPlease
	NO_REGEX = YesPlease
	NO_FNMATCH_CASEFOLD = YesPlease
	NO_MSGFMT_EXTENDED_OPTIONS = YesPlease
	ifeq ($(uname_R),5.6)
		SOCKLEN_T = int
		NO_HSTRERROR = YesPlease
		NO_IPV6 = YesPlease
		NO_SOCKADDR_STORAGE = YesPlease
		NO_UNSETENV = YesPlease
		NO_SETENV = YesPlease
		NO_STRLCPY = YesPlease
		NO_STRTOUMAX = YesPlease
		GIT_TEST_CMP = cmp
	endif
	ifeq ($(uname_R),5.7)
		NEEDS_RESOLV = YesPlease
		NO_IPV6 = YesPlease
		NO_SOCKADDR_STORAGE = YesPlease
		NO_UNSETENV = YesPlease
		NO_SETENV = YesPlease
		NO_STRLCPY = YesPlease
		NO_STRTOUMAX = YesPlease
		GIT_TEST_CMP = cmp
	endif
	ifeq ($(uname_R),5.8)
		NO_UNSETENV = YesPlease
		NO_SETENV = YesPlease
		NO_STRTOUMAX = YesPlease
		GIT_TEST_CMP = cmp
	endif
	ifeq ($(uname_R),5.9)
		NO_UNSETENV = YesPlease
		NO_SETENV = YesPlease
		NO_STRTOUMAX = YesPlease
		GIT_TEST_CMP = cmp
	endif
	INSTALL = /usr/ucb/install
	TAR = gtar
	BASIC_CFLAGS += -D__EXTENSIONS__ -D__sun__ -DHAVE_ALLOCA_H
endif
ifeq ($(uname_O),Cygwin)
	ifeq ($(shell expr "$(uname_R)" : '1\.[1-6]\.'),4)
		NO_D_TYPE_IN_DIRENT = YesPlease
		NO_D_INO_IN_DIRENT = YesPlease
		NO_STRCASESTR = YesPlease
		NO_MEMMEM = YesPlease
		NO_MKSTEMPS = YesPlease
		NO_SYMLINK_HEAD = YesPlease
		NO_IPV6 = YesPlease
		OLD_ICONV = UnfortunatelyYes
	endif
	NEEDS_LIBICONV = YesPlease
	NO_FAST_WORKING_DIRECTORY = UnfortunatelyYes
	NO_TRUSTABLE_FILEMODE = UnfortunatelyYes
	NO_ST_BLOCKS_IN_STRUCT_STAT = YesPlease
	# There are conflicting reports about this.
	# On some boxes NO_MMAP is needed, and not so elsewhere.
	# Try commenting this out if you suspect MMAP is more efficient
	NO_MMAP = YesPlease
	X = .exe
	COMPAT_OBJS += compat/cygwin.o
	UNRELIABLE_FSTAT = UnfortunatelyYes
	SPARSE_FLAGS = -isystem /usr/include/w32api -Wno-one-bit-signed-bitfield
endif
ifeq ($(uname_S),FreeBSD)
	NEEDS_LIBICONV = YesPlease
	OLD_ICONV = YesPlease
	NO_MEMMEM = YesPlease
	BASIC_CFLAGS += -I/usr/local/include
	BASIC_LDFLAGS += -L/usr/local/lib
	DIR_HAS_BSD_GROUP_SEMANTICS = YesPlease
	USE_ST_TIMESPEC = YesPlease
	ifeq ($(shell expr "$(uname_R)" : '4\.'),2)
		PTHREAD_LIBS = -pthread
		NO_UINTMAX_T = YesPlease
		NO_STRTOUMAX = YesPlease
	endif
	PYTHON_PATH = /usr/local/bin/python
	HAVE_PATHS_H = YesPlease
endif
ifeq ($(uname_S),OpenBSD)
	NO_STRCASESTR = YesPlease
	NO_MEMMEM = YesPlease
	USE_ST_TIMESPEC = YesPlease
	NEEDS_LIBICONV = YesPlease
	BASIC_CFLAGS += -I/usr/local/include
	BASIC_LDFLAGS += -L/usr/local/lib
	HAVE_PATHS_H = YesPlease
endif
ifeq ($(uname_S),NetBSD)
	ifeq ($(shell expr "$(uname_R)" : '[01]\.'),2)
		NEEDS_LIBICONV = YesPlease
	endif
	BASIC_CFLAGS += -I/usr/pkg/include
	BASIC_LDFLAGS += -L/usr/pkg/lib $(CC_LD_DYNPATH)/usr/pkg/lib
	USE_ST_TIMESPEC = YesPlease
	NO_MKSTEMPS = YesPlease
	HAVE_PATHS_H = YesPlease
endif
ifeq ($(uname_S),AIX)
	DEFAULT_PAGER = more
	NO_STRCASESTR=YesPlease
	NO_MEMMEM = YesPlease
	NO_MKDTEMP = YesPlease
	NO_MKSTEMPS = YesPlease
	NO_STRLCPY = YesPlease
	NO_NSEC = YesPlease
	FREAD_READS_DIRECTORIES = UnfortunatelyYes
	INTERNAL_QSORT = UnfortunatelyYes
	NEEDS_LIBICONV=YesPlease
	BASIC_CFLAGS += -D_LARGE_FILES
	ifeq ($(shell expr "$(uname_V)" : '[1234]'),1)
		NO_PTHREADS = YesPlease
	else
		PTHREAD_LIBS = -lpthread
	endif
	ifeq ($(shell expr "$(uname_V).$(uname_R)" : '5\.1'),3)
		INLINE=''
	endif
	GIT_TEST_CMP = cmp
endif
ifeq ($(uname_S),GNU)
	# GNU/Hurd
	NO_STRLCPY=YesPlease
	NO_MKSTEMPS = YesPlease
	HAVE_PATHS_H = YesPlease
	LIBC_CONTAINS_LIBINTL = YesPlease
endif
ifeq ($(uname_S),IRIX)
	NO_SETENV = YesPlease
	NO_UNSETENV = YesPlease
	NO_STRCASESTR = YesPlease
	NO_MEMMEM = YesPlease
	NO_MKSTEMPS = YesPlease
	NO_MKDTEMP = YesPlease
	# When compiled with the MIPSpro 7.4.4m compiler, and without pthreads
	# (i.e. NO_PTHREADS is set), and _with_ MMAP (i.e. NO_MMAP is not set),
	# git dies with a segmentation fault when trying to access the first
	# entry of a reflog.  The conservative choice is made to always set
	# NO_MMAP.  If you suspect that your compiler is not affected by this
	# issue, comment out the NO_MMAP statement.
	NO_MMAP = YesPlease
	NO_REGEX = YesPlease
	NO_FNMATCH_CASEFOLD = YesPlease
	SNPRINTF_RETURNS_BOGUS = YesPlease
	SHELL_PATH = /usr/gnu/bin/bash
	NEEDS_LIBGEN = YesPlease
endif
ifeq ($(uname_S),IRIX64)
	NO_SETENV=YesPlease
	NO_UNSETENV = YesPlease
	NO_STRCASESTR=YesPlease
	NO_MEMMEM = YesPlease
	NO_MKSTEMPS = YesPlease
	NO_MKDTEMP = YesPlease
	# When compiled with the MIPSpro 7.4.4m compiler, and without pthreads
	# (i.e. NO_PTHREADS is set), and _with_ MMAP (i.e. NO_MMAP is not set),
	# git dies with a segmentation fault when trying to access the first
	# entry of a reflog.  The conservative choice is made to always set
	# NO_MMAP.  If you suspect that your compiler is not affected by this
	# issue, comment out the NO_MMAP statement.
	NO_MMAP = YesPlease
	NO_REGEX = YesPlease
	NO_FNMATCH_CASEFOLD = YesPlease
	SNPRINTF_RETURNS_BOGUS = YesPlease
	SHELL_PATH=/usr/gnu/bin/bash
	NEEDS_LIBGEN = YesPlease
endif
ifeq ($(uname_S),HP-UX)
	INLINE = __inline
	NO_IPV6=YesPlease
	NO_SETENV=YesPlease
	NO_STRCASESTR=YesPlease
	NO_MEMMEM = YesPlease
	NO_MKSTEMPS = YesPlease
	NO_STRLCPY = YesPlease
	NO_MKDTEMP = YesPlease
	NO_UNSETENV = YesPlease
	NO_HSTRERROR = YesPlease
	NO_SYS_SELECT_H = YesPlease
	NO_FNMATCH_CASEFOLD = YesPlease
	SNPRINTF_RETURNS_BOGUS = YesPlease
	NO_NSEC = YesPlease
	ifeq ($(uname_R),B.11.00)
		NO_INET_NTOP = YesPlease
		NO_INET_PTON = YesPlease
	endif
	ifeq ($(uname_R),B.10.20)
		# Override HP-UX 11.x setting:
		INLINE =
		SOCKLEN_T = size_t
		NO_PREAD = YesPlease
		NO_INET_NTOP = YesPlease
		NO_INET_PTON = YesPlease
	endif
	GIT_TEST_CMP = cmp
endif
ifeq ($(uname_S),Windows)
	GIT_VERSION := $(GIT_VERSION).MSVC
	pathsep = ;
	NO_PREAD = YesPlease
	NEEDS_CRYPTO_WITH_SSL = YesPlease
	NO_LIBGEN_H = YesPlease
	NO_SYS_POLL_H = YesPlease
	NO_SYMLINK_HEAD = YesPlease
	NO_IPV6 = YesPlease
	NO_UNIX_SOCKETS = YesPlease
	NO_SETENV = YesPlease
	NO_UNSETENV = YesPlease
	NO_STRCASESTR = YesPlease
	NO_STRLCPY = YesPlease
	NO_STRTOK_R = YesPlease
	NO_FNMATCH = YesPlease
	NO_MEMMEM = YesPlease
	# NEEDS_LIBICONV = YesPlease
	NO_ICONV = YesPlease
	NO_STRTOUMAX = YesPlease
	NO_STRTOULL = YesPlease
	NO_MKDTEMP = YesPlease
	NO_MKSTEMPS = YesPlease
	SNPRINTF_RETURNS_BOGUS = YesPlease
	NO_SVN_TESTS = YesPlease
	NO_PERL_MAKEMAKER = YesPlease
	RUNTIME_PREFIX = YesPlease
	NO_ST_BLOCKS_IN_STRUCT_STAT = YesPlease
	NO_NSEC = YesPlease
	USE_WIN32_MMAP = YesPlease
	# USE_NED_ALLOCATOR = YesPlease
	UNRELIABLE_FSTAT = UnfortunatelyYes
	OBJECT_CREATION_USES_RENAMES = UnfortunatelyNeedsTo
	NO_REGEX = YesPlease
	NO_CURL = YesPlease
	NO_PYTHON = YesPlease
	BLK_SHA1 = YesPlease
	NO_POSIX_GOODIES = UnfortunatelyYes
	NATIVE_CRLF = YesPlease
	DEFAULT_HELP_FORMAT = html

	CC = compat/vcbuild/scripts/clink.pl
	AR = compat/vcbuild/scripts/lib.pl
	CFLAGS =
	BASIC_CFLAGS = -nologo -I. -I../zlib -Icompat/vcbuild -Icompat/vcbuild/include -DWIN32 -D_CONSOLE -DHAVE_STRING_H -D_CRT_SECURE_NO_WARNINGS -D_CRT_NONSTDC_NO_DEPRECATE
	COMPAT_OBJS = compat/msvc.o compat/winansi.o \
		compat/win32/pthread.o compat/win32/syslog.o \
		compat/win32/poll.o compat/win32/dirent.o
	COMPAT_CFLAGS = -D__USE_MINGW_ACCESS -DNOGDI -DHAVE_STRING_H -DHAVE_ALLOCA_H -Icompat -Icompat/regex -Icompat/win32 -DSTRIP_EXTENSION=\".exe\"
	BASIC_LDFLAGS = -IGNORE:4217 -IGNORE:4049 -NOLOGO -SUBSYSTEM:CONSOLE -NODEFAULTLIB:MSVCRT.lib
	EXTLIBS = user32.lib advapi32.lib shell32.lib wininet.lib ws2_32.lib
	PTHREAD_LIBS =
	lib =
ifndef DEBUG
	BASIC_CFLAGS += -GL -Os -MT
	BASIC_LDFLAGS += -LTCG
	AR += -LTCG
else
	BASIC_CFLAGS += -Zi -MTd
endif
	X = .exe
endif
ifeq ($(uname_S),Interix)
	NO_INITGROUPS = YesPlease
	NO_IPV6 = YesPlease
	NO_MEMMEM = YesPlease
	NO_MKDTEMP = YesPlease
	NO_STRTOUMAX = YesPlease
	NO_NSEC = YesPlease
	NO_MKSTEMPS = YesPlease
	ifeq ($(uname_R),3.5)
		NO_INET_NTOP = YesPlease
		NO_INET_PTON = YesPlease
		NO_SOCKADDR_STORAGE = YesPlease
		NO_FNMATCH_CASEFOLD = YesPlease
	endif
	ifeq ($(uname_R),5.2)
		NO_INET_NTOP = YesPlease
		NO_INET_PTON = YesPlease
		NO_SOCKADDR_STORAGE = YesPlease
		NO_FNMATCH_CASEFOLD = YesPlease
	endif
endif
ifeq ($(uname_S),Minix)
	NO_IPV6 = YesPlease
	NO_ST_BLOCKS_IN_STRUCT_STAT = YesPlease
	NO_NSEC = YesPlease
	NEEDS_LIBGEN =
	NEEDS_CRYPTO_WITH_SSL = YesPlease
	NEEDS_IDN_WITH_CURL = YesPlease
	NEEDS_SSL_WITH_CURL = YesPlease
	NEEDS_RESOLV =
	NO_HSTRERROR = YesPlease
	NO_MMAP = YesPlease
	NO_CURL =
	NO_EXPAT =
endif
ifneq (,$(findstring MINGW,$(uname_S)))
	pathsep = ;
	NO_PREAD = YesPlease
	NEEDS_CRYPTO_WITH_SSL = YesPlease
	NO_LIBGEN_H = YesPlease
	NO_SYS_POLL_H = YesPlease
	NO_SYMLINK_HEAD = YesPlease
	NO_UNIX_SOCKETS = YesPlease
	NO_SETENV = YesPlease
	NO_UNSETENV = YesPlease
	NO_STRCASESTR = YesPlease
	NO_STRLCPY = YesPlease
	NO_STRTOK_R = YesPlease
	NO_FNMATCH = YesPlease
	NO_MEMMEM = YesPlease
	NEEDS_LIBICONV = YesPlease
	OLD_ICONV = YesPlease
	NO_STRTOUMAX = YesPlease
	NO_MKDTEMP = YesPlease
	NO_MKSTEMPS = YesPlease
	NO_SVN_TESTS = YesPlease
	NO_PERL_MAKEMAKER = YesPlease
	RUNTIME_PREFIX = YesPlease
	NO_ST_BLOCKS_IN_STRUCT_STAT = YesPlease
	NO_NSEC = YesPlease
	USE_WIN32_MMAP = YesPlease
	USE_NED_ALLOCATOR = YesPlease
	UNRELIABLE_FSTAT = UnfortunatelyYes
	OBJECT_CREATION_USES_RENAMES = UnfortunatelyNeedsTo
	NO_REGEX = YesPlease
	NO_PYTHON = YesPlease
	BLK_SHA1 = YesPlease
	ETAGS_TARGET = ETAGS
	NO_INET_PTON = YesPlease
	NO_INET_NTOP = YesPlease
	NO_POSIX_GOODIES = UnfortunatelyYes
	COMPAT_CFLAGS += -D__USE_MINGW_ACCESS -DNOGDI -Icompat -Icompat/win32
	COMPAT_CFLAGS += -DSTRIP_EXTENSION=\".exe\"
	COMPAT_OBJS += compat/mingw.o compat/winansi.o \
		compat/win32/pthread.o compat/win32/syslog.o \
		compat/win32/poll.o compat/win32/dirent.o
	EXTLIBS += -lws2_32
	PTHREAD_LIBS =
	X = .exe
	SPARSE_FLAGS = -Wno-one-bit-signed-bitfield
ifneq (,$(wildcard ../THIS_IS_MSYSGIT))
	htmldir=doc/git/html/
	prefix =
	INSTALL = /bin/install
	EXTLIBS += /mingw/lib/libz.a
	NO_R_TO_GCC_LINKER = YesPlease
	INTERNAL_QSORT = YesPlease
	HAVE_LIBCHARSET_H = YesPlease
else
	NO_CURL = YesPlease
endif
endif

-include config.mak.autogen
-include config.mak

ifndef sysconfdir
ifeq ($(prefix),/usr)
sysconfdir = /etc
else
sysconfdir = etc
endif
endif

ifdef CHECK_HEADER_DEPENDENCIES
COMPUTE_HEADER_DEPENDENCIES = no
USE_COMPUTED_HEADER_DEPENDENCIES =
endif

ifndef COMPUTE_HEADER_DEPENDENCIES
COMPUTE_HEADER_DEPENDENCIES = auto
endif

ifeq ($(COMPUTE_HEADER_DEPENDENCIES),auto)
dep_check = $(shell $(CC) $(ALL_CFLAGS) \
	-c -MF /dev/null -MMD -MP -x c /dev/null -o /dev/null 2>&1; \
	echo $$?)
ifeq ($(dep_check),0)
override COMPUTE_HEADER_DEPENDENCIES = yes
else
override COMPUTE_HEADER_DEPENDENCIES = no
endif
endif

ifeq ($(COMPUTE_HEADER_DEPENDENCIES),yes)
USE_COMPUTED_HEADER_DEPENDENCIES = YesPlease
else
ifneq ($(COMPUTE_HEADER_DEPENDENCIES),no)
$(error please set COMPUTE_HEADER_DEPENDENCIES to yes, no, or auto \
(not "$(COMPUTE_HEADER_DEPENDENCIES)"))
endif
endif

ifdef SANE_TOOL_PATH
SANE_TOOL_PATH_SQ = $(subst ','\'',$(SANE_TOOL_PATH))
BROKEN_PATH_FIX = 's|^\# @@BROKEN_PATH_FIX@@$$|git_broken_path_fix $(SANE_TOOL_PATH_SQ)|'
PATH := $(SANE_TOOL_PATH):${PATH}
else
BROKEN_PATH_FIX = '/^\# @@BROKEN_PATH_FIX@@$$/d'
endif

ifneq (,$(INLINE))
	BASIC_CFLAGS += -Dinline=$(INLINE)
endif

ifneq (,$(SOCKLEN_T))
	BASIC_CFLAGS += -Dsocklen_t=$(SOCKLEN_T)
endif

ifeq ($(uname_S),Darwin)
	ifndef NO_FINK
		ifeq ($(shell test -d /sw/lib && echo y),y)
			BASIC_CFLAGS += -I/sw/include
			BASIC_LDFLAGS += -L/sw/lib
		endif
	endif
	ifndef NO_DARWIN_PORTS
		ifeq ($(shell test -d /opt/local/lib && echo y),y)
			BASIC_CFLAGS += -I/opt/local/include
			BASIC_LDFLAGS += -L/opt/local/lib
		endif
	endif
	PTHREAD_LIBS =
endif

ifndef CC_LD_DYNPATH
	ifdef NO_R_TO_GCC_LINKER
		# Some gcc does not accept and pass -R to the linker to specify
		# the runtime dynamic library path.
		CC_LD_DYNPATH = -Wl,-rpath,
	else
		CC_LD_DYNPATH = -R
	endif
endif

ifdef NO_LIBGEN_H
	COMPAT_CFLAGS += -DNO_LIBGEN_H
	COMPAT_OBJS += compat/basename.o
endif

ifdef USE_LIBPCRE
	BASIC_CFLAGS += -DUSE_LIBPCRE
	ifdef LIBPCREDIR
		BASIC_CFLAGS += -I$(LIBPCREDIR)/include
		EXTLIBS += -L$(LIBPCREDIR)/$(lib) $(CC_LD_DYNPATH)$(LIBPCREDIR)/$(lib)
	endif
	EXTLIBS += -lpcre
endif

ifdef NO_CURL
	BASIC_CFLAGS += -DNO_CURL
	REMOTE_CURL_PRIMARY =
	REMOTE_CURL_ALIASES =
	REMOTE_CURL_NAMES =
else
	ifdef CURLDIR
		# Try "-Wl,-rpath=$(CURLDIR)/$(lib)" in such a case.
		BASIC_CFLAGS += -I$(CURLDIR)/include
		CURL_LIBCURL = -L$(CURLDIR)/$(lib) $(CC_LD_DYNPATH)$(CURLDIR)/$(lib) -lcurl
	else
		CURL_LIBCURL = -lcurl
	endif
	ifdef NEEDS_SSL_WITH_CURL
		CURL_LIBCURL +=	-lssl
		ifdef NEEDS_CRYPTO_WITH_SSL
			CURL_LIBCURL += -lcrypto
		endif
	endif
	ifdef NEEDS_IDN_WITH_CURL
		CURL_LIBCURL += -lidn
	endif

	REMOTE_CURL_PRIMARY = git-remote-http$X
	REMOTE_CURL_ALIASES = git-remote-https$X git-remote-ftp$X git-remote-ftps$X
	REMOTE_CURL_NAMES = $(REMOTE_CURL_PRIMARY) $(REMOTE_CURL_ALIASES)
	PROGRAM_OBJS += http-fetch.o
	PROGRAMS += $(REMOTE_CURL_NAMES)
	curl_check := $(shell (echo 070908; curl-config --vernum) | sort -r | sed -ne 2p)
	ifeq "$(curl_check)" "070908"
		ifndef NO_EXPAT
			PROGRAM_OBJS += http-push.o
		endif
	endif
	ifndef NO_EXPAT
		ifdef EXPATDIR
			BASIC_CFLAGS += -I$(EXPATDIR)/include
			EXPAT_LIBEXPAT = -L$(EXPATDIR)/$(lib) $(CC_LD_DYNPATH)$(EXPATDIR)/$(lib) -lexpat
		else
			EXPAT_LIBEXPAT = -lexpat
		endif
	endif
endif

ifdef ZLIB_PATH
	BASIC_CFLAGS += -I$(ZLIB_PATH)/include
	EXTLIBS += -L$(ZLIB_PATH)/$(lib) $(CC_LD_DYNPATH)$(ZLIB_PATH)/$(lib)
endif
EXTLIBS += -lz

ifndef NO_OPENSSL
	OPENSSL_LIBSSL = -lssl
	ifdef OPENSSLDIR
		BASIC_CFLAGS += -I$(OPENSSLDIR)/include
		OPENSSL_LINK = -L$(OPENSSLDIR)/$(lib) $(CC_LD_DYNPATH)$(OPENSSLDIR)/$(lib)
	else
		OPENSSL_LINK =
	endif
	ifdef NEEDS_CRYPTO_WITH_SSL
		OPENSSL_LIBSSL += -lcrypto
	endif
else
	BASIC_CFLAGS += -DNO_OPENSSL
	BLK_SHA1 = 1
	OPENSSL_LIBSSL =
endif
ifdef NO_OPENSSL
	LIB_4_CRYPTO =
else
ifdef NEEDS_SSL_WITH_CRYPTO
	LIB_4_CRYPTO = $(OPENSSL_LINK) -lcrypto -lssl
else
	LIB_4_CRYPTO = $(OPENSSL_LINK) -lcrypto
endif
endif
ifdef NEEDS_LIBICONV
	ifdef ICONVDIR
		BASIC_CFLAGS += -I$(ICONVDIR)/include
		ICONV_LINK = -L$(ICONVDIR)/$(lib) $(CC_LD_DYNPATH)$(ICONVDIR)/$(lib)
	else
		ICONV_LINK =
	endif
	EXTLIBS += $(ICONV_LINK) -liconv
endif
ifdef NEEDS_LIBGEN
	EXTLIBS += -lgen
endif
ifndef NO_GETTEXT
ifndef LIBC_CONTAINS_LIBINTL
	EXTLIBS += -lintl
endif
endif
ifdef NEEDS_SOCKET
	EXTLIBS += -lsocket
endif
ifdef NEEDS_NSL
	EXTLIBS += -lnsl
endif
ifdef NEEDS_RESOLV
	EXTLIBS += -lresolv
endif
ifdef NO_D_TYPE_IN_DIRENT
	BASIC_CFLAGS += -DNO_D_TYPE_IN_DIRENT
endif
ifdef NO_D_INO_IN_DIRENT
	BASIC_CFLAGS += -DNO_D_INO_IN_DIRENT
endif
ifdef NO_ST_BLOCKS_IN_STRUCT_STAT
	BASIC_CFLAGS += -DNO_ST_BLOCKS_IN_STRUCT_STAT
endif
ifdef USE_NSEC
	BASIC_CFLAGS += -DUSE_NSEC
endif
ifdef USE_ST_TIMESPEC
	BASIC_CFLAGS += -DUSE_ST_TIMESPEC
endif
ifdef NO_NORETURN
	BASIC_CFLAGS += -DNO_NORETURN
endif
ifdef NO_NSEC
	BASIC_CFLAGS += -DNO_NSEC
endif
ifdef SNPRINTF_RETURNS_BOGUS
	COMPAT_CFLAGS += -DSNPRINTF_RETURNS_BOGUS
	COMPAT_OBJS += compat/snprintf.o
endif
ifdef FREAD_READS_DIRECTORIES
	COMPAT_CFLAGS += -DFREAD_READS_DIRECTORIES
	COMPAT_OBJS += compat/fopen.o
endif
ifdef NO_SYMLINK_HEAD
	BASIC_CFLAGS += -DNO_SYMLINK_HEAD
endif
ifdef GETTEXT_POISON
	BASIC_CFLAGS += -DGETTEXT_POISON
endif
ifdef NO_GETTEXT
	BASIC_CFLAGS += -DNO_GETTEXT
	USE_GETTEXT_SCHEME ?= fallthrough
endif
ifdef NO_STRCASESTR
	COMPAT_CFLAGS += -DNO_STRCASESTR
	COMPAT_OBJS += compat/strcasestr.o
endif
ifdef NO_STRLCPY
	COMPAT_CFLAGS += -DNO_STRLCPY
	COMPAT_OBJS += compat/strlcpy.o
endif
ifdef NO_STRTOUMAX
	COMPAT_CFLAGS += -DNO_STRTOUMAX
	COMPAT_OBJS += compat/strtoumax.o compat/strtoimax.o
endif
ifdef NO_STRTOULL
	COMPAT_CFLAGS += -DNO_STRTOULL
endif
ifdef NO_STRTOK_R
	COMPAT_CFLAGS += -DNO_STRTOK_R
	COMPAT_OBJS += compat/strtok_r.o
endif
ifdef NO_FNMATCH
	COMPAT_CFLAGS += -Icompat/fnmatch
	COMPAT_CFLAGS += -DNO_FNMATCH
	COMPAT_OBJS += compat/fnmatch/fnmatch.o
else
ifdef NO_FNMATCH_CASEFOLD
	COMPAT_CFLAGS += -Icompat/fnmatch
	COMPAT_CFLAGS += -DNO_FNMATCH_CASEFOLD
	COMPAT_OBJS += compat/fnmatch/fnmatch.o
endif
endif
ifdef NO_SETENV
	COMPAT_CFLAGS += -DNO_SETENV
	COMPAT_OBJS += compat/setenv.o
endif
ifdef NO_MKDTEMP
	COMPAT_CFLAGS += -DNO_MKDTEMP
	COMPAT_OBJS += compat/mkdtemp.o
endif
ifdef NO_MKSTEMPS
	COMPAT_CFLAGS += -DNO_MKSTEMPS
endif
ifdef NO_UNSETENV
	COMPAT_CFLAGS += -DNO_UNSETENV
	COMPAT_OBJS += compat/unsetenv.o
endif
ifdef NO_SYS_SELECT_H
	BASIC_CFLAGS += -DNO_SYS_SELECT_H
endif
ifdef NO_SYS_POLL_H
	BASIC_CFLAGS += -DNO_SYS_POLL_H
endif
ifdef NO_INTTYPES_H
	BASIC_CFLAGS += -DNO_INTTYPES_H
endif
ifdef NO_INITGROUPS
	BASIC_CFLAGS += -DNO_INITGROUPS
endif
ifdef NO_MMAP
	COMPAT_CFLAGS += -DNO_MMAP
	COMPAT_OBJS += compat/mmap.o
else
	ifdef USE_WIN32_MMAP
		COMPAT_CFLAGS += -DUSE_WIN32_MMAP
		COMPAT_OBJS += compat/win32mmap.o
	endif
endif
ifdef OBJECT_CREATION_USES_RENAMES
	COMPAT_CFLAGS += -DOBJECT_CREATION_MODE=1
endif
ifdef NO_PREAD
	COMPAT_CFLAGS += -DNO_PREAD
	COMPAT_OBJS += compat/pread.o
endif
ifdef NO_FAST_WORKING_DIRECTORY
	BASIC_CFLAGS += -DNO_FAST_WORKING_DIRECTORY
endif
ifdef NO_TRUSTABLE_FILEMODE
	BASIC_CFLAGS += -DNO_TRUSTABLE_FILEMODE
endif
ifdef NO_IPV6
	BASIC_CFLAGS += -DNO_IPV6
endif
ifdef NO_UINTMAX_T
	BASIC_CFLAGS += -Duintmax_t=uint32_t
endif
ifdef NO_SOCKADDR_STORAGE
ifdef NO_IPV6
	BASIC_CFLAGS += -Dsockaddr_storage=sockaddr_in
else
	BASIC_CFLAGS += -Dsockaddr_storage=sockaddr_in6
endif
endif
ifdef NO_INET_NTOP
	LIB_OBJS += compat/inet_ntop.o
	BASIC_CFLAGS += -DNO_INET_NTOP
endif
ifdef NO_INET_PTON
	LIB_OBJS += compat/inet_pton.o
	BASIC_CFLAGS += -DNO_INET_PTON
endif
ifndef NO_UNIX_SOCKETS
	LIB_OBJS += unix-socket.o
	LIB_H += unix-socket.h
	PROGRAM_OBJS += credential-cache.o
	PROGRAM_OBJS += credential-cache--daemon.o
endif

ifdef NO_ICONV
	BASIC_CFLAGS += -DNO_ICONV
endif

ifdef OLD_ICONV
	BASIC_CFLAGS += -DOLD_ICONV
endif

ifdef NO_DEFLATE_BOUND
	BASIC_CFLAGS += -DNO_DEFLATE_BOUND
endif

ifdef NO_POSIX_GOODIES
	BASIC_CFLAGS += -DNO_POSIX_GOODIES
endif

ifdef BLK_SHA1
	SHA1_HEADER = "block-sha1/sha1.h"
	LIB_OBJS += block-sha1/sha1.o
	LIB_H += block-sha1/sha1.h
else
ifdef PPC_SHA1
	SHA1_HEADER = "ppc/sha1.h"
	LIB_OBJS += ppc/sha1.o ppc/sha1ppc.o
	LIB_H += ppc/sha1.h
else
	SHA1_HEADER = <openssl/sha.h>
	EXTLIBS += $(LIB_4_CRYPTO)
endif
endif
ifdef NO_PERL_MAKEMAKER
	export NO_PERL_MAKEMAKER
endif
ifdef NO_HSTRERROR
	COMPAT_CFLAGS += -DNO_HSTRERROR
	COMPAT_OBJS += compat/hstrerror.o
endif
ifdef NO_MEMMEM
	COMPAT_CFLAGS += -DNO_MEMMEM
	COMPAT_OBJS += compat/memmem.o
endif
ifdef INTERNAL_QSORT
	COMPAT_CFLAGS += -DINTERNAL_QSORT
	COMPAT_OBJS += compat/qsort.o
endif
ifdef RUNTIME_PREFIX
	COMPAT_CFLAGS += -DRUNTIME_PREFIX
endif

ifdef NO_PTHREADS
	BASIC_CFLAGS += -DNO_PTHREADS
else
	BASIC_CFLAGS += $(PTHREAD_CFLAGS)
	EXTLIBS += $(PTHREAD_LIBS)
	LIB_OBJS += thread-utils.o
endif

ifdef HAVE_PATHS_H
	BASIC_CFLAGS += -DHAVE_PATHS_H
endif

ifdef HAVE_LIBCHARSET_H
	BASIC_CFLAGS += -DHAVE_LIBCHARSET_H
	EXTLIBS += $(CHARSET_LIB)
endif

ifdef HAVE_DEV_TTY
	BASIC_CFLAGS += -DHAVE_DEV_TTY
endif

ifdef DIR_HAS_BSD_GROUP_SEMANTICS
	COMPAT_CFLAGS += -DDIR_HAS_BSD_GROUP_SEMANTICS
endif
ifdef UNRELIABLE_FSTAT
	BASIC_CFLAGS += -DUNRELIABLE_FSTAT
endif
ifdef NO_REGEX
	COMPAT_CFLAGS += -Icompat/regex
	COMPAT_OBJS += compat/regex/regex.o
endif

ifdef USE_NED_ALLOCATOR
       COMPAT_CFLAGS += -Icompat/nedmalloc
       COMPAT_OBJS += compat/nedmalloc/nedmalloc.o
endif

ifdef GIT_TEST_CMP_USE_COPIED_CONTEXT
	export GIT_TEST_CMP_USE_COPIED_CONTEXT
endif

ifndef NO_MSGFMT_EXTENDED_OPTIONS
	MSGFMT += --check --statistics
endif

ifneq (,$(XDL_FAST_HASH))
	BASIC_CFLAGS += -DXDL_FAST_HASH
endif

ifeq ($(TCLTK_PATH),)
NO_TCLTK=NoThanks
endif

ifeq ($(PERL_PATH),)
NO_PERL=NoThanks
endif

ifeq ($(PYTHON_PATH),)
NO_PYTHON=NoThanks
endif

QUIET_SUBDIR0  = +$(MAKE) -C # space to separate -C and subdir
QUIET_SUBDIR1  =

ifneq ($(findstring $(MAKEFLAGS),w),w)
PRINT_DIR = --no-print-directory
else # "make -w"
NO_SUBDIR = :
endif

ifneq ($(findstring $(MAKEFLAGS),s),s)
ifndef V
	QUIET_CC       = @echo '   ' CC $@;
	QUIET_AR       = @echo '   ' AR $@;
	QUIET_LINK     = @echo '   ' LINK $@;
	QUIET_BUILT_IN = @echo '   ' BUILTIN $@;
	QUIET_GEN      = @echo '   ' GEN $@;
	QUIET_LNCP     = @echo '   ' LN/CP $@;
	QUIET_XGETTEXT = @echo '   ' XGETTEXT $@;
	QUIET_MSGFMT   = @echo '   ' MSGFMT $@;
	QUIET_GCOV     = @echo '   ' GCOV $@;
	QUIET_SP       = @echo '   ' SP $<;
	QUIET_SUBDIR0  = +@subdir=
	QUIET_SUBDIR1  = ;$(NO_SUBDIR) echo '   ' SUBDIR $$subdir; \
			 $(MAKE) $(PRINT_DIR) -C $$subdir
	export V
	export QUIET_GEN
	export QUIET_BUILT_IN
endif
endif

ifdef ASCIIDOC7
	export ASCIIDOC7
endif

ifdef NO_INSTALL_HARDLINKS
	export NO_INSTALL_HARDLINKS
endif

### profile feedback build
#

# Can adjust this to be a global directory if you want to do extended
# data gathering
PROFILE_DIR := $(CURDIR)

ifeq ("$(PROFILE)","GEN")
	CFLAGS += -fprofile-generate=$(PROFILE_DIR) -DNO_NORETURN=1
	EXTLIBS += -lgcov
	export CCACHE_DISABLE=t
	V=1
else
ifneq ("$(PROFILE)","")
	CFLAGS += -fprofile-use=$(PROFILE_DIR) -fprofile-correction -DNO_NORETURN=1
	export CCACHE_DISABLE=t
	V=1
endif
endif

# Shell quote (do not use $(call) to accommodate ancient setups);

SHA1_HEADER_SQ = $(subst ','\'',$(SHA1_HEADER))
ETC_GITCONFIG_SQ = $(subst ','\'',$(ETC_GITCONFIG))
ETC_GITATTRIBUTES_SQ = $(subst ','\'',$(ETC_GITATTRIBUTES))

DESTDIR_SQ = $(subst ','\'',$(DESTDIR))
bindir_SQ = $(subst ','\'',$(bindir))
bindir_relative_SQ = $(subst ','\'',$(bindir_relative))
mandir_SQ = $(subst ','\'',$(mandir))
infodir_SQ = $(subst ','\'',$(infodir))
localedir_SQ = $(subst ','\'',$(localedir))
gitexecdir_SQ = $(subst ','\'',$(gitexecdir))
template_dir_SQ = $(subst ','\'',$(template_dir))
htmldir_SQ = $(subst ','\'',$(htmldir))
prefix_SQ = $(subst ','\'',$(prefix))
gitwebdir_SQ = $(subst ','\'',$(gitwebdir))

SHELL_PATH_SQ = $(subst ','\'',$(SHELL_PATH))
PERL_PATH_SQ = $(subst ','\'',$(PERL_PATH))
PYTHON_PATH_SQ = $(subst ','\'',$(PYTHON_PATH))
TCLTK_PATH_SQ = $(subst ','\'',$(TCLTK_PATH))
DIFF_SQ = $(subst ','\'',$(DIFF))

LIBS = $(GITLIBS) $(EXTLIBS)

BASIC_CFLAGS += -DSHA1_HEADER='$(SHA1_HEADER_SQ)' \
	$(COMPAT_CFLAGS)
LIB_OBJS += $(COMPAT_OBJS)

# Quote for C

ifdef DEFAULT_EDITOR
DEFAULT_EDITOR_CQ = "$(subst ",\",$(subst \,\\,$(DEFAULT_EDITOR)))"
DEFAULT_EDITOR_CQ_SQ = $(subst ','\'',$(DEFAULT_EDITOR_CQ))

BASIC_CFLAGS += -DDEFAULT_EDITOR='$(DEFAULT_EDITOR_CQ_SQ)'
endif

ifdef DEFAULT_PAGER
DEFAULT_PAGER_CQ = "$(subst ",\",$(subst \,\\,$(DEFAULT_PAGER)))"
DEFAULT_PAGER_CQ_SQ = $(subst ','\'',$(DEFAULT_PAGER_CQ))

BASIC_CFLAGS += -DDEFAULT_PAGER='$(DEFAULT_PAGER_CQ_SQ)'
endif

ifdef SHELL_PATH
SHELL_PATH_CQ = "$(subst ",\",$(subst \,\\,$(SHELL_PATH)))"
SHELL_PATH_CQ_SQ = $(subst ','\'',$(SHELL_PATH_CQ))

BASIC_CFLAGS += -DSHELL_PATH='$(SHELL_PATH_CQ_SQ)'
endif

<<<<<<< HEAD
GIT_USER_AGENT_SQ = $(subst ','\'',$(GIT_USER_AGENT))
GIT_USER_AGENT_CQ = "$(subst ",\",$(subst \,\\,$(GIT_USER_AGENT)))"
GIT_USER_AGENT_CQ_SQ = $(subst ','\'',$(GIT_USER_AGENT_CQ))
BASIC_CFLAGS += -DGIT_USER_AGENT='$(GIT_USER_AGENT_CQ_SQ)'
=======
ifdef DEFAULT_HELP_FORMAT
BASIC_CFLAGS += -DDEFAULT_HELP_FORMAT='"$(DEFAULT_HELP_FORMAT)"'
endif
>>>>>>> 1cc8af04

ALL_CFLAGS += $(BASIC_CFLAGS)
ALL_LDFLAGS += $(BASIC_LDFLAGS)

export DIFF TAR INSTALL DESTDIR SHELL_PATH


### Build rules

SHELL = $(SHELL_PATH)

all:: shell_compatibility_test

ifeq "$(PROFILE)" "BUILD"
ifeq ($(filter all,$(MAKECMDGOALS)),all)
all:: profile-clean
	$(MAKE) PROFILE=GEN all
	$(MAKE) PROFILE=GEN -j1 test
endif
endif

all:: $(ALL_PROGRAMS) $(SCRIPT_LIB) $(BUILT_INS) $(OTHER_PROGRAMS) GIT-BUILD-OPTIONS
ifneq (,$X)
	$(QUIET_BUILT_IN)$(foreach p,$(patsubst %$X,%,$(filter %$X,$(ALL_PROGRAMS) $(BUILT_INS) git$X)), test -d '$p' -o '$p' -ef '$p$X' || $(RM) '$p';)
endif

all::
ifndef NO_TCLTK
	$(QUIET_SUBDIR0)git-gui $(QUIET_SUBDIR1) gitexecdir='$(gitexec_instdir_SQ)' all
	$(QUIET_SUBDIR0)gitk-git $(QUIET_SUBDIR1) all
endif
ifndef NO_PERL
	$(QUIET_SUBDIR0)perl $(QUIET_SUBDIR1) PERL_PATH='$(PERL_PATH_SQ)' prefix='$(prefix_SQ)' localedir='$(localedir_SQ)' all
endif
ifndef NO_PYTHON
	$(QUIET_SUBDIR0)git_remote_helpers $(QUIET_SUBDIR1) PYTHON_PATH='$(PYTHON_PATH_SQ)' prefix='$(prefix_SQ)' all
endif
	$(QUIET_SUBDIR0)templates $(QUIET_SUBDIR1) SHELL_PATH='$(SHELL_PATH_SQ)' PERL_PATH='$(PERL_PATH_SQ)'

please_set_SHELL_PATH_to_a_more_modern_shell:
	@$$(:)

shell_compatibility_test: please_set_SHELL_PATH_to_a_more_modern_shell

strip: $(PROGRAMS) git$X
	$(STRIP) $(STRIP_OPTS) $(PROGRAMS) git$X

git.o: common-cmds.h
git.sp git.s git.o: EXTRA_CPPFLAGS = \
	'-DGIT_HTML_PATH="$(htmldir_SQ)"' \
	'-DGIT_MAN_PATH="$(mandir_SQ)"' \
	'-DGIT_INFO_PATH="$(infodir_SQ)"'

git$X: git.o GIT-LDFLAGS $(BUILTIN_OBJS) $(GITLIBS)
	$(QUIET_LINK)$(CC) $(ALL_CFLAGS) -o $@ git.o \
		$(BUILTIN_OBJS) $(ALL_LDFLAGS) $(LIBS)

help.sp help.o: common-cmds.h

builtin/help.sp builtin/help.o: common-cmds.h
builtin/help.sp builtin/help.s builtin/help.o: EXTRA_CPPFLAGS = \
	'-DGIT_HTML_PATH="$(htmldir_SQ)"' \
	'-DGIT_MAN_PATH="$(mandir_SQ)"' \
	'-DGIT_INFO_PATH="$(infodir_SQ)"'

version.sp version.s version.o: EXTRA_CPPFLAGS = \
	'-DGIT_VERSION="$(GIT_VERSION)"'

$(BUILT_INS): git$X
	$(QUIET_BUILT_IN)$(RM) $@ && \
	ln git$X $@ 2>/dev/null || \
	ln -s git$X $@ 2>/dev/null || \
	cp git$X $@

common-cmds.h: ./generate-cmdlist.sh command-list.txt

common-cmds.h: $(wildcard Documentation/git-*.txt)
	$(QUIET_GEN)./generate-cmdlist.sh > $@+ && mv $@+ $@

define cmd_munge_script
$(RM) $@ $@+ && \
sed -e '1s|#!.*/sh|#!$(SHELL_PATH_SQ)|' \
    -e 's|@SHELL_PATH@|$(SHELL_PATH_SQ)|' \
    -e 's|@@DIFF@@|$(DIFF_SQ)|' \
    -e 's/@@GIT_VERSION@@/$(GIT_VERSION)/g' \
    -e 's|@@GIT_USER_AGENT@@|$(GIT_USER_AGENT_SQ)|g' \
    -e 's|@@LOCALEDIR@@|$(localedir_SQ)|g' \
    -e 's/@@NO_CURL@@/$(NO_CURL)/g' \
    -e 's/@@USE_GETTEXT_SCHEME@@/$(USE_GETTEXT_SCHEME)/g' \
    -e $(BROKEN_PATH_FIX) \
    $@.sh >$@+
endef

$(patsubst %.sh,%,$(SCRIPT_SH)) : % : %.sh
	$(QUIET_GEN)$(cmd_munge_script) && \
	chmod +x $@+ && \
	mv $@+ $@

$(SCRIPT_LIB) : % : %.sh
	$(QUIET_GEN)$(cmd_munge_script) && \
	mv $@+ $@

ifndef NO_PERL
$(patsubst %.perl,%,$(SCRIPT_PERL)): perl/perl.mak

perl/perl.mak: GIT-CFLAGS perl/Makefile perl/Makefile.PL
	$(QUIET_SUBDIR0)perl $(QUIET_SUBDIR1) PERL_PATH='$(PERL_PATH_SQ)' prefix='$(prefix_SQ)' $(@F)

$(patsubst %.perl,%,$(SCRIPT_PERL)): % : %.perl
	$(QUIET_GEN)$(RM) $@ $@+ && \
	INSTLIBDIR=`MAKEFLAGS= $(MAKE) -C perl -s --no-print-directory instlibdir` && \
	sed -e '1{' \
	    -e '	s|#!.*perl|#!$(PERL_PATH_SQ)|' \
	    -e '	h' \
	    -e '	s=.*=use lib (split(/$(pathsep)/, $$ENV{GITPERLLIB} || "'"$$INSTLIBDIR"'"));=' \
	    -e '	H' \
	    -e '	x' \
	    -e '}' \
	    -e 's/@@GIT_VERSION@@/$(GIT_VERSION)/g' \
	    $@.perl >$@+ && \
	chmod +x $@+ && \
	mv $@+ $@


.PHONY: gitweb
gitweb:
	$(QUIET_SUBDIR0)gitweb $(QUIET_SUBDIR1) all

git-instaweb: git-instaweb.sh gitweb
	$(QUIET_GEN)$(RM) $@ $@+ && \
	sed -e '1s|#!.*/sh|#!$(SHELL_PATH_SQ)|' \
	    -e 's/@@GIT_VERSION@@/$(GIT_VERSION)/g' \
	    -e 's/@@NO_CURL@@/$(NO_CURL)/g' \
	    -e 's|@@GITWEBDIR@@|$(gitwebdir_SQ)|g' \
	    -e 's|@@PERL@@|$(PERL_PATH_SQ)|g' \
	    $@.sh > $@+ && \
	chmod +x $@+ && \
	mv $@+ $@
else # NO_PERL
$(patsubst %.perl,%,$(SCRIPT_PERL)) git-instaweb: % : unimplemented.sh
	$(QUIET_GEN)$(RM) $@ $@+ && \
	sed -e '1s|#!.*/sh|#!$(SHELL_PATH_SQ)|' \
	    -e 's|@@REASON@@|NO_PERL=$(NO_PERL)|g' \
	    unimplemented.sh >$@+ && \
	chmod +x $@+ && \
	mv $@+ $@
endif # NO_PERL

ifndef NO_PYTHON
$(patsubst %.py,%,$(SCRIPT_PYTHON)): GIT-CFLAGS
$(patsubst %.py,%,$(SCRIPT_PYTHON)): % : %.py
	$(QUIET_GEN)$(RM) $@ $@+ && \
	INSTLIBDIR=`MAKEFLAGS= $(MAKE) -C git_remote_helpers -s \
		--no-print-directory prefix='$(prefix_SQ)' DESTDIR='$(DESTDIR_SQ)' \
		instlibdir` && \
	sed -e '1s|#!.*python|#!$(PYTHON_PATH_SQ)|' \
	    -e 's|\(os\.getenv("GITPYTHONLIB"\)[^)]*)|\1,"@@INSTLIBDIR@@")|' \
	    -e 's|@@INSTLIBDIR@@|'"$$INSTLIBDIR"'|g' \
	    $@.py >$@+ && \
	chmod +x $@+ && \
	mv $@+ $@
else # NO_PYTHON
$(patsubst %.py,%,$(SCRIPT_PYTHON)): % : unimplemented.sh
	$(QUIET_GEN)$(RM) $@ $@+ && \
	sed -e '1s|#!.*/sh|#!$(SHELL_PATH_SQ)|' \
	    -e 's|@@REASON@@|NO_PYTHON=$(NO_PYTHON)|g' \
	    unimplemented.sh >$@+ && \
	chmod +x $@+ && \
	mv $@+ $@
endif # NO_PYTHON

configure: configure.ac
	$(QUIET_GEN)$(RM) $@ $<+ && \
	sed -e 's/@@GIT_VERSION@@/$(GIT_VERSION)/g' \
	    $< > $<+ && \
	autoconf -o $@ $<+ && \
	$(RM) $<+

# These can record GIT_VERSION
version.o git.spec \
	$(patsubst %.sh,%,$(SCRIPT_SH)) \
	$(patsubst %.perl,%,$(SCRIPT_PERL)) \
	: GIT-VERSION-FILE

TEST_OBJS := $(patsubst test-%$X,test-%.o,$(TEST_PROGRAMS))
GIT_OBJS := $(LIB_OBJS) $(BUILTIN_OBJS) $(PROGRAM_OBJS) $(TEST_OBJS) \
	git.o
ifndef NO_CURL
	GIT_OBJS += http.o http-walker.o remote-curl.o
endif

XDIFF_OBJS += xdiff/xdiffi.o
XDIFF_OBJS += xdiff/xprepare.o
XDIFF_OBJS += xdiff/xutils.o
XDIFF_OBJS += xdiff/xemit.o
XDIFF_OBJS += xdiff/xmerge.o
XDIFF_OBJS += xdiff/xpatience.o
XDIFF_OBJS += xdiff/xhistogram.o

VCSSVN_OBJS += vcs-svn/line_buffer.o
VCSSVN_OBJS += vcs-svn/sliding_window.o
VCSSVN_OBJS += vcs-svn/repo_tree.o
VCSSVN_OBJS += vcs-svn/fast_export.o
VCSSVN_OBJS += vcs-svn/svndiff.o
VCSSVN_OBJS += vcs-svn/svndump.o

VCSSVN_TEST_OBJS += test-line-buffer.o

OBJECTS := $(GIT_OBJS) $(XDIFF_OBJS) $(VCSSVN_OBJS)

dep_files := $(foreach f,$(OBJECTS),$(dir $f).depend/$(notdir $f).d)
dep_dirs := $(addsuffix .depend,$(sort $(dir $(OBJECTS))))

ifeq ($(COMPUTE_HEADER_DEPENDENCIES),yes)
$(dep_dirs):
	@mkdir -p $@

missing_dep_dirs := $(filter-out $(wildcard $(dep_dirs)),$(dep_dirs))
dep_file = $(dir $@).depend/$(notdir $@).d
dep_args = -MF $(dep_file) -MMD -MP
ifdef CHECK_HEADER_DEPENDENCIES
$(error cannot compute header dependencies outside a normal build. \
Please unset CHECK_HEADER_DEPENDENCIES and try again)
endif
endif

ifneq ($(COMPUTE_HEADER_DEPENDENCIES),yes)
ifndef CHECK_HEADER_DEPENDENCIES
dep_dirs =
missing_dep_dirs =
dep_args =
endif
endif

ifdef CHECK_HEADER_DEPENDENCIES
ifndef PRINT_HEADER_DEPENDENCIES
missing_deps = $(filter-out $(notdir $^), \
	$(notdir $(shell $(MAKE) -s $@ \
		CHECK_HEADER_DEPENDENCIES=YesPlease \
		USE_COMPUTED_HEADER_DEPENDENCIES=YesPlease \
		PRINT_HEADER_DEPENDENCIES=YesPlease)))
endif
endif

ASM_SRC := $(wildcard $(OBJECTS:o=S))
ASM_OBJ := $(ASM_SRC:S=o)
C_OBJ := $(filter-out $(ASM_OBJ),$(OBJECTS))

.SUFFIXES:

ifdef PRINT_HEADER_DEPENDENCIES
$(C_OBJ): %.o: %.c FORCE
	echo $^
$(ASM_OBJ): %.o: %.S FORCE
	echo $^

ifndef CHECK_HEADER_DEPENDENCIES
$(error cannot print header dependencies during a normal build. \
Please set CHECK_HEADER_DEPENDENCIES and try again)
endif
endif

ifndef PRINT_HEADER_DEPENDENCIES
ifdef CHECK_HEADER_DEPENDENCIES
$(C_OBJ): %.o: %.c $(dep_files) FORCE
	@set -e; echo CHECK $@; \
	missing_deps="$(missing_deps)"; \
	if test "$$missing_deps"; \
	then \
		echo missing dependencies: $$missing_deps; \
		false; \
	fi
$(ASM_OBJ): %.o: %.S $(dep_files) FORCE
	@set -e; echo CHECK $@; \
	missing_deps="$(missing_deps)"; \
	if test "$$missing_deps"; \
	then \
		echo missing dependencies: $$missing_deps; \
		false; \
	fi
endif
endif

ifndef CHECK_HEADER_DEPENDENCIES
$(C_OBJ): %.o: %.c GIT-CFLAGS $(missing_dep_dirs)
	$(QUIET_CC)$(CC) -o $*.o -c $(dep_args) $(ALL_CFLAGS) $(EXTRA_CPPFLAGS) $<
$(ASM_OBJ): %.o: %.S GIT-CFLAGS $(missing_dep_dirs)
	$(QUIET_CC)$(CC) -o $*.o -c $(dep_args) $(ALL_CFLAGS) $(EXTRA_CPPFLAGS) $<
endif

%.s: %.c GIT-CFLAGS FORCE
	$(QUIET_CC)$(CC) -S $(ALL_CFLAGS) $(EXTRA_CPPFLAGS) $<

ifdef USE_COMPUTED_HEADER_DEPENDENCIES
# Take advantage of gcc's on-the-fly dependency generation
# See <http://gcc.gnu.org/gcc-3.0/features.html>.
dep_files_present := $(wildcard $(dep_files))
ifneq ($(dep_files_present),)
include $(dep_files_present)
endif
else
# Dependencies on header files, for platforms that do not support
# the gcc -MMD option.
#
# Dependencies on automatically generated headers such as common-cmds.h
# should _not_ be included here, since they are necessary even when
# building an object for the first time.
#
# XXX. Please check occasionally that these include all dependencies
# gcc detects!

$(GIT_OBJS): $(LIB_H)
builtin/branch.o builtin/checkout.o builtin/clone.o builtin/reset.o branch.o transport.o: branch.h
builtin/bundle.o bundle.o transport.o: bundle.h
builtin/bisect--helper.o builtin/rev-list.o bisect.o: bisect.h
builtin/clone.o builtin/fetch-pack.o transport.o: fetch-pack.h
builtin/index-pack.o builtin/grep.o builtin/pack-objects.o transport-helper.o thread-utils.o: thread-utils.h
builtin/send-pack.o transport.o: send-pack.h
builtin/log.o builtin/shortlog.o: shortlog.h
builtin/prune.o builtin/reflog.o reachable.o: reachable.h
builtin/commit.o builtin/revert.o wt-status.o: wt-status.h
builtin/tar-tree.o archive-tar.o: tar.h
connect.o transport.o url.o http-backend.o: url.h
builtin/branch.o builtin/commit.o builtin/tag.o column.o help.o pager.o: column.h
http-fetch.o http-walker.o remote-curl.o transport.o walker.o: walker.h
http.o http-walker.o http-push.o http-fetch.o remote-curl.o: http.h url.h

xdiff-interface.o $(XDIFF_OBJS): $(XDIFF_H)

$(VCSSVN_OBJS) $(VCSSVN_TEST_OBJS): $(LIB_H) $(VCSSVN_H)
endif

exec_cmd.sp exec_cmd.s exec_cmd.o: EXTRA_CPPFLAGS = \
	'-DGIT_EXEC_PATH="$(gitexecdir_SQ)"' \
	'-DBINDIR="$(bindir_relative_SQ)"' \
	'-DPREFIX="$(prefix_SQ)"'

builtin/init-db.sp builtin/init-db.s builtin/init-db.o: EXTRA_CPPFLAGS = \
	-DDEFAULT_GIT_TEMPLATE_DIR='"$(template_dir_SQ)"'

config.sp config.s config.o: EXTRA_CPPFLAGS = \
	-DETC_GITCONFIG='"$(ETC_GITCONFIG_SQ)"'

attr.sp attr.s attr.o: EXTRA_CPPFLAGS = \
	-DETC_GITATTRIBUTES='"$(ETC_GITATTRIBUTES_SQ)"'

gettext.sp gettext.s gettext.o: EXTRA_CPPFLAGS = \
	-DGIT_LOCALE_PATH='"$(localedir_SQ)"'

ifdef NO_EXPAT
http-walker.sp http-walker.s http-walker.o: EXTRA_CPPFLAGS = -DNO_EXPAT
endif

ifdef NO_REGEX
compat/regex/regex.sp compat/regex/regex.o: EXTRA_CPPFLAGS = \
	-DGAWK -DNO_MBSUPPORT
endif

ifdef USE_NED_ALLOCATOR
compat/nedmalloc/nedmalloc.sp compat/nedmalloc/nedmalloc.o: EXTRA_CPPFLAGS = \
	-DNDEBUG -DOVERRIDE_STRDUP -DREPLACE_SYSTEM_ALLOCATOR
endif

git-%$X: %.o GIT-LDFLAGS $(GITLIBS)
	$(QUIET_LINK)$(CC) $(ALL_CFLAGS) -o $@ $(ALL_LDFLAGS) $(filter %.o,$^) $(LIBS)

git-imap-send$X: imap-send.o GIT-LDFLAGS $(GITLIBS)
	$(QUIET_LINK)$(CC) $(ALL_CFLAGS) -o $@ $(ALL_LDFLAGS) $(filter %.o,$^) \
		$(LIBS) $(OPENSSL_LINK) $(OPENSSL_LIBSSL) $(LIB_4_CRYPTO)

git-http-fetch$X: revision.o http.o http-walker.o http-fetch.o GIT-LDFLAGS $(GITLIBS)
	$(QUIET_LINK)$(CC) $(ALL_CFLAGS) -o $@ $(ALL_LDFLAGS) $(filter %.o,$^) \
		$(LIBS) $(CURL_LIBCURL)
git-http-push$X: revision.o http.o http-push.o GIT-LDFLAGS $(GITLIBS)
	$(QUIET_LINK)$(CC) $(ALL_CFLAGS) -o $@ $(ALL_LDFLAGS) $(filter %.o,$^) \
		$(LIBS) $(CURL_LIBCURL) $(EXPAT_LIBEXPAT)

$(REMOTE_CURL_ALIASES): $(REMOTE_CURL_PRIMARY)
	$(QUIET_LNCP)$(RM) $@ && \
	ln $< $@ 2>/dev/null || \
	ln -s $< $@ 2>/dev/null || \
	cp $< $@

$(REMOTE_CURL_PRIMARY): remote-curl.o http.o http-walker.o GIT-LDFLAGS $(GITLIBS)
	$(QUIET_LINK)$(CC) $(ALL_CFLAGS) -o $@ $(ALL_LDFLAGS) $(filter %.o,$^) \
		$(LIBS) $(CURL_LIBCURL) $(EXPAT_LIBEXPAT)

$(LIB_FILE): $(LIB_OBJS)
	$(QUIET_AR)$(RM) $@ && $(AR) rcs $@ $(LIB_OBJS)

$(XDIFF_LIB): $(XDIFF_OBJS)
	$(QUIET_AR)$(RM) $@ && $(AR) rcs $@ $(XDIFF_OBJS)

$(VCSSVN_LIB): $(VCSSVN_OBJS)
	$(QUIET_AR)$(RM) $@ && $(AR) rcs $@ $(VCSSVN_OBJS)

export DEFAULT_EDITOR DEFAULT_PAGER

doc:
	$(MAKE) -C Documentation all

man:
	$(MAKE) -C Documentation man

html:
	$(MAKE) -C Documentation html

info:
	$(MAKE) -C Documentation info

pdf:
	$(MAKE) -C Documentation pdf

XGETTEXT_FLAGS = \
	--force-po \
	--add-comments \
	--msgid-bugs-address="Git Mailing List <git@vger.kernel.org>" \
	--from-code=UTF-8
XGETTEXT_FLAGS_C = $(XGETTEXT_FLAGS) --language=C \
	--keyword=_ --keyword=N_ --keyword="Q_:1,2"
XGETTEXT_FLAGS_SH = $(XGETTEXT_FLAGS) --language=Shell
XGETTEXT_FLAGS_PERL = $(XGETTEXT_FLAGS) --keyword=__ --language=Perl
LOCALIZED_C := $(C_OBJ:o=c) $(LIB_H) $(XDIFF_H) $(VCSSVN_H) $(MISC_H)
LOCALIZED_SH := $(SCRIPT_SH)
LOCALIZED_PERL := $(SCRIPT_PERL)

ifdef XGETTEXT_INCLUDE_TESTS
LOCALIZED_C += t/t0200/test.c
LOCALIZED_SH += t/t0200/test.sh
LOCALIZED_PERL += t/t0200/test.perl
endif

po/git.pot: $(LOCALIZED_C)
	$(QUIET_XGETTEXT)$(XGETTEXT) -o$@+ $(XGETTEXT_FLAGS_C) $(LOCALIZED_C)
	$(QUIET_XGETTEXT)$(XGETTEXT) -o$@+ --join-existing $(XGETTEXT_FLAGS_SH) \
		$(LOCALIZED_SH)
	$(QUIET_XGETTEXT)$(XGETTEXT) -o$@+ --join-existing $(XGETTEXT_FLAGS_PERL) \
		$(LOCALIZED_PERL)
	mv $@+ $@

pot: po/git.pot

POFILES := $(wildcard po/*.po)
MOFILES := $(patsubst po/%.po,po/build/locale/%/LC_MESSAGES/git.mo,$(POFILES))

ifndef NO_GETTEXT
all:: $(MOFILES)
endif

po/build/locale/%/LC_MESSAGES/git.mo: po/%.po
	$(QUIET_MSGFMT)mkdir -p $(dir $@) && $(MSGFMT) -o $@ $<

FIND_SOURCE_FILES = ( git ls-files '*.[hcS]' 2>/dev/null || \
			$(FIND) . \( -name .git -type d -prune \) \
				-o \( -name '*.[hcS]' -type f -print \) )

$(ETAGS_TARGET): FORCE
	$(RM) $(ETAGS_TARGET)
	$(FIND_SOURCE_FILES) | xargs etags -a -o $(ETAGS_TARGET)

tags: FORCE
	$(RM) tags
	$(FIND_SOURCE_FILES) | xargs ctags -a

cscope:
	$(RM) cscope*
	$(FIND_SOURCE_FILES) | xargs cscope -b

### Detect prefix changes
TRACK_CFLAGS = $(CC):$(subst ','\'',$(ALL_CFLAGS)):\
             $(bindir_SQ):$(gitexecdir_SQ):$(template_dir_SQ):$(prefix_SQ):\
             $(localedir_SQ):$(USE_GETTEXT_SCHEME)

GIT-CFLAGS: FORCE
	@FLAGS='$(TRACK_CFLAGS)'; \
	    if test x"$$FLAGS" != x"`cat GIT-CFLAGS 2>/dev/null`" ; then \
		echo 1>&2 "    * new build flags or prefix"; \
		echo "$$FLAGS" >GIT-CFLAGS; \
            fi

TRACK_LDFLAGS = $(subst ','\'',$(ALL_LDFLAGS))

GIT-LDFLAGS: FORCE
	@FLAGS='$(TRACK_LDFLAGS)'; \
	    if test x"$$FLAGS" != x"`cat GIT-LDFLAGS 2>/dev/null`" ; then \
		echo 1>&2 "    * new link flags"; \
		echo "$$FLAGS" >GIT-LDFLAGS; \
            fi

# We need to apply sq twice, once to protect from the shell
# that runs GIT-BUILD-OPTIONS, and then again to protect it
# and the first level quoting from the shell that runs "echo".
GIT-BUILD-OPTIONS: FORCE
	@echo SHELL_PATH=\''$(subst ','\'',$(SHELL_PATH_SQ))'\' >$@
	@echo PERL_PATH=\''$(subst ','\'',$(PERL_PATH_SQ))'\' >>$@
	@echo DIFF=\''$(subst ','\'',$(subst ','\'',$(DIFF)))'\' >>$@
	@echo PYTHON_PATH=\''$(subst ','\'',$(PYTHON_PATH_SQ))'\' >>$@
	@echo TAR=\''$(subst ','\'',$(subst ','\'',$(TAR)))'\' >>$@
	@echo NO_CURL=\''$(subst ','\'',$(subst ','\'',$(NO_CURL)))'\' >>$@
	@echo USE_LIBPCRE=\''$(subst ','\'',$(subst ','\'',$(USE_LIBPCRE)))'\' >>$@
	@echo NO_PERL=\''$(subst ','\'',$(subst ','\'',$(NO_PERL)))'\' >>$@
	@echo NO_PYTHON=\''$(subst ','\'',$(subst ','\'',$(NO_PYTHON)))'\' >>$@
	@echo NO_UNIX_SOCKETS=\''$(subst ','\'',$(subst ','\'',$(NO_UNIX_SOCKETS)))'\' >>$@
ifdef GIT_TEST_OPTS
	@echo GIT_TEST_OPTS=\''$(subst ','\'',$(subst ','\'',$(GIT_TEST_OPTS)))'\' >>$@
endif
ifdef GIT_TEST_CMP
	@echo GIT_TEST_CMP=\''$(subst ','\'',$(subst ','\'',$(GIT_TEST_CMP)))'\' >>$@
endif
ifdef GIT_TEST_CMP_USE_COPIED_CONTEXT
	@echo GIT_TEST_CMP_USE_COPIED_CONTEXT=YesPlease >>$@
endif
	@echo NO_GETTEXT=\''$(subst ','\'',$(subst ','\'',$(NO_GETTEXT)))'\' >>$@
	@echo GETTEXT_POISON=\''$(subst ','\'',$(subst ','\'',$(GETTEXT_POISON)))'\' >>$@
ifdef GIT_PERF_REPEAT_COUNT
	@echo GIT_PERF_REPEAT_COUNT=\''$(subst ','\'',$(subst ','\'',$(GIT_PERF_REPEAT_COUNT)))'\' >>$@
endif
ifdef GIT_PERF_REPO
	@echo GIT_PERF_REPO=\''$(subst ','\'',$(subst ','\'',$(GIT_PERF_REPO)))'\' >>$@
endif
ifdef GIT_PERF_LARGE_REPO
	@echo GIT_PERF_LARGE_REPO=\''$(subst ','\'',$(subst ','\'',$(GIT_PERF_LARGE_REPO)))'\' >>$@
endif
ifdef GIT_PERF_MAKE_OPTS
	@echo GIT_PERF_MAKE_OPTS=\''$(subst ','\'',$(subst ','\'',$(GIT_PERF_MAKE_OPTS)))'\' >>$@
endif

### Detect Tck/Tk interpreter path changes
ifndef NO_TCLTK
TRACK_VARS = $(subst ','\'',-DTCLTK_PATH='$(TCLTK_PATH_SQ)')

GIT-GUI-VARS: FORCE
	@VARS='$(TRACK_VARS)'; \
	    if test x"$$VARS" != x"`cat $@ 2>/dev/null`" ; then \
		echo 1>&2 "    * new Tcl/Tk interpreter location"; \
		echo "$$VARS" >$@; \
            fi
endif

test_bindir_programs := $(patsubst %,bin-wrappers/%,$(BINDIR_PROGRAMS_NEED_X) $(BINDIR_PROGRAMS_NO_X) $(TEST_PROGRAMS_NEED_X))

all:: $(TEST_PROGRAMS) $(test_bindir_programs)

bin-wrappers/%: wrap-for-bin.sh
	@mkdir -p bin-wrappers
	$(QUIET_GEN)sed -e '1s|#!.*/sh|#!$(SHELL_PATH_SQ)|' \
	     -e 's|@@BUILD_DIR@@|$(shell pwd)|' \
	     -e 's|@@PROG@@|$(@F)|' < $< > $@ && \
	chmod +x $@

# GNU make supports exporting all variables by "export" without parameters.
# However, the environment gets quite big, and some programs have problems
# with that.

export NO_SVN_TESTS

### Testing rules

test: all
	$(MAKE) -C t/ all

perf: all
	$(MAKE) -C t/perf/ all

.PHONY: test perf

test-ctype$X: ctype.o

test-date$X: date.o ctype.o

test-delta$X: diff-delta.o patch-delta.o

test-line-buffer$X: vcs-svn/lib.a

test-parse-options$X: parse-options.o parse-options-cb.o

test-svn-fe$X: vcs-svn/lib.a

.PRECIOUS: $(TEST_OBJS)

test-%$X: test-%.o GIT-LDFLAGS $(GITLIBS)
	$(QUIET_LINK)$(CC) $(ALL_CFLAGS) -o $@ $(ALL_LDFLAGS) $(filter %.o,$^) $(filter %.a,$^) $(LIBS)

check-sha1:: test-sha1$X
	./test-sha1.sh

SP_OBJ = $(patsubst %.o,%.sp,$(C_OBJ))

$(SP_OBJ): %.sp: %.c GIT-CFLAGS FORCE
	$(QUIET_SP)cgcc -no-compile $(ALL_CFLAGS) $(EXTRA_CPPFLAGS) \
		$(SPARSE_FLAGS) $<

.PHONY: sparse $(SP_OBJ)
sparse: $(SP_OBJ)

check: common-cmds.h
	@if sparse; \
	then \
		echo 2>&1 "Use 'make sparse' instead"; \
		$(MAKE) --no-print-directory sparse; \
	else \
		echo 2>&1 "Did you mean 'make test'?"; \
		exit 1; \
	fi

remove-dashes:
	./fixup-builtins $(BUILT_INS) $(PROGRAMS) $(SCRIPTS)

### Installation rules

ifneq ($(filter /%,$(firstword $(template_dir))),)
template_instdir = $(template_dir)
else
template_instdir = $(prefix)/$(template_dir)
endif
export template_instdir

ifneq ($(filter /%,$(firstword $(gitexecdir))),)
gitexec_instdir = $(gitexecdir)
else
gitexec_instdir = $(prefix)/$(gitexecdir)
endif
gitexec_instdir_SQ = $(subst ','\'',$(gitexec_instdir))
export gitexec_instdir

ifneq ($(filter /%,$(firstword $(mergetoolsdir))),)
mergetools_instdir = $(mergetoolsdir)
else
mergetools_instdir = $(prefix)/$(mergetoolsdir)
endif
mergetools_instdir_SQ = $(subst ','\'',$(mergetools_instdir))

install_bindir_programs := $(patsubst %,%$X,$(BINDIR_PROGRAMS_NEED_X)) $(BINDIR_PROGRAMS_NO_X)

install: all
	$(INSTALL) -d -m 755 '$(DESTDIR_SQ)$(bindir_SQ)'
	$(INSTALL) -d -m 755 '$(DESTDIR_SQ)$(gitexec_instdir_SQ)'
	$(INSTALL) $(ALL_PROGRAMS) '$(DESTDIR_SQ)$(gitexec_instdir_SQ)'
	$(INSTALL) -m 644 $(SCRIPT_LIB) '$(DESTDIR_SQ)$(gitexec_instdir_SQ)'
	$(INSTALL) $(install_bindir_programs) '$(DESTDIR_SQ)$(bindir_SQ)'
	$(MAKE) -C templates DESTDIR='$(DESTDIR_SQ)' install
	$(INSTALL) -d -m 755 '$(DESTDIR_SQ)$(mergetools_instdir_SQ)'
	$(INSTALL) -m 644 mergetools/* '$(DESTDIR_SQ)$(mergetools_instdir_SQ)'
ifndef NO_GETTEXT
	$(INSTALL) -d -m 755 '$(DESTDIR_SQ)$(localedir_SQ)'
	(cd po/build/locale && $(TAR) cf - .) | \
	(cd '$(DESTDIR_SQ)$(localedir_SQ)' && umask 022 && $(TAR) xof -)
endif
ifndef NO_PERL
	$(MAKE) -C perl prefix='$(prefix_SQ)' DESTDIR='$(DESTDIR_SQ)' install
	$(MAKE) -C gitweb install
endif
ifndef NO_PYTHON
	$(MAKE) -C git_remote_helpers prefix='$(prefix_SQ)' DESTDIR='$(DESTDIR_SQ)' install
endif
ifndef NO_TCLTK
	$(MAKE) -C gitk-git install
	$(MAKE) -C git-gui gitexecdir='$(gitexec_instdir_SQ)' install
endif
ifneq (,$X)
	$(foreach p,$(patsubst %$X,%,$(filter %$X,$(ALL_PROGRAMS) $(BUILT_INS) git$X)), test '$(DESTDIR_SQ)$(gitexec_instdir_SQ)/$p' -ef '$(DESTDIR_SQ)$(gitexec_instdir_SQ)/$p$X' || $(RM) '$(DESTDIR_SQ)$(gitexec_instdir_SQ)/$p';)
endif

	bindir=$$(cd '$(DESTDIR_SQ)$(bindir_SQ)' && pwd) && \
	execdir=$$(cd '$(DESTDIR_SQ)$(gitexec_instdir_SQ)' && pwd) && \
	{ test "$$bindir/" = "$$execdir/" || \
	  for p in git$X $(filter $(install_bindir_programs),$(ALL_PROGRAMS)); do \
		$(RM) "$$execdir/$$p" && \
		test -z "$(NO_INSTALL_HARDLINKS)$(NO_CROSS_DIRECTORY_HARDLINKS)" && \
		ln "$$bindir/$$p" "$$execdir/$$p" 2>/dev/null || \
		cp "$$bindir/$$p" "$$execdir/$$p" || exit; \
	  done; \
	} && \
	for p in $(filter $(install_bindir_programs),$(BUILT_INS)); do \
		$(RM) "$$bindir/$$p" && \
		test -z "$(NO_INSTALL_HARDLINKS)" && \
		ln "$$bindir/git$X" "$$bindir/$$p" 2>/dev/null || \
		ln -s "git$X" "$$bindir/$$p" 2>/dev/null || \
		cp "$$bindir/git$X" "$$bindir/$$p" || exit; \
	done && \
	for p in $(BUILT_INS); do \
		$(RM) "$$execdir/$$p" && \
		test -z "$(NO_INSTALL_HARDLINKS)" && \
		ln "$$execdir/git$X" "$$execdir/$$p" 2>/dev/null || \
		ln -s "git$X" "$$execdir/$$p" 2>/dev/null || \
		cp "$$execdir/git$X" "$$execdir/$$p" || exit; \
	done && \
	remote_curl_aliases="$(REMOTE_CURL_ALIASES)" && \
	for p in $$remote_curl_aliases; do \
		$(RM) "$$execdir/$$p" && \
		test -z "$(NO_INSTALL_HARDLINKS)" && \
		ln "$$execdir/git-remote-http$X" "$$execdir/$$p" 2>/dev/null || \
		ln -s "git-remote-http$X" "$$execdir/$$p" 2>/dev/null || \
		cp "$$execdir/git-remote-http$X" "$$execdir/$$p" || exit; \
	done && \
	./check_bindir "z$$bindir" "z$$execdir" "$$bindir/git-add$X"

install-gitweb:
	$(MAKE) -C gitweb install

install-doc:
	$(MAKE) -C Documentation install

install-man:
	$(MAKE) -C Documentation install-man

install-html:
	$(MAKE) -C Documentation install-html

install-info:
	$(MAKE) -C Documentation install-info

install-pdf:
	$(MAKE) -C Documentation install-pdf

quick-install-doc:
	$(MAKE) -C Documentation quick-install

quick-install-man:
	$(MAKE) -C Documentation quick-install-man

quick-install-html:
	$(MAKE) -C Documentation quick-install-html



### Maintainer's dist rules

git.spec: git.spec.in
	sed -e 's/@@VERSION@@/$(GIT_VERSION)/g' < $< > $@+
	mv $@+ $@

GIT_TARNAME=git-$(GIT_VERSION)
dist: git.spec git-archive$(X) configure
	./git-archive --format=tar \
		--prefix=$(GIT_TARNAME)/ HEAD^{tree} > $(GIT_TARNAME).tar
	@mkdir -p $(GIT_TARNAME)
	@cp git.spec configure $(GIT_TARNAME)
	@echo $(GIT_VERSION) > $(GIT_TARNAME)/version
	@$(MAKE) -C git-gui TARDIR=../$(GIT_TARNAME)/git-gui dist-version
	$(TAR) rf $(GIT_TARNAME).tar \
		$(GIT_TARNAME)/git.spec \
		$(GIT_TARNAME)/configure \
		$(GIT_TARNAME)/version \
		$(GIT_TARNAME)/git-gui/version
	@$(RM) -r $(GIT_TARNAME)
	gzip -f -9 $(GIT_TARNAME).tar

rpm: dist
	$(RPMBUILD) \
		--define "_source_filedigest_algorithm md5" \
		--define "_binary_filedigest_algorithm md5" \
		-ta $(GIT_TARNAME).tar.gz

htmldocs = git-htmldocs-$(GIT_VERSION)
manpages = git-manpages-$(GIT_VERSION)
dist-doc:
	$(RM) -r .doc-tmp-dir
	mkdir .doc-tmp-dir
	$(MAKE) -C Documentation WEBDOC_DEST=../.doc-tmp-dir install-webdoc
	cd .doc-tmp-dir && $(TAR) cf ../$(htmldocs).tar .
	gzip -n -9 -f $(htmldocs).tar
	:
	$(RM) -r .doc-tmp-dir
	mkdir -p .doc-tmp-dir/man1 .doc-tmp-dir/man5 .doc-tmp-dir/man7
	$(MAKE) -C Documentation DESTDIR=./ \
		man1dir=../.doc-tmp-dir/man1 \
		man5dir=../.doc-tmp-dir/man5 \
		man7dir=../.doc-tmp-dir/man7 \
		install
	cd .doc-tmp-dir && $(TAR) cf ../$(manpages).tar .
	gzip -n -9 -f $(manpages).tar
	$(RM) -r .doc-tmp-dir

### Cleaning rules

distclean: clean
	$(RM) configure

profile-clean:
	$(RM) $(addsuffix *.gcda,$(addprefix $(PROFILE_DIR)/, $(object_dirs)))
	$(RM) $(addsuffix *.gcno,$(addprefix $(PROFILE_DIR)/, $(object_dirs)))

clean: profile-clean
	$(RM) *.o block-sha1/*.o ppc/*.o compat/*.o compat/*/*.o xdiff/*.o vcs-svn/*.o \
		builtin/*.o $(LIB_FILE) $(XDIFF_LIB) $(VCSSVN_LIB)
	$(RM) $(ALL_PROGRAMS) $(SCRIPT_LIB) $(BUILT_INS) git$X
	$(RM) $(TEST_PROGRAMS)
	$(RM) -r bin-wrappers
	$(RM) -r $(dep_dirs)
	$(RM) -r po/build/
	$(RM) *.spec *.pyc *.pyo */*.pyc */*.pyo common-cmds.h $(ETAGS_TARGET) tags cscope*
	$(RM) -r autom4te.cache
	$(RM) config.log config.mak.autogen config.mak.append config.status config.cache
	$(RM) -r $(GIT_TARNAME) .doc-tmp-dir
	$(RM) $(GIT_TARNAME).tar.gz git-core_$(GIT_VERSION)-*.tar.gz
	$(RM) $(htmldocs).tar.gz $(manpages).tar.gz
	$(MAKE) -C Documentation/ clean
ifndef NO_PERL
	$(MAKE) -C gitweb clean
	$(MAKE) -C perl clean
endif
ifndef NO_PYTHON
	$(MAKE) -C git_remote_helpers clean
endif
	$(MAKE) -C templates/ clean
	$(MAKE) -C t/ clean
ifndef NO_TCLTK
	$(MAKE) -C gitk-git clean
	$(MAKE) -C git-gui clean
endif
	$(RM) GIT-VERSION-FILE GIT-CFLAGS GIT-LDFLAGS GIT-GUI-VARS GIT-BUILD-OPTIONS

.PHONY: all install profile-clean clean strip
.PHONY: shell_compatibility_test please_set_SHELL_PATH_to_a_more_modern_shell
.PHONY: FORCE cscope

### Check documentation
#
check-docs::
	@(for v in $(ALL_PROGRAMS) $(SCRIPT_LIB) $(BUILT_INS) git gitk; \
	do \
		case "$$v" in \
		git-merge-octopus | git-merge-ours | git-merge-recursive | \
		git-merge-resolve | git-merge-subtree | \
		git-fsck-objects | git-init-db | \
		git-remote-* | git-stage | \
		git-?*--?* ) continue ;; \
		esac ; \
		test -f "Documentation/$$v.txt" || \
		echo "no doc: $$v"; \
		sed -e '/^#/d' command-list.txt | \
		grep -q "^$$v[ 	]" || \
		case "$$v" in \
		git) ;; \
		*) echo "no link: $$v";; \
		esac ; \
	done; \
	( \
		sed -e '/^#/d' \
		    -e 's/[ 	].*//' \
		    -e 's/^/listed /' command-list.txt; \
		ls -1 Documentation/git*txt | \
		sed -e 's|Documentation/|documented |' \
		    -e 's/\.txt//'; \
	) | while read how cmd; \
	do \
		case "$$how,$$cmd" in \
		*,git-citool | \
		*,git-gui | \
		*,git-help | \
		documented,gitattributes | \
		documented,gitignore | \
		documented,gitmodules | \
		documented,gitcli | \
		documented,git-tools | \
		documented,gitcore-tutorial | \
		documented,gitcvs-migration | \
		documented,gitdiffcore | \
		documented,gitglossary | \
		documented,githooks | \
		documented,gitrepository-layout | \
		documented,gitrevisions | \
		documented,gittutorial | \
		documented,gittutorial-2 | \
		documented,git-bisect-lk2009 | \
		documented,git-remote-helpers | \
		documented,gitworkflows | \
		sentinel,not,matching,is,ok ) continue ;; \
		esac; \
		case " $(ALL_PROGRAMS) $(SCRIPT_LIB) $(BUILT_INS) git gitk " in \
		*" $$cmd "*)	;; \
		*) echo "removed but $$how: $$cmd" ;; \
		esac; \
	done ) | sort

### Make sure built-ins do not have dups and listed in git.c
#
check-builtins::
	./check-builtins.sh

### Test suite coverage testing
#
.PHONY: coverage coverage-clean coverage-build coverage-report

coverage:
	$(MAKE) coverage-build
	$(MAKE) coverage-report

object_dirs := $(sort $(dir $(OBJECTS)))
coverage-clean:
	$(RM) $(addsuffix *.gcov,$(object_dirs))
	$(RM) $(addsuffix *.gcda,$(object_dirs))
	$(RM) $(addsuffix *.gcno,$(object_dirs))
	$(RM) coverage-untested-functions
	$(RM) -r cover_db/
	$(RM) -r cover_db_html/

COVERAGE_CFLAGS = $(CFLAGS) -O0 -ftest-coverage -fprofile-arcs
COVERAGE_LDFLAGS = $(CFLAGS)  -O0 -lgcov
GCOVFLAGS = --preserve-paths --branch-probabilities --all-blocks

coverage-build: coverage-clean
	$(MAKE) CFLAGS="$(COVERAGE_CFLAGS)" LDFLAGS="$(COVERAGE_LDFLAGS)" all
	$(MAKE) CFLAGS="$(COVERAGE_CFLAGS)" LDFLAGS="$(COVERAGE_LDFLAGS)" \
		-j1 test

coverage-report:
	$(QUIET_GCOV)for dir in $(object_dirs); do \
		$(GCOV) $(GCOVFLAGS) --object-directory=$$dir $$dir*.c || exit; \
	done

coverage-untested-functions: coverage-report
	grep '^function.*called 0 ' *.c.gcov \
		| sed -e 's/\([^:]*\)\.gcov: *function \([^ ]*\) called.*/\1: \2/' \
		> coverage-untested-functions

cover_db: coverage-report
	gcov2perl -db cover_db *.gcov

cover_db_html: cover_db
	cover -report html -outputdir cover_db_html cover_db
<|MERGE_RESOLUTION|>--- conflicted
+++ resolved
@@ -297,14 +297,12 @@
 # fast unaligned word loads.  Does NOT work on big-endian systems!
 # Enabled by default on x86_64.
 #
-<<<<<<< HEAD
 # Define GIT_USER_AGENT if you want to change how git identifies itself during
 # network interactions.  The default is "git/$(GIT_VERSION)".
-=======
+#
 # Define DEFAULT_HELP_FORMAT to "man", "info" or "html"
 # (defaults to "man") if you want to have a different default when
 # "git help" is called without a parameter specifying the format.
->>>>>>> 1cc8af04
 
 GIT-VERSION-FILE: FORCE
 	@$(SHELL_PATH) ./GIT-VERSION-GEN
@@ -1928,16 +1926,14 @@
 BASIC_CFLAGS += -DSHELL_PATH='$(SHELL_PATH_CQ_SQ)'
 endif
 
-<<<<<<< HEAD
 GIT_USER_AGENT_SQ = $(subst ','\'',$(GIT_USER_AGENT))
 GIT_USER_AGENT_CQ = "$(subst ",\",$(subst \,\\,$(GIT_USER_AGENT)))"
 GIT_USER_AGENT_CQ_SQ = $(subst ','\'',$(GIT_USER_AGENT_CQ))
 BASIC_CFLAGS += -DGIT_USER_AGENT='$(GIT_USER_AGENT_CQ_SQ)'
-=======
+
 ifdef DEFAULT_HELP_FORMAT
 BASIC_CFLAGS += -DDEFAULT_HELP_FORMAT='"$(DEFAULT_HELP_FORMAT)"'
 endif
->>>>>>> 1cc8af04
 
 ALL_CFLAGS += $(BASIC_CFLAGS)
 ALL_LDFLAGS += $(BASIC_LDFLAGS)
