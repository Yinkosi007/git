--- conflicted
+++ resolved
@@ -232,13 +232,8 @@
 XDIFF_LIB=xdiff/lib.a
 
 LIB_H = \
-<<<<<<< HEAD
 	archive.h blob.h cache.h commit.h csum-file.h delta.h \
-	diff.h object.h pack.h pkt-line.h quote.h refs.h \
-=======
-	blob.h cache.h commit.h csum-file.h delta.h \
 	diff.h object.h pack.h pkt-line.h quote.h refs.h sideband.h \
->>>>>>> d47f3db7
 	run-command.h strbuf.h tag.h tree.h git-compat-util.h revision.h \
 	tree-walk.h log-tree.h dir.h path-list.h unpack-trees.h builtin.h
 
