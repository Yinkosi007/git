#ifndef PARSE_OPTIONS_H
#define PARSE_OPTIONS_H

enum parse_opt_type {
	/* special types */
	OPTION_END,
	OPTION_ARGUMENT,
	OPTION_GROUP,
	OPTION_NUMBER,
	/* options with no arguments */
	OPTION_BIT,
	OPTION_NEGBIT,
	OPTION_BOOLEAN, /* _INCR would have been a better name */
	OPTION_SET_INT,
	OPTION_SET_PTR,
	/* options with arguments (usually) */
	OPTION_STRING,
	OPTION_INTEGER,
	OPTION_CALLBACK,
	OPTION_FILENAME
};

enum parse_opt_flags {
	PARSE_OPT_KEEP_DASHDASH = 1,
	PARSE_OPT_STOP_AT_NON_OPTION = 2,
	PARSE_OPT_KEEP_ARGV0 = 4,
	PARSE_OPT_KEEP_UNKNOWN = 8,
	PARSE_OPT_NO_INTERNAL_HELP = 16
};

enum parse_opt_option_flags {
	PARSE_OPT_OPTARG  = 1,
	PARSE_OPT_NOARG   = 2,
	PARSE_OPT_NONEG   = 4,
	PARSE_OPT_HIDDEN  = 8,
	PARSE_OPT_LASTARG_DEFAULT = 16,
	PARSE_OPT_NODASH = 32,
	PARSE_OPT_LITERAL_ARGHELP = 64,
<<<<<<< HEAD
	PARSE_OPT_NEGHELP = 128
=======
	PARSE_OPT_NEGHELP = 128,
	PARSE_OPT_SHELL_EVAL = 256
>>>>>>> 47e9cd28
};

struct option;
typedef int parse_opt_cb(const struct option *, const char *arg, int unset);

/*
 * `type`::
 *   holds the type of the option, you must have an OPTION_END last in your
 *   array.
 *
 * `short_name`::
 *   the character to use as a short option name, '\0' if none.
 *
 * `long_name`::
 *   the long option name, without the leading dashes, NULL if none.
 *
 * `value`::
 *   stores pointers to the values to be filled.
 *
 * `argh`::
 *   token to explain the kind of argument this option wants. Keep it
 *   homogeneous across the repository.
 *
 * `help`::
 *   the short help associated to what the option does.
 *   Must never be NULL (except for OPTION_END).
 *   OPTION_GROUP uses this pointer to store the group header.
 *
 * `flags`::
 *   mask of parse_opt_option_flags.
 *   PARSE_OPT_OPTARG: says that the argument is optional (not for BOOLEANs)
 *   PARSE_OPT_NOARG: says that this option takes no argument
 *   PARSE_OPT_NONEG: says that this option cannot be negated
 *   PARSE_OPT_HIDDEN: this option is skipped in the default usage, and
 *                     shown only in the full usage.
 *   PARSE_OPT_LASTARG_DEFAULT: says that this option will take the default
 *				value if no argument is given when the option
 *				is last on the command line. If the option is
 *				not last it will require an argument.
 *				Should not be used with PARSE_OPT_OPTARG.
 *   PARSE_OPT_NODASH: this option doesn't start with a dash.
 *   PARSE_OPT_LITERAL_ARGHELP: says that argh shouldn't be enclosed in brackets
 *				(i.e. '<argh>') in the help message.
 *				Useful for options with multiple parameters.
 *   PARSE_OPT_NEGHELP: says that the long option should always be shown with
 *				the --no prefix in the usage message. Sometimes
 *				useful for users of OPTION_NEGBIT.
 *
 * `callback`::
 *   pointer to the callback to use for OPTION_CALLBACK.
 *
 * `defval`::
 *   default value to fill (*->value) with for PARSE_OPT_OPTARG.
 *   OPTION_{BIT,SET_INT,SET_PTR} store the {mask,integer,pointer} to put in
 *   the value when met.
 *   CALLBACKS can use it like they want.
 */
struct option {
	enum parse_opt_type type;
	int short_name;
	const char *long_name;
	void *value;
	const char *argh;
	const char *help;

	int flags;
	parse_opt_cb *callback;
	intptr_t defval;
};

#define OPT_END()                   { OPTION_END }
#define OPT_ARGUMENT(l, h)          { OPTION_ARGUMENT, 0, (l), NULL, NULL, \
				      (h), PARSE_OPT_NOARG}
#define OPT_GROUP(h)                { OPTION_GROUP, 0, NULL, NULL, NULL, (h) }
#define OPT_BIT(s, l, v, h, b)      { OPTION_BIT, (s), (l), (v), NULL, (h), \
				      PARSE_OPT_NOARG, NULL, (b) }
#define OPT_NEGBIT(s, l, v, h, b)   { OPTION_NEGBIT, (s), (l), (v), NULL, \
				      (h), PARSE_OPT_NOARG, NULL, (b) }
#define OPT_BOOLEAN(s, l, v, h)     { OPTION_BOOLEAN, (s), (l), (v), NULL, \
				      (h), PARSE_OPT_NOARG }
#define OPT_SET_INT(s, l, v, h, i)  { OPTION_SET_INT, (s), (l), (v), NULL, \
				      (h), PARSE_OPT_NOARG, NULL, (i) }
#define OPT_SET_PTR(s, l, v, h, p)  { OPTION_SET_PTR, (s), (l), (v), NULL, \
				      (h), PARSE_OPT_NOARG, NULL, (p) }
#define OPT_INTEGER(s, l, v, h)     { OPTION_INTEGER, (s), (l), (v), "n", (h) }
#define OPT_STRING(s, l, v, a, h)   { OPTION_STRING,  (s), (l), (v), (a), (h) }
#define OPT_UYN(s, l, v, h)         { OPTION_CALLBACK, (s), (l), (v), NULL, \
				      (h), PARSE_OPT_NOARG, &parse_opt_tertiary }
#define OPT_DATE(s, l, v, h) \
	{ OPTION_CALLBACK, (s), (l), (v), "time",(h), 0, \
	  parse_opt_approxidate_cb }
#define OPT_CALLBACK(s, l, v, a, h, f) \
	{ OPTION_CALLBACK, (s), (l), (v), (a), (h), 0, (f) }
#define OPT_NUMBER_CALLBACK(v, h, f) \
	{ OPTION_NUMBER, 0, NULL, (v), NULL, (h), \
	  PARSE_OPT_NOARG | PARSE_OPT_NONEG, (f) }
#define OPT_FILENAME(s, l, v, h)    { OPTION_FILENAME, (s), (l), (v), \
				       "FILE", (h) }
#define OPT_COLOR_FLAG(s, l, v, h) \
	{ OPTION_CALLBACK, (s), (l), (v), "when", (h), PARSE_OPT_OPTARG, \
		parse_opt_color_flag_cb, (intptr_t)"always" }


/* parse_options() will filter out the processed options and leave the
 * non-option arguments in argv[].
 * Returns the number of arguments left in argv[].
 */
extern int parse_options(int argc, const char **argv, const char *prefix,
                         const struct option *options,
                         const char * const usagestr[], int flags);

extern NORETURN void usage_with_options(const char * const *usagestr,
                                        const struct option *options);

extern NORETURN void usage_msg_opt(const char *msg,
				   const char * const *usagestr,
				   const struct option *options);

/*----- incremental advanced APIs -----*/

enum {
	PARSE_OPT_HELP = -1,
	PARSE_OPT_DONE,
	PARSE_OPT_UNKNOWN
};

/*
 * It's okay for the caller to consume argv/argc in the usual way.
 * Other fields of that structure are private to parse-options and should not
 * be modified in any way.
 */
struct parse_opt_ctx_t {
	const char **argv;
	const char **out;
	int argc, cpidx;
	const char *opt;
	int flags;
	const char *prefix;
};

extern void parse_options_start(struct parse_opt_ctx_t *ctx,
				int argc, const char **argv, const char *prefix,
				int flags);

extern int parse_options_step(struct parse_opt_ctx_t *ctx,
			      const struct option *options,
			      const char * const usagestr[]);

extern int parse_options_end(struct parse_opt_ctx_t *ctx);

extern int parse_options_concat(struct option *dst, size_t, struct option *src);

/*----- some often used options -----*/
extern int parse_opt_abbrev_cb(const struct option *, const char *, int);
extern int parse_opt_approxidate_cb(const struct option *, const char *, int);
extern int parse_opt_color_flag_cb(const struct option *, const char *, int);
extern int parse_opt_verbosity_cb(const struct option *, const char *, int);
extern int parse_opt_with_commit(const struct option *, const char *, int);
extern int parse_opt_tertiary(const struct option *, const char *, int);

#define OPT__VERBOSE(var)  OPT_BOOLEAN('v', "verbose", (var), "be verbose")
#define OPT__QUIET(var)    OPT_BOOLEAN('q', "quiet",   (var), "be quiet")
#define OPT__VERBOSITY(var) \
	{ OPTION_CALLBACK, 'v', "verbose", (var), NULL, "be more verbose", \
	  PARSE_OPT_NOARG, &parse_opt_verbosity_cb, 0 }, \
	{ OPTION_CALLBACK, 'q', "quiet", (var), NULL, "be more quiet", \
	  PARSE_OPT_NOARG, &parse_opt_verbosity_cb, 0 }
#define OPT__DRY_RUN(var)  OPT_BOOLEAN('n', "dry-run", (var), "dry run")
#define OPT__ABBREV(var)  \
	{ OPTION_CALLBACK, 0, "abbrev", (var), "n", \
	  "use <n> digits to display SHA-1s", \
	  PARSE_OPT_OPTARG, &parse_opt_abbrev_cb, 0 }
#define OPT__COLOR(var, h) \
	OPT_COLOR_FLAG(0, "color", (var), (h))

#endif<|MERGE_RESOLUTION|>--- conflicted
+++ resolved
@@ -36,12 +36,8 @@
 	PARSE_OPT_LASTARG_DEFAULT = 16,
 	PARSE_OPT_NODASH = 32,
 	PARSE_OPT_LITERAL_ARGHELP = 64,
-<<<<<<< HEAD
-	PARSE_OPT_NEGHELP = 128
-=======
 	PARSE_OPT_NEGHELP = 128,
 	PARSE_OPT_SHELL_EVAL = 256
->>>>>>> 47e9cd28
 };
 
 struct option;
