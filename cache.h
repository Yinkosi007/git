#ifndef CACHE_H
#define CACHE_H

#include "git-compat-util.h"
#include "strbuf.h"
#include "hash.h"

#include SHA1_HEADER
#ifndef git_SHA_CTX
#define git_SHA_CTX	SHA_CTX
#define git_SHA1_Init	SHA1_Init
#define git_SHA1_Update	SHA1_Update
#define git_SHA1_Final	SHA1_Final
#endif

#include <zlib.h>
#if defined(NO_DEFLATE_BOUND) || ZLIB_VERNUM < 0x1200
#define deflateBound(c,s)  ((s) + (((s) + 7) >> 3) + (((s) + 63) >> 6) + 11)
#endif

#if defined(DT_UNKNOWN) && !defined(NO_D_TYPE_IN_DIRENT)
#define DTYPE(de)	((de)->d_type)
#else
#undef DT_UNKNOWN
#undef DT_DIR
#undef DT_REG
#undef DT_LNK
#define DT_UNKNOWN	0
#define DT_DIR		1
#define DT_REG		2
#define DT_LNK		3
#define DTYPE(de)	DT_UNKNOWN
#endif

/* unknown mode (impossible combination S_IFIFO|S_IFCHR) */
#define S_IFINVALID     0030000

/*
 * A "directory link" is a link to another git directory.
 *
 * The value 0160000 is not normally a valid mode, and
 * also just happens to be S_IFDIR + S_IFLNK
 *
 * NOTE! We *really* shouldn't depend on the S_IFxxx macros
 * always having the same values everywhere. We should use
 * our internal git values for these things, and then we can
 * translate that to the OS-specific value. It just so
 * happens that everybody shares the same bit representation
 * in the UNIX world (and apparently wider too..)
 */
#define S_IFGITLINK	0160000
#define S_ISGITLINK(m)	(((m) & S_IFMT) == S_IFGITLINK)

/*
 * Intensive research over the course of many years has shown that
 * port 9418 is totally unused by anything else. Or
 *
 *	Your search - "port 9418" - did not match any documents.
 *
 * as www.google.com puts it.
 *
 * This port has been properly assigned for git use by IANA:
 * git (Assigned-9418) [I06-050728-0001].
 *
 *	git  9418/tcp   git pack transfer service
 *	git  9418/udp   git pack transfer service
 *
 * with Linus Torvalds <torvalds@osdl.org> as the point of
 * contact. September 2005.
 *
 * See http://www.iana.org/assignments/port-numbers
 */
#define DEFAULT_GIT_PORT 9418

/*
 * Basic data structures for the directory cache
 */

#define CACHE_SIGNATURE 0x44495243	/* "DIRC" */
struct cache_header {
	unsigned int hdr_signature;
	unsigned int hdr_version;
	unsigned int hdr_entries;
};

/*
 * The "cache_time" is just the low 32 bits of the
 * time. It doesn't matter if it overflows - we only
 * check it for equality in the 32 bits we save.
 */
struct cache_time {
	unsigned int sec;
	unsigned int nsec;
};

/*
 * dev/ino/uid/gid/size are also just tracked to the low 32 bits
 * Again - this is just a (very strong in practice) heuristic that
 * the inode hasn't changed.
 *
 * We save the fields in big-endian order to allow using the
 * index file over NFS transparently.
 */
struct ondisk_cache_entry {
	struct cache_time ctime;
	struct cache_time mtime;
	unsigned int dev;
	unsigned int ino;
	unsigned int mode;
	unsigned int uid;
	unsigned int gid;
	unsigned int size;
	unsigned char sha1[20];
	unsigned short flags;
	char name[FLEX_ARRAY]; /* more */
};

struct cache_entry {
	unsigned int ce_ctime;
	unsigned int ce_mtime;
	unsigned int ce_dev;
	unsigned int ce_ino;
	unsigned int ce_mode;
	unsigned int ce_uid;
	unsigned int ce_gid;
	unsigned int ce_size;
	unsigned int ce_flags;
	unsigned char sha1[20];
	struct cache_entry *next;
	char name[FLEX_ARRAY]; /* more */
};

#define CE_NAMEMASK  (0x0fff)
#define CE_STAGEMASK (0x3000)
#define CE_EXTENDED  (0x4000)
#define CE_VALID     (0x8000)
#define CE_STAGESHIFT 12

/* In-memory only */
#define CE_UPDATE    (0x10000)
#define CE_REMOVE    (0x20000)
#define CE_UPTODATE  (0x40000)
#define CE_ADDED     (0x80000)

#define CE_HASHED    (0x100000)
#define CE_UNHASHED  (0x200000)

/*
 * Copy the sha1 and stat state of a cache entry from one to
 * another. But we never change the name, or the hash state!
 */
#define CE_STATE_MASK (CE_HASHED | CE_UNHASHED)
static inline void copy_cache_entry(struct cache_entry *dst, struct cache_entry *src)
{
	unsigned int state = dst->ce_flags & CE_STATE_MASK;

	/* Don't copy hash chain and name */
	memcpy(dst, src, offsetof(struct cache_entry, next));

	/* Restore the hash state */
	dst->ce_flags = (dst->ce_flags & ~CE_STATE_MASK) | state;
}

static inline unsigned create_ce_flags(size_t len, unsigned stage)
{
	if (len >= CE_NAMEMASK)
		len = CE_NAMEMASK;
	return (len | (stage << CE_STAGESHIFT));
}

static inline size_t ce_namelen(const struct cache_entry *ce)
{
	size_t len = ce->ce_flags & CE_NAMEMASK;
	if (len < CE_NAMEMASK)
		return len;
	return strlen(ce->name + CE_NAMEMASK) + CE_NAMEMASK;
}

#define ce_size(ce) cache_entry_size(ce_namelen(ce))
#define ondisk_ce_size(ce) ondisk_cache_entry_size(ce_namelen(ce))
#define ce_stage(ce) ((CE_STAGEMASK & (ce)->ce_flags) >> CE_STAGESHIFT)
#define ce_uptodate(ce) ((ce)->ce_flags & CE_UPTODATE)
#define ce_mark_uptodate(ce) ((ce)->ce_flags |= CE_UPTODATE)

#define ce_permissions(mode) (((mode) & 0100) ? 0755 : 0644)
static inline unsigned int create_ce_mode(unsigned int mode)
{
	if (S_ISLNK(mode))
		return S_IFLNK;
	if (S_ISDIR(mode) || S_ISGITLINK(mode))
		return S_IFGITLINK;
	return S_IFREG | ce_permissions(mode);
}
static inline unsigned int ce_mode_from_stat(struct cache_entry *ce, unsigned int mode)
{
	extern int trust_executable_bit, has_symlinks;
	if (!has_symlinks && S_ISREG(mode) &&
	    ce && S_ISLNK(ce->ce_mode))
		return ce->ce_mode;
	if (!trust_executable_bit && S_ISREG(mode)) {
		if (ce && S_ISREG(ce->ce_mode))
			return ce->ce_mode;
		return create_ce_mode(0666);
	}
	return create_ce_mode(mode);
}
static inline int ce_to_dtype(const struct cache_entry *ce)
{
	unsigned ce_mode = ntohl(ce->ce_mode);
	if (S_ISREG(ce_mode))
		return DT_REG;
	else if (S_ISDIR(ce_mode) || S_ISGITLINK(ce_mode))
		return DT_DIR;
	else if (S_ISLNK(ce_mode))
		return DT_LNK;
	else
		return DT_UNKNOWN;
}
#define canon_mode(mode) \
	(S_ISREG(mode) ? (S_IFREG | ce_permissions(mode)) : \
	S_ISLNK(mode) ? S_IFLNK : S_ISDIR(mode) ? S_IFDIR : S_IFGITLINK)

#define cache_entry_size(len) ((offsetof(struct cache_entry,name) + (len) + 8) & ~7)
#define ondisk_cache_entry_size(len) ((offsetof(struct ondisk_cache_entry,name) + (len) + 8) & ~7)

struct index_state {
	struct cache_entry **cache;
	unsigned int cache_nr, cache_alloc, cache_changed;
	struct cache_tree *cache_tree;
	time_t timestamp;
	void *alloc;
	unsigned name_hash_initialized : 1,
		 initialized : 1;
	struct hash_table name_hash;
};

extern struct index_state the_index;

/* Name hashing */
extern void add_name_hash(struct index_state *istate, struct cache_entry *ce);
/*
 * We don't actually *remove* it, we can just mark it invalid so that
 * we won't find it in lookups.
 *
 * Not only would we have to search the lists (simple enough), but
 * we'd also have to rehash other hash buckets in case this makes the
 * hash bucket empty (common). So it's much better to just mark
 * it.
 */
static inline void remove_name_hash(struct cache_entry *ce)
{
	ce->ce_flags |= CE_UNHASHED;
}


#ifndef NO_THE_INDEX_COMPATIBILITY_MACROS
#define active_cache (the_index.cache)
#define active_nr (the_index.cache_nr)
#define active_alloc (the_index.cache_alloc)
#define active_cache_changed (the_index.cache_changed)
#define active_cache_tree (the_index.cache_tree)

#define read_cache() read_index(&the_index)
#define read_cache_from(path) read_index_from(&the_index, (path))
#define is_cache_unborn() is_index_unborn(&the_index)
#define read_cache_unmerged() read_index_unmerged(&the_index)
#define write_cache(newfd, cache, entries) write_index(&the_index, (newfd))
#define discard_cache() discard_index(&the_index)
#define unmerged_cache() unmerged_index(&the_index)
#define cache_name_pos(name, namelen) index_name_pos(&the_index,(name),(namelen))
#define add_cache_entry(ce, option) add_index_entry(&the_index, (ce), (option))
#define rename_cache_entry_at(pos, new_name) rename_index_entry_at(&the_index, (pos), (new_name))
#define remove_cache_entry_at(pos) remove_index_entry_at(&the_index, (pos))
#define remove_file_from_cache(path) remove_file_from_index(&the_index, (path))
#define add_to_cache(path, st, flags) add_to_index(&the_index, (path), (st), (flags))
#define add_file_to_cache(path, flags) add_file_to_index(&the_index, (path), (flags))
#define refresh_cache(flags) refresh_index(&the_index, (flags), NULL, NULL)
#define ce_match_stat(ce, st, options) ie_match_stat(&the_index, (ce), (st), (options))
#define ce_modified(ce, st, options) ie_modified(&the_index, (ce), (st), (options))
#define cache_name_exists(name, namelen, igncase) index_name_exists(&the_index, (name), (namelen), (igncase))
#define cache_name_is_other(name, namelen) index_name_is_other(&the_index, (name), (namelen))
#endif

enum object_type {
	OBJ_BAD = -1,
	OBJ_NONE = 0,
	OBJ_COMMIT = 1,
	OBJ_TREE = 2,
	OBJ_BLOB = 3,
	OBJ_TAG = 4,
	/* 5 for future expansion */
	OBJ_OFS_DELTA = 6,
	OBJ_REF_DELTA = 7,
	OBJ_ANY,
	OBJ_MAX,
};

static inline enum object_type object_type(unsigned int mode)
{
	return S_ISDIR(mode) ? OBJ_TREE :
		S_ISGITLINK(mode) ? OBJ_COMMIT :
		OBJ_BLOB;
}

#define GIT_DIR_ENVIRONMENT "GIT_DIR"
#define GIT_WORK_TREE_ENVIRONMENT "GIT_WORK_TREE"
#define DEFAULT_GIT_DIR_ENVIRONMENT ".git"
#define DB_ENVIRONMENT "GIT_OBJECT_DIRECTORY"
#define INDEX_ENVIRONMENT "GIT_INDEX_FILE"
#define GRAFT_ENVIRONMENT "GIT_GRAFT_FILE"
#define TEMPLATE_DIR_ENVIRONMENT "GIT_TEMPLATE_DIR"
#define CONFIG_ENVIRONMENT "GIT_CONFIG"
#define EXEC_PATH_ENVIRONMENT "GIT_EXEC_PATH"
#define CEILING_DIRECTORIES_ENVIRONMENT "GIT_CEILING_DIRECTORIES"
#define GITATTRIBUTES_FILE ".gitattributes"
#define INFOATTRIBUTES_FILE "info/attributes"
#define ATTRIBUTE_MACRO_PREFIX "[attr]"

extern int is_bare_repository_cfg;
extern int is_bare_repository(void);
extern int is_inside_git_dir(void);
extern char *git_work_tree_cfg;
extern int is_inside_work_tree(void);
extern int have_git_dir(void);
extern const char *get_git_dir(void);
extern char *get_object_directory(void);
extern char *get_index_file(void);
extern char *get_graft_file(void);
extern int set_git_dir(const char *path);
extern const char *get_git_work_tree(void);
extern const char *read_gitfile_gently(const char *path);
extern void set_git_work_tree(const char *tree);

#define ALTERNATE_DB_ENVIRONMENT "GIT_ALTERNATE_OBJECT_DIRECTORIES"

extern const char **get_pathspec(const char *prefix, const char **pathspec);
extern void setup_work_tree(void);
extern const char *setup_git_directory_gently(int *);
extern const char *setup_git_directory(void);
extern const char *prefix_path(const char *prefix, int len, const char *path);
extern const char *prefix_filename(const char *prefix, int len, const char *path);
extern void verify_filename(const char *prefix, const char *name);
extern void verify_non_filename(const char *prefix, const char *name);

#define INIT_DB_QUIET 0x0001

extern int init_db(const char *template_dir, unsigned int flags);

#define alloc_nr(x) (((x)+16)*3/2)

/*
 * Realloc the buffer pointed at by variable 'x' so that it can hold
 * at least 'nr' entries; the number of entries currently allocated
 * is 'alloc', using the standard growing factor alloc_nr() macro.
 *
 * DO NOT USE any expression with side-effect for 'x' or 'alloc'.
 */
#define ALLOC_GROW(x, nr, alloc) \
	do { \
		if ((nr) > alloc) { \
			if (alloc_nr(alloc) < (nr)) \
				alloc = (nr); \
			else \
				alloc = alloc_nr(alloc); \
			x = xrealloc((x), alloc * sizeof(*(x))); \
		} \
	} while(0)

/* Initialize and use the cache information */
extern int read_index(struct index_state *);
extern int read_index_from(struct index_state *, const char *path);
extern int is_index_unborn(struct index_state *);
extern int read_index_unmerged(struct index_state *);
extern int write_index(const struct index_state *, int newfd);
extern int discard_index(struct index_state *);
extern int unmerged_index(const struct index_state *);
extern int verify_path(const char *path);
extern struct cache_entry *index_name_exists(struct index_state *istate, const char *name, int namelen, int igncase);
extern int index_name_pos(const struct index_state *, const char *name, int namelen);
#define ADD_CACHE_OK_TO_ADD 1		/* Ok to add */
#define ADD_CACHE_OK_TO_REPLACE 2	/* Ok to replace file/directory */
#define ADD_CACHE_SKIP_DFCHECK 4	/* Ok to skip DF conflict checks */
#define ADD_CACHE_JUST_APPEND 8		/* Append only; tree.c::read_tree() */
#define ADD_CACHE_NEW_ONLY 16		/* Do not replace existing ones */
extern int add_index_entry(struct index_state *, struct cache_entry *ce, int option);
extern struct cache_entry *refresh_cache_entry(struct cache_entry *ce, int really);
extern void rename_index_entry_at(struct index_state *, int pos, const char *new_name);
extern int remove_index_entry_at(struct index_state *, int pos);
extern int remove_file_from_index(struct index_state *, const char *path);
#define ADD_CACHE_VERBOSE 1
#define ADD_CACHE_PRETEND 2
#define ADD_CACHE_IGNORE_ERRORS	4
#define ADD_CACHE_IGNORE_REMOVAL 8
#define ADD_CACHE_INTENT 16
extern int add_to_index(struct index_state *, const char *path, struct stat *, int flags);
extern int add_file_to_index(struct index_state *, const char *path, int flags);
extern struct cache_entry *make_cache_entry(unsigned int mode, const unsigned char *sha1, const char *path, int stage, int refresh);
extern int ce_same_name(struct cache_entry *a, struct cache_entry *b);
extern int index_name_is_other(const struct index_state *, const char *, int);

/* do stat comparison even if CE_VALID is true */
#define CE_MATCH_IGNORE_VALID		01
/* do not check the contents but report dirty on racily-clean entries */
#define CE_MATCH_RACY_IS_DIRTY	02
extern int ie_match_stat(const struct index_state *, struct cache_entry *, struct stat *, unsigned int);
extern int ie_modified(const struct index_state *, struct cache_entry *, struct stat *, unsigned int);

extern int ce_path_match(const struct cache_entry *ce, const char **pathspec);
extern int index_fd(unsigned char *sha1, int fd, struct stat *st, int write_object, enum object_type type, const char *path);
extern int index_path(unsigned char *sha1, const char *path, struct stat *st, int write_object);
extern void fill_stat_cache_info(struct cache_entry *ce, struct stat *st);

#define REFRESH_REALLY		0x0001	/* ignore_valid */
#define REFRESH_UNMERGED	0x0002	/* allow unmerged */
#define REFRESH_QUIET		0x0004	/* be quiet about it */
#define REFRESH_IGNORE_MISSING	0x0008	/* ignore non-existent */
#define REFRESH_IGNORE_SUBMODULES	0x0010	/* ignore submodules */
#define REFRESH_SAY_CHANGED	0x0020	/* say "changed" not "needs update" */
extern int refresh_index(struct index_state *, unsigned int flags, const char **pathspec, char *seen);

struct lock_file {
	struct lock_file *next;
	int fd;
	pid_t owner;
	char on_list;
	char filename[PATH_MAX];
};
#define LOCK_DIE_ON_ERROR 1
#define LOCK_NODEREF 2
extern int hold_lock_file_for_update(struct lock_file *, const char *path, int);
extern int hold_lock_file_for_append(struct lock_file *, const char *path, int);
extern int commit_lock_file(struct lock_file *);

extern int hold_locked_index(struct lock_file *, int);
extern int commit_locked_index(struct lock_file *);
extern void set_alternate_index_output(const char *);
extern int close_lock_file(struct lock_file *);
extern void rollback_lock_file(struct lock_file *);
extern int delete_ref(const char *, const unsigned char *sha1, int delopt);

/* Environment bits from configuration mechanism */
extern int trust_executable_bit;
extern int trust_ctime;
extern int quote_path_fully;
extern int has_symlinks;
extern int ignore_case;
extern int assume_unchanged;
extern int prefer_symlink_refs;
extern int log_all_ref_updates;
extern int warn_ambiguous_refs;
extern int shared_repository;
extern const char *apply_default_whitespace;
extern int zlib_compression_level;
extern int core_compression_level;
extern int core_compression_seen;
extern size_t packed_git_window_size;
extern size_t packed_git_limit;
extern size_t delta_base_cache_limit;
extern int auto_crlf;
extern int fsync_object_files;

enum safe_crlf {
	SAFE_CRLF_FALSE = 0,
	SAFE_CRLF_FAIL = 1,
	SAFE_CRLF_WARN = 2,
};

extern enum safe_crlf safe_crlf;

enum branch_track {
	BRANCH_TRACK_UNSPECIFIED = -1,
	BRANCH_TRACK_NEVER = 0,
	BRANCH_TRACK_REMOTE,
	BRANCH_TRACK_ALWAYS,
	BRANCH_TRACK_EXPLICIT,
};

enum rebase_setup_type {
	AUTOREBASE_NEVER = 0,
	AUTOREBASE_LOCAL,
	AUTOREBASE_REMOTE,
	AUTOREBASE_ALWAYS,
};

extern enum branch_track git_branch_track;
extern enum rebase_setup_type autorebase;

#define GIT_REPO_VERSION 0
extern int repository_format_version;
extern int check_repository_format(void);

#define MTIME_CHANGED	0x0001
#define CTIME_CHANGED	0x0002
#define OWNER_CHANGED	0x0004
#define MODE_CHANGED    0x0008
#define INODE_CHANGED   0x0010
#define DATA_CHANGED    0x0020
#define TYPE_CHANGED    0x0040

extern char *mksnpath(char *buf, size_t n, const char *fmt, ...)
	__attribute__((format (printf, 3, 4)));
extern char *git_snpath(char *buf, size_t n, const char *fmt, ...)
	__attribute__((format (printf, 3, 4)));
extern char *git_pathdup(const char *fmt, ...)
	__attribute__((format (printf, 1, 2)));

/* Return a statically allocated filename matching the sha1 signature */
extern char *mkpath(const char *fmt, ...) __attribute__((format (printf, 1, 2)));
extern char *git_path(const char *fmt, ...) __attribute__((format (printf, 1, 2)));
extern char *sha1_file_name(const unsigned char *sha1);
extern char *sha1_pack_name(const unsigned char *sha1);
extern char *sha1_pack_index_name(const unsigned char *sha1);
extern const char *find_unique_abbrev(const unsigned char *sha1, int);
extern const unsigned char null_sha1[20];
static inline int is_null_sha1(const unsigned char *sha1)
{
	return !memcmp(sha1, null_sha1, 20);
}
static inline int hashcmp(const unsigned char *sha1, const unsigned char *sha2)
{
	return memcmp(sha1, sha2, 20);
}
static inline void hashcpy(unsigned char *sha_dst, const unsigned char *sha_src)
{
	memcpy(sha_dst, sha_src, 20);
}
static inline void hashclr(unsigned char *hash)
{
	memset(hash, 0, 20);
}
extern int is_empty_blob_sha1(const unsigned char *sha1);
<<<<<<< HEAD
=======

#define EMPTY_TREE_SHA1_HEX \
	"4b825dc642cb6eb9a060e54bf8d69288fbee4904"
#define EMPTY_TREE_SHA1_BIN \
	 "\x4b\x82\x5d\xc6\x42\xcb\x6e\xb9\xa0\x60" \
	 "\xe5\x4b\xf8\xd6\x92\x88\xfb\xee\x49\x04"
>>>>>>> 1324fb6f

int git_mkstemp(char *path, size_t n, const char *template);

/*
 * NOTE NOTE NOTE!!
 *
 * PERM_UMASK, OLD_PERM_GROUP and OLD_PERM_EVERYBODY enumerations must
 * not be changed. Old repositories have core.sharedrepository written in
 * numeric format, and therefore these values are preserved for compatibility
 * reasons.
 */
enum sharedrepo {
	PERM_UMASK          = 0,
	OLD_PERM_GROUP      = 1,
	OLD_PERM_EVERYBODY  = 2,
	PERM_GROUP          = 0660,
	PERM_EVERYBODY      = 0664,
};
int git_config_perm(const char *var, const char *value);
int adjust_shared_perm(const char *path);
int safe_create_leading_directories(char *path);
int safe_create_leading_directories_const(const char *path);
char *enter_repo(char *path, int strict);
static inline int is_absolute_path(const char *path)
{
	return path[0] == '/' || has_dos_drive_prefix(path);
}
int is_directory(const char *);
const char *make_absolute_path(const char *path);
const char *make_nonrelative_path(const char *path);
const char *make_relative_path(const char *abs, const char *base);
int normalize_absolute_path(char *buf, const char *path);
int longest_ancestor_length(const char *path, const char *prefix_list);

/* Read and unpack a sha1 file into memory, write memory to a sha1 file */
extern int sha1_object_info(const unsigned char *, unsigned long *);
extern void * read_sha1_file(const unsigned char *sha1, enum object_type *type, unsigned long *size);
extern int hash_sha1_file(const void *buf, unsigned long len, const char *type, unsigned char *sha1);
extern int write_sha1_file(void *buf, unsigned long len, const char *type, unsigned char *return_sha1);
extern int pretend_sha1_file(void *, unsigned long, enum object_type, unsigned char *);
extern int force_object_loose(const unsigned char *sha1, time_t mtime);

/* just like read_sha1_file(), but non fatal in presence of bad objects */
extern void *read_object(const unsigned char *sha1, enum object_type *type, unsigned long *size);

/* global flag to enable extra checks when accessing packed objects */
extern int do_check_packed_object_crc;

extern int check_sha1_signature(const unsigned char *sha1, void *buf, unsigned long size, const char *type);

extern int move_temp_to_file(const char *tmpfile, const char *filename);

extern int has_sha1_pack(const unsigned char *sha1, const char **ignore);
extern int has_sha1_file(const unsigned char *sha1);
extern int has_loose_object_nonlocal(const unsigned char *sha1);

extern int has_pack_file(const unsigned char *sha1);
extern int has_pack_index(const unsigned char *sha1);

extern const signed char hexval_table[256];
static inline unsigned int hexval(unsigned char c)
{
	return hexval_table[c];
}

/* Convert to/from hex/sha1 representation */
#define MINIMUM_ABBREV 4
#define DEFAULT_ABBREV 7

extern int get_sha1(const char *str, unsigned char *sha1);
extern int get_sha1_with_mode(const char *str, unsigned char *sha1, unsigned *mode);
extern int get_sha1_hex(const char *hex, unsigned char *sha1);
extern char *sha1_to_hex(const unsigned char *sha1);	/* static buffer result! */
extern int read_ref(const char *filename, unsigned char *sha1);
extern const char *resolve_ref(const char *path, unsigned char *sha1, int, int *);
extern int dwim_ref(const char *str, int len, unsigned char *sha1, char **ref);
extern int dwim_log(const char *str, int len, unsigned char *sha1, char **ref);

extern int refname_match(const char *abbrev_name, const char *full_name, const char **rules);
extern const char *ref_rev_parse_rules[];
extern const char *ref_fetch_rules[];

extern int create_symref(const char *ref, const char *refs_heads_master, const char *logmsg);
extern int validate_headref(const char *ref);

extern int base_name_compare(const char *name1, int len1, int mode1, const char *name2, int len2, int mode2);
extern int df_name_compare(const char *name1, int len1, int mode1, const char *name2, int len2, int mode2);
extern int cache_name_compare(const char *name1, int len1, const char *name2, int len2);

extern void *read_object_with_reference(const unsigned char *sha1,
					const char *required_type,
					unsigned long *size,
					unsigned char *sha1_ret);

extern struct object *peel_to_type(const char *name, int namelen,
				   struct object *o, enum object_type);

enum date_mode {
	DATE_NORMAL = 0,
	DATE_RELATIVE,
	DATE_SHORT,
	DATE_LOCAL,
	DATE_ISO8601,
	DATE_RFC2822
};

const char *show_date(unsigned long time, int timezone, enum date_mode mode);
int parse_date(const char *date, char *buf, int bufsize);
void datestamp(char *buf, int bufsize);
unsigned long approxidate(const char *);
enum date_mode parse_date_format(const char *format);

#define IDENT_WARN_ON_NO_NAME  1
#define IDENT_ERROR_ON_NO_NAME 2
#define IDENT_NO_DATE	       4
extern const char *git_author_info(int);
extern const char *git_committer_info(int);
extern const char *fmt_ident(const char *name, const char *email, const char *date_str, int);
extern const char *fmt_name(const char *name, const char *email);

struct checkout {
	const char *base_dir;
	int base_dir_len;
	unsigned force:1,
		 quiet:1,
		 not_new:1,
		 refresh_cache:1;
};

extern int checkout_entry(struct cache_entry *ce, const struct checkout *state, char *topath);
extern int has_symlink_leading_path(int len, const char *name);

extern struct alternate_object_database {
	struct alternate_object_database *next;
	char *name;
	char base[FLEX_ARRAY]; /* more */
} *alt_odb_list;
extern void prepare_alt_odb(void);
extern void add_to_alternates_file(const char *reference);
typedef int alt_odb_fn(struct alternate_object_database *, void *);
extern void foreach_alt_odb(alt_odb_fn, void*);

struct pack_window {
	struct pack_window *next;
	unsigned char *base;
	off_t offset;
	size_t len;
	unsigned int last_used;
	unsigned int inuse_cnt;
};

extern struct packed_git {
	struct packed_git *next;
	struct pack_window *windows;
	off_t pack_size;
	const void *index_data;
	size_t index_size;
	uint32_t num_objects;
	uint32_t num_bad_objects;
	unsigned char *bad_object_sha1;
	int index_version;
	time_t mtime;
	int pack_fd;
	unsigned pack_local:1,
		 pack_keep:1;
	unsigned char sha1[20];
	/* something like ".git/objects/pack/xxxxx.pack" */
	char pack_name[FLEX_ARRAY]; /* more */
} *packed_git;

struct pack_entry {
	off_t offset;
	unsigned char sha1[20];
	struct packed_git *p;
};

struct ref {
	struct ref *next;
	unsigned char old_sha1[20];
	unsigned char new_sha1[20];
	char *symref;
	unsigned int force:1,
		merge:1,
		nonfastforward:1,
		deletion:1;
	enum {
		REF_STATUS_NONE = 0,
		REF_STATUS_OK,
		REF_STATUS_REJECT_NONFASTFORWARD,
		REF_STATUS_REJECT_NODELETE,
		REF_STATUS_UPTODATE,
		REF_STATUS_REMOTE_REJECT,
		REF_STATUS_EXPECTING_REPORT,
	} status;
	char *remote_status;
	struct ref *peer_ref; /* when renaming */
	char name[FLEX_ARRAY]; /* more */
};

#define REF_NORMAL	(1u << 0)
#define REF_HEADS	(1u << 1)
#define REF_TAGS	(1u << 2)

extern struct ref *find_ref_by_name(struct ref *list, const char *name);

#define CONNECT_VERBOSE       (1u << 0)
extern struct child_process *git_connect(int fd[2], const char *url, const char *prog, int flags);
extern int finish_connect(struct child_process *conn);
extern int path_match(const char *path, int nr, char **match);
extern int get_ack(int fd, unsigned char *result_sha1);
struct extra_have_objects {
	int nr, alloc;
	unsigned char (*array)[20];
};
extern struct ref **get_remote_heads(int in, struct ref **list, int nr_match, char **match, unsigned int flags, struct extra_have_objects *);
extern int server_supports(const char *feature);

extern struct packed_git *parse_pack_index(unsigned char *sha1);

extern void prepare_packed_git(void);
extern void reprepare_packed_git(void);
extern void install_packed_git(struct packed_git *pack);

extern struct packed_git *find_sha1_pack(const unsigned char *sha1,
					 struct packed_git *packs);

extern void pack_report(void);
extern int open_pack_index(struct packed_git *);
extern unsigned char* use_pack(struct packed_git *, struct pack_window **, off_t, unsigned int *);
extern void close_pack_windows(struct packed_git *);
extern void unuse_pack(struct pack_window **);
extern struct packed_git *add_packed_git(const char *, int, int);
extern const unsigned char *nth_packed_object_sha1(struct packed_git *, uint32_t);
extern off_t nth_packed_object_offset(const struct packed_git *, uint32_t);
extern off_t find_pack_entry_one(const unsigned char *, struct packed_git *);
extern void *unpack_entry(struct packed_git *, off_t, enum object_type *, unsigned long *);
extern unsigned long unpack_object_header_buffer(const unsigned char *buf, unsigned long len, enum object_type *type, unsigned long *sizep);
extern unsigned long get_size_from_delta(struct packed_git *, struct pack_window **, off_t);
extern const char *packed_object_info_detail(struct packed_git *, off_t, unsigned long *, unsigned long *, unsigned int *, unsigned char *);
extern int matches_pack_name(struct packed_git *p, const char *name);

/* Dumb servers support */
extern int update_server_info(int);

typedef int (*config_fn_t)(const char *, const char *, void *);
extern int git_default_config(const char *, const char *, void *);
extern int git_config_from_file(config_fn_t fn, const char *, void *);
extern int git_config(config_fn_t fn, void *);
extern int git_parse_ulong(const char *, unsigned long *);
extern int git_config_int(const char *, const char *);
extern unsigned long git_config_ulong(const char *, const char *);
extern int git_config_bool_or_int(const char *, const char *, int *);
extern int git_config_bool(const char *, const char *);
extern int git_config_string(const char **, const char *, const char *);
extern int git_config_set(const char *, const char *);
extern int git_config_set_multivar(const char *, const char *, const char *, int);
extern int git_config_rename_section(const char *, const char *);
extern const char *git_etc_gitconfig(void);
extern int check_repository_format_version(const char *var, const char *value, void *cb);
extern int git_config_system(void);
extern int git_config_global(void);
extern int config_error_nonbool(const char *);
extern const char *config_exclusive_filename;

#define MAX_GITNAME (1000)
extern char git_default_email[MAX_GITNAME];
extern char git_default_name[MAX_GITNAME];
extern int user_ident_explicitly_given;

extern const char *git_commit_encoding;
extern const char *git_log_output_encoding;

/* IO helper functions */
extern void maybe_flush_or_die(FILE *, const char *);
extern int copy_fd(int ifd, int ofd);
extern int copy_file(const char *dst, const char *src, int mode);
extern ssize_t read_in_full(int fd, void *buf, size_t count);
extern ssize_t write_in_full(int fd, const void *buf, size_t count);
extern void write_or_die(int fd, const void *buf, size_t count);
extern int write_or_whine(int fd, const void *buf, size_t count, const char *msg);
extern int write_or_whine_pipe(int fd, const void *buf, size_t count, const char *msg);
extern void fsync_or_die(int fd, const char *);

/* pager.c */
extern void setup_pager(void);
extern const char *pager_program;
extern int pager_in_use(void);
extern int pager_use_color;

extern const char *editor_program;
extern const char *excludes_file;

/* base85 */
int decode_85(char *dst, const char *line, int linelen);
void encode_85(char *buf, const unsigned char *data, int bytes);

/* alloc.c */
extern void *alloc_blob_node(void);
extern void *alloc_tree_node(void);
extern void *alloc_commit_node(void);
extern void *alloc_tag_node(void);
extern void *alloc_object_node(void);
extern void alloc_report(void);

/* trace.c */
extern void trace_printf(const char *format, ...);
extern void trace_argv_printf(const char **argv, const char *format, ...);

/* convert.c */
/* returns 1 if *dst was used */
extern int convert_to_git(const char *path, const char *src, size_t len,
                          struct strbuf *dst, enum safe_crlf checksafe);
extern int convert_to_working_tree(const char *path, const char *src, size_t len, struct strbuf *dst);

/* add */
/*
 * return 0 if success, 1 - if addition of a file failed and
 * ADD_FILES_IGNORE_ERRORS was specified in flags
 */
int add_files_to_cache(const char *prefix, const char **pathspec, int flags);

/* diff.c */
extern int diff_auto_refresh_index;

/* match-trees.c */
void shift_tree(const unsigned char *, const unsigned char *, unsigned char *, int);

/*
 * whitespace rules.
 * used by both diff and apply
 */
#define WS_TRAILING_SPACE	01
#define WS_SPACE_BEFORE_TAB	02
#define WS_INDENT_WITH_NON_TAB	04
#define WS_CR_AT_EOL           010
#define WS_DEFAULT_RULE (WS_TRAILING_SPACE|WS_SPACE_BEFORE_TAB)
extern unsigned whitespace_rule_cfg;
extern unsigned whitespace_rule(const char *);
extern unsigned parse_whitespace_rule(const char *);
extern unsigned ws_check(const char *line, int len, unsigned ws_rule);
extern void ws_check_emit(const char *line, int len, unsigned ws_rule, FILE *stream, const char *set, const char *reset, const char *ws);
extern char *whitespace_error_string(unsigned ws);
extern int ws_fix_copy(char *, const char *, int, unsigned, int *);
extern int ws_blank_line(const char *line, int len, unsigned ws_rule);

/* ls-files */
int pathspec_match(const char **spec, char *matched, const char *filename, int skiplen);
int report_path_error(const char *ps_matched, const char **pathspec, int prefix_offset);
void overlay_tree_on_cache(const char *tree_name, const char *prefix);

char *alias_lookup(const char *alias);
int split_cmdline(char *cmdline, const char ***argv);

#endif /* CACHE_H */<|MERGE_RESOLUTION|>--- conflicted
+++ resolved
@@ -529,15 +529,12 @@
 	memset(hash, 0, 20);
 }
 extern int is_empty_blob_sha1(const unsigned char *sha1);
-<<<<<<< HEAD
-=======
 
 #define EMPTY_TREE_SHA1_HEX \
 	"4b825dc642cb6eb9a060e54bf8d69288fbee4904"
 #define EMPTY_TREE_SHA1_BIN \
 	 "\x4b\x82\x5d\xc6\x42\xcb\x6e\xb9\xa0\x60" \
 	 "\xe5\x4b\xf8\xd6\x92\x88\xfb\xee\x49\x04"
->>>>>>> 1324fb6f
 
 int git_mkstemp(char *path, size_t n, const char *template);
 
